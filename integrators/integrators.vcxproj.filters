--- conflicted
+++ resolved
@@ -80,17 +80,16 @@
     <ClInclude Include="embedded_explicit_runge_kutta_integrator_body.hpp">
       <Filter>Source Files</Filter>
     </ClInclude>
-<<<<<<< HEAD
     <ClInclude Include="explicit_linear_multistep_integrator.hpp">
       <Filter>Header Files</Filter>
     </ClInclude>
     <ClInclude Include="explicit_linear_multistep_integrator_body.hpp">
-=======
+      <Filter>Source Files</Filter>
+    </ClInclude>
     <ClInclude Include="explicit_runge_kutta_integrator.hpp">
       <Filter>Header Files</Filter>
     </ClInclude>
     <ClInclude Include="explicit_runge_kutta_integrator_body.hpp">
->>>>>>> 4091cda7
       <Filter>Source Files</Filter>
     </ClInclude>
   </ItemGroup>
@@ -116,11 +115,10 @@
     <ClCompile Include="embedded_explicit_runge_kutta_integrator_test.cpp">
       <Filter>Test Files</Filter>
     </ClCompile>
-<<<<<<< HEAD
     <ClCompile Include="explicit_linear_multistep_integrator_test.cpp">
-=======
+      <Filter>Test Files</Filter>
+    </ClCompile>
     <ClCompile Include="explicit_runge_kutta_integrator_test.cpp">
->>>>>>> 4091cda7
       <Filter>Test Files</Filter>
     </ClCompile>
   </ItemGroup>
