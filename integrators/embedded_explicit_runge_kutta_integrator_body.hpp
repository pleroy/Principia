--- conflicted
+++ resolved
@@ -331,19 +331,8 @@
 #if 0
 template<typename Method, typename ODE_>
 template<typename, typename>
-<<<<<<< HEAD
 not_null<std::unique_ptr<ODE_>::Instance>>
 EmbeddedExplicitRungeKuttaIntegrator<Method, ODE_>::Instance::
-=======
-not_null<std::unique_ptr<
-    typename EmbeddedExplicitRungeKuttaIntegrator<Method,
-                                                  IndependentVariable,
-                                                  DependentVariable...>::
-    Instance>>
-EmbeddedExplicitRungeKuttaIntegrator<Method,
-                                     IndependentVariable,
-                                     DependentVariable...>::Instance::
->>>>>>> 4e06e5bb
 ReadFromMessage(serialization::
                     EmbeddedExplicitRungeKuttaNystromIntegratorInstance const&
                         extension,
@@ -420,14 +409,7 @@
                       Method>::value,
       "Method must be derived from EmbeddedExplicitRungeKutta");
   static internal_embedded_explicit_runge_kutta_integrator::
-<<<<<<< HEAD
       EmbeddedExplicitRungeKuttaIntegrator<Method, ODE_> const integrator;
-=======
-      EmbeddedExplicitRungeKuttaIntegrator<Method,
-                                           IndependentVariable,
-                                           DependentVariable...> const
-          integrator;
->>>>>>> 4e06e5bb
   return integrator;
 }
 
