﻿#pragma once

#include "testing_utilities/solar_system.hpp"

#include <string>
#include <vector>

#include "geometry/epoch.hpp"
#include "geometry/grassmann.hpp"
#include "geometry/named_quantities.hpp"
#include "geometry/point.hpp"
#include "physics/body.hpp"
#include "physics/n_body_system.hpp"
#include "physics/trajectory.hpp"
#include "quantities/named_quantities.hpp"
#include "quantities/quantities.hpp"
#include "quantities/si.hpp"

using principia::geometry::Displacement;
using principia::geometry::Instant;
using principia::geometry::JulianDate;
using principia::geometry::Point;
using principia::geometry::Vector;
using principia::physics::Body;
using principia::physics::NBodySystem;
using principia::physics::Trajectory;
using principia::quantities::GravitationalParameter;
using principia::quantities::Pow;
using principia::quantities::SIUnit;
using principia::quantities::Time;
using principia::si::Day;
using principia::si::Kilo;
using principia::si::Kilogram;
using principia::si::Metre;
using principia::si::Second;

namespace principia {
namespace testing_utilities {

std::unique_ptr<SolarSystem> SolarSystem::AtСпутник1Launch(
    Accuracy const accuracy) {
  // Number of days since the JD epoch. JD2436116.3115 is the time of the launch
  // of Простейший Спутник-1.
  Instant const kСпутник1LaunchTime = JulianDate(2436116.3115);

  std::unique_ptr<SolarSystem> solar_system(new SolarSystem(accuracy));

  // All data is from the Jet Propulsion Laboratory's HORIZONS system.

  // Star.
  Trajectory<ICRFJ2000Ecliptic>* sun_trajectory(
      new Trajectory<ICRFJ2000Ecliptic>(*solar_system->massive_bodies_[kSun]));
  sun_trajectory->Append(
      kСпутник1LaunchTime,
      {kSolarSystemBarycentre + Displacement<ICRFJ2000Ecliptic>(
           { 1.138350928138014E+06 * Kilo(Metre),
             6.177753685036716E+05 * Kilo(Metre),
            -3.770941657504326E+04 * Kilo(Metre)}),
       Velocity<ICRFJ2000Ecliptic>(
           {-5.067456621846211E-03 * Kilo(Metre) / Second,
             1.259599196445122E-02 * Kilo(Metre) / Second,
             9.778588606052481E-05 * Kilo(Metre) / Second})});

  // Planets.

  // Gas giants.
  Trajectory<ICRFJ2000Ecliptic>* jupiter_trajectory(
      new Trajectory<ICRFJ2000Ecliptic>(
          *solar_system->massive_bodies_[kJupiter]));
  jupiter_trajectory->Append(
      kСпутник1LaunchTime,
      {kSolarSystemBarycentre + Displacement<ICRFJ2000Ecliptic>(
           {-7.950209667306620E+08 * Kilo(Metre),
            -1.784285526424396E+08 * Kilo(Metre),
             1.853825132237791E+07 * Kilo(Metre)}),
       Velocity<ICRFJ2000Ecliptic>(
           { 2.709330231918198E+00 * Kilo(Metre) / Second,
            -1.213073724288562E+01 * Kilo(Metre) / Second,
            -1.088748435062713E-02 * Kilo(Metre) / Second})});
  Trajectory<ICRFJ2000Ecliptic>* saturn_trajectory(
      new Trajectory<ICRFJ2000Ecliptic>(
          *solar_system->massive_bodies_[kSaturn]));
  saturn_trajectory->Append(
      kСпутник1LaunchTime,
      {kSolarSystemBarycentre + Displacement<ICRFJ2000Ecliptic>(
           {-3.774715321901159E+08 * Kilo(Metre),
            -1.451892263379818E+09 * Kilo(Metre),
             4.040621083792380E+07 * Kilo(Metre)}),
       Velocity<ICRFJ2000Ecliptic>(
           { 8.817029873536633E+00 * Kilo(Metre) / Second,
            -2.466058486223613E+00 * Kilo(Metre) / Second,
            -3.068419809533604E-01 * Kilo(Metre) / Second})});
  Trajectory<ICRFJ2000Ecliptic>* neptune_trajectory(
      new Trajectory<ICRFJ2000Ecliptic>(
          *solar_system->massive_bodies_[kNeptune]));
  neptune_trajectory->Append(
      kСпутник1LaunchTime,
      {kSolarSystemBarycentre + Displacement<ICRFJ2000Ecliptic>(
           {-3.810689792831146E+09 * Kilo(Metre),
            -2.456423858579051E+09 * Kilo(Metre),
             1.383694320077938E+08 * Kilo(Metre)}),
       Velocity<ICRFJ2000Ecliptic>(
           { 2.913267720085410E+00 * Kilo(Metre) / Second,
            -4.535247383721019E+00 * Kilo(Metre) / Second,
             2.589759251085161E-02 * Kilo(Metre) / Second})});
  Trajectory<ICRFJ2000Ecliptic>* uranus_trajectory(
      new Trajectory<ICRFJ2000Ecliptic>(
          *solar_system->massive_bodies_[kUranus]));
  uranus_trajectory->Append(
      kСпутник1LaunchTime,
      {kSolarSystemBarycentre + Displacement<ICRFJ2000Ecliptic>(
           {-1.729995609344851E+09 * Kilo(Metre),
             2.159967050539728E+09 * Kilo(Metre),
             3.048735047038063E+07 * Kilo(Metre)}),
       Velocity<ICRFJ2000Ecliptic>(
           {-5.366539669972795E+00 * Kilo(Metre) / Second,
            -4.575802196749351E+00 * Kilo(Metre) / Second,
             5.261322980347850E-02 * Kilo(Metre) / Second})});

  // Telluric planets.
  Trajectory<ICRFJ2000Ecliptic>* earth_trajectory(
      new Trajectory<ICRFJ2000Ecliptic>(
          *solar_system->massive_bodies_[kEarth]));
  earth_trajectory->Append(
      kСпутник1LaunchTime,
      {kSolarSystemBarycentre + Displacement<ICRFJ2000Ecliptic>(
           { 1.475150112055673E+08 * Kilo(Metre),
             3.144435102288270E+07 * Kilo(Metre),
            -3.391764309344300E+04 * Kilo(Metre)}),
       Velocity<ICRFJ2000Ecliptic>(
           {-6.635753510543799E+00 * Kilo(Metre) / Second,
             2.904321639216012E+01 * Kilo(Metre) / Second,
             3.125252418990812E-03 * Kilo(Metre) / Second})});
  Trajectory<ICRFJ2000Ecliptic>* venus_trajectory(
      new Trajectory<ICRFJ2000Ecliptic>(
          *solar_system->massive_bodies_[kVenus]));
  venus_trajectory->Append(
      kСпутник1LaunchTime,
      {kSolarSystemBarycentre + Displacement<ICRFJ2000Ecliptic>(
           { 6.084974577091119E+07 * Kilo(Metre),
            -9.037413730207849E+07 * Kilo(Metre),
            -4.719158908401959E+06 * Kilo(Metre)}),
       Velocity<ICRFJ2000Ecliptic>(
           { 2.903958257174759E+01 * Kilo(Metre) / Second,
             1.910383147602264E+01 * Kilo(Metre) / Second,
            -1.418780340302349E+00 * Kilo(Metre) / Second})});
  Trajectory<ICRFJ2000Ecliptic>* mars_trajectory(
      new Trajectory<ICRFJ2000Ecliptic>(*solar_system->massive_bodies_[kMars]));
  mars_trajectory->Append(
      kСпутник1LaunchTime,
      {kSolarSystemBarycentre + Displacement<ICRFJ2000Ecliptic>(
           {-2.440047184660406E+08 * Kilo(Metre),
            -2.002994580992744E+07 * Kilo(Metre),
             5.577600092368793E+06 * Kilo(Metre)}),
       Velocity<ICRFJ2000Ecliptic>(
           { 2.940381268511949E+00 * Kilo(Metre) / Second,
            -2.206625841382794E+01 * Kilo(Metre) / Second,
            -5.348179460834037E-01 * Kilo(Metre) / Second})});
  Trajectory<ICRFJ2000Ecliptic>* mercury_trajectory(
      new Trajectory<ICRFJ2000Ecliptic>(
          *solar_system->massive_bodies_[kMercury]));
  mercury_trajectory->Append(
      kСпутник1LaunchTime,
      {kSolarSystemBarycentre + Displacement<ICRFJ2000Ecliptic>(
           {-3.013851560892715E+07 * Kilo(Metre),
             3.823388939456400E+07 * Kilo(Metre),
             5.907240907643730E+06 * Kilo(Metre)}),
       Velocity<ICRFJ2000Ecliptic>(
           {-4.731017449071709E+01 * Kilo(Metre) / Second,
            -2.918747853895398E+01 * Kilo(Metre) / Second,
             1.963450229872517E+00 * Kilo(Metre) / Second})});

  // End of planets.

  // Satellite of Jupiter.
  Trajectory<ICRFJ2000Ecliptic>* ganymede_trajectory(
      new Trajectory<ICRFJ2000Ecliptic>(
          *solar_system->massive_bodies_[kGanymede]));
  ganymede_trajectory->Append(
      kСпутник1LaunchTime,
      {kSolarSystemBarycentre + Displacement<ICRFJ2000Ecliptic>(
           {-7.942681422941415E+08 * Kilo(Metre),
            -1.776681035234876E+08 * Kilo(Metre),
             1.857215495334835E+07 * Kilo(Metre)}),
       Velocity<ICRFJ2000Ecliptic>(
           {-5.026319376504355E+00 * Kilo(Metre) / Second,
            -4.481735740234995E+00 * Kilo(Metre) / Second,
             1.326192167761359E-01 * Kilo(Metre) / Second})});

  // Satellite of Saturn.
  Trajectory<ICRFJ2000Ecliptic>* titan_trajectory(
      new Trajectory<ICRFJ2000Ecliptic>(
          *solar_system->massive_bodies_[kTitan]));
  titan_trajectory->Append(
      kСпутник1LaunchTime,
      {kSolarSystemBarycentre + Displacement<ICRFJ2000Ecliptic>(
           {-3.771930512714775E+08 * Kilo(Metre),
            -1.452931696594699E+09 * Kilo(Metre),
             4.091643033375849E+07 * Kilo(Metre)}),
       Velocity<ICRFJ2000Ecliptic>(
           { 1.433381483669744E+01 * Kilo(Metre) / Second,
            -1.422590492527597E+00 * Kilo(Metre) / Second,
            -1.375826555026097E+00 * Kilo(Metre) / Second})});

  // Satellites of Jupiter.
  Trajectory<ICRFJ2000Ecliptic>* callisto_trajectory(
      new Trajectory<ICRFJ2000Ecliptic>(
          *solar_system->massive_bodies_[kCallisto]));
  callisto_trajectory->Append(
      kСпутник1LaunchTime,
      {kSolarSystemBarycentre + Displacement<ICRFJ2000Ecliptic>(
           {-7.951805452047400E+08 * Kilo(Metre),
            -1.802957437059298E+08 * Kilo(Metre),
             1.847154088070625E+07 * Kilo(Metre)}),
       Velocity<ICRFJ2000Ecliptic>(
           { 1.091928199422218E+01 * Kilo(Metre) / Second,
            -1.278098875182818E+01 * Kilo(Metre) / Second,
             5.878649120351949E-02 * Kilo(Metre) / Second})});
  Trajectory<ICRFJ2000Ecliptic>* io_trajectory(
      new Trajectory<ICRFJ2000Ecliptic>(*solar_system->massive_bodies_[kIo]));
  io_trajectory->Append(
      kСпутник1LaunchTime,
      {kSolarSystemBarycentre + Displacement<ICRFJ2000Ecliptic>(
           {-7.946073188298367E+08 * Kilo(Metre),
            -1.783491436977172E+08 * Kilo(Metre),
             1.854699192614355E+07 * Kilo(Metre)}),
       Velocity<ICRFJ2000Ecliptic>(
           {-5.049684272040893E-01 * Kilo(Metre) / Second,
             4.916473261567652E+00 * Kilo(Metre) / Second,
             5.469177855959977E-01 * Kilo(Metre) / Second})});

  // Satellite of Earth.
  Trajectory<ICRFJ2000Ecliptic>* moon_trajectory(
      new Trajectory<ICRFJ2000Ecliptic>(*solar_system->massive_bodies_[kMoon]));
  moon_trajectory->Append(
      kСпутник1LaunchTime,
      {kSolarSystemBarycentre + Displacement<ICRFJ2000Ecliptic>(
           { 1.478545271460863E+08 * Kilo(Metre),
             3.122566749814625E+07 * Kilo(Metre),
             1.500491219719345E+03 * Kilo(Metre)}),
       Velocity<ICRFJ2000Ecliptic>(
           {-6.099833968412930E+00 * Kilo(Metre) / Second,
             2.985006033154299E+01 * Kilo(Metre) / Second,
            -1.952438319420470E-02 * Kilo(Metre) / Second})});

  // Satellite of Jupiter.
  Trajectory<ICRFJ2000Ecliptic>* europa_trajectory(
      new Trajectory<ICRFJ2000Ecliptic>(
          *solar_system->massive_bodies_[kEuropa]));
  europa_trajectory->Append(
      kСпутник1LaunchTime,
      {kSolarSystemBarycentre + Displacement<ICRFJ2000Ecliptic>(
           {-7.944180333947762E+08 * Kilo(Metre),
            -1.787346439588362E+08 * Kilo(Metre),
             1.853675837527557E+07 * Kilo(Metre)}),
       Velocity<ICRFJ2000Ecliptic>(
           { 8.811255547505889E+00 * Kilo(Metre) / Second,
             5.018147960240774E-02 * Kilo(Metre) / Second,
             6.162195631257494E-01 * Kilo(Metre) / Second})});

  // Satellite of Neptune.
  Trajectory<ICRFJ2000Ecliptic>* triton_trajectory(
      new Trajectory<ICRFJ2000Ecliptic>(
          *solar_system->massive_bodies_[kTriton]));
  triton_trajectory->Append(
      kСпутник1LaunchTime,
      {kSolarSystemBarycentre + Displacement<ICRFJ2000Ecliptic>(
           {-3.810797098554279E+09 * Kilo(Metre),
            -2.456691608348630E+09 * Kilo(Metre),
             1.381629136719314E+08 * Kilo(Metre)}),
       Velocity<ICRFJ2000Ecliptic>(
           {-1.047462448797063E+00 * Kilo(Metre) / Second,
            -4.404556713303486E+00 * Kilo(Metre) / Second,
             1.914469843538767E+00 * Kilo(Metre) / Second})});

  // Dwarf planet (scattered disc object).
  Trajectory<ICRFJ2000Ecliptic>* eris_trajectory(
      new Trajectory<ICRFJ2000Ecliptic>(*solar_system->massive_bodies_[kEris]));
  eris_trajectory->Append(
      kСпутник1LaunchTime,
      {kSolarSystemBarycentre + Displacement<ICRFJ2000Ecliptic>(
           { 1.317390066862979E+10 * Kilo(Metre),
             2.221403321600002E+09 * Kilo(Metre),
            -5.736076877456254E+09 * Kilo(Metre)}),
       Velocity<ICRFJ2000Ecliptic>(
           { 4.161883594267296E-01 * Kilo(Metre) / Second,
             1.872714752602233E+00 * Kilo(Metre) / Second,
             1.227093842948539E+00 * Kilo(Metre) / Second})});

  // Dwarf planet (Kuiper belt object).
  Trajectory<ICRFJ2000Ecliptic>* pluto_trajectory(
      new Trajectory<ICRFJ2000Ecliptic>(
          *solar_system->massive_bodies_[kPluto]));
  pluto_trajectory->Append(
      kСпутник1LaunchTime,
      {kSolarSystemBarycentre + Displacement<ICRFJ2000Ecliptic>(
           {-4.406985590968750E+09 * Kilo(Metre),
             2.448731153209013E+09 * Kilo(Metre),
             1.012525975599311E+09 * Kilo(Metre)}),
       Velocity<ICRFJ2000Ecliptic>(
           {-1.319871918266467E+00 * Kilo(Metre) / Second,
            -5.172112237151897E+00 * Kilo(Metre) / Second,
             9.407707128142039E-01 * Kilo(Metre) / Second})});

  solar_system->trajectories_.emplace_back(sun_trajectory);
  solar_system->trajectories_.emplace_back(jupiter_trajectory);
  solar_system->trajectories_.emplace_back(saturn_trajectory);
  solar_system->trajectories_.emplace_back(neptune_trajectory);
  solar_system->trajectories_.emplace_back(uranus_trajectory);
  solar_system->trajectories_.emplace_back(earth_trajectory);
  solar_system->trajectories_.emplace_back(venus_trajectory);
  solar_system->trajectories_.emplace_back(mars_trajectory);
  solar_system->trajectories_.emplace_back(mercury_trajectory);
  solar_system->trajectories_.emplace_back(ganymede_trajectory);
  solar_system->trajectories_.emplace_back(titan_trajectory);
  solar_system->trajectories_.emplace_back(callisto_trajectory);
  solar_system->trajectories_.emplace_back(io_trajectory);
  solar_system->trajectories_.emplace_back(moon_trajectory);
  solar_system->trajectories_.emplace_back(europa_trajectory);
  solar_system->trajectories_.emplace_back(triton_trajectory);
  solar_system->trajectories_.emplace_back(eris_trajectory);
  solar_system->trajectories_.emplace_back(pluto_trajectory);

  if (accuracy > Accuracy::kMajorBodiesOnly) {
    // Satellites of Uranus.
    Trajectory<ICRFJ2000Ecliptic>* titania_trajectory(
        new Trajectory<ICRFJ2000Ecliptic>(
            *solar_system->massive_bodies_[kTitania]));
    titania_trajectory->Append(
        kСпутник1LaunchTime,
        {kSolarSystemBarycentre + Displacement<ICRFJ2000Ecliptic>(
             {-1.729595658924435E+09 * Kilo(Metre),
               2.159860356365425E+09 * Kilo(Metre),
               3.035141077516359E+07 * Kilo(Metre)}),
         Velocity<ICRFJ2000Ecliptic>(
             {-6.591633969110592E+00 * Kilo(Metre) / Second,
              -4.794586046464699E+00 * Kilo(Metre) / Second,
              -3.377964153317895E+00 * Kilo(Metre) / Second})});
    Trajectory<ICRFJ2000Ecliptic>* oberon_trajectory(
        new Trajectory<ICRFJ2000Ecliptic>(
            *solar_system->massive_bodies_[kOberon]));
    oberon_trajectory->Append(
        kСпутник1LaunchTime,
        {kSolarSystemBarycentre + Displacement<ICRFJ2000Ecliptic>(
             {-1.730563623290436E+09 * Kilo(Metre),
               2.160079664472153E+09 * Kilo(Metre),
               3.041037690361578E+07 * Kilo(Metre)}),
         Velocity<ICRFJ2000Ecliptic>(
             {-5.685242261484572E+00 * Kilo(Metre) / Second,
              -4.073586348304020E+00 * Kilo(Metre) / Second,
               3.143404489724676E+00 * Kilo(Metre) / Second})});

    // Satellites of Saturn.
    Trajectory<ICRFJ2000Ecliptic>* rhea_trajectory(
        new Trajectory<ICRFJ2000Ecliptic>(
            *solar_system->massive_bodies_[kRhea]));
    rhea_trajectory->Append(
        kСпутник1LaunchTime,
        {kSolarSystemBarycentre + Displacement<ICRFJ2000Ecliptic>(
             {-3.772933911553755E+08 * Kilo(Metre),
              -1.451461170080230E+09 * Kilo(Metre),
               4.016028653663339E+07 * Kilo(Metre)}),
         Velocity<ICRFJ2000Ecliptic>(
             { 8.698485920139012E-01 * Kilo(Metre) / Second,
               3.972546870497955E-01 * Kilo(Metre) / Second,
              -1.060361115947588E+00 * Kilo(Metre) / Second})});
    Trajectory<ICRFJ2000Ecliptic>* iapetus_trajectory(
        new Trajectory<ICRFJ2000Ecliptic>(
            *solar_system->massive_bodies_[kIapetus]));
    iapetus_trajectory->Append(
        kСпутник1LaunchTime,
        {kSolarSystemBarycentre + Displacement<ICRFJ2000Ecliptic>(
             {-3.751029285588183E+08 * Kilo(Metre),
              -1.449565401910516E+09 * Kilo(Metre),
               3.935332456093812E+07 * Kilo(Metre)}),
         Velocity<ICRFJ2000Ecliptic>(
             { 6.497053388258254E+00 * Kilo(Metre) / Second,
              -7.325141764921950E-02 * Kilo(Metre) / Second,
              -4.351376438069059E-01 * Kilo(Metre) / Second})});

    // Satellite of Pluto.
    Trajectory<ICRFJ2000Ecliptic>* charon_trajectory(
        new Trajectory<ICRFJ2000Ecliptic>(
            *solar_system->massive_bodies_[kCharon]));
    charon_trajectory->Append(
        kСпутник1LaunchTime,
        {kSolarSystemBarycentre + Displacement<ICRFJ2000Ecliptic>(
             {-4.406983470848657E+09 * Kilo(Metre),
               2.448743066982903E+09 * Kilo(Metre),
               1.012541389091277E+09 * Kilo(Metre)}),
         Velocity<ICRFJ2000Ecliptic>(
             {-1.157714657718270E+00 * Kilo(Metre) / Second,
              -5.062468891990006E+00 * Kilo(Metre) / Second,
               8.337034401124047E-01 * Kilo(Metre) / Second})});

    // Satellites of Uranus.
    Trajectory<ICRFJ2000Ecliptic>* ariel_trajectory(
        new Trajectory<ICRFJ2000Ecliptic>(
            *solar_system->massive_bodies_[kAriel]));
    ariel_trajectory->Append(
        kСпутник1LaunchTime,
        {kSolarSystemBarycentre + Displacement<ICRFJ2000Ecliptic>(
             {-1.730181133162941E+09 * Kilo(Metre),
               2.160003751339937E+09 * Kilo(Metre),
               3.045891238850706E+07 * Kilo(Metre)}),
         Velocity<ICRFJ2000Ecliptic>(
             {-6.019957829322824E+00 * Kilo(Metre) / Second,
              -3.682977487897364E+00 * Kilo(Metre) / Second,
               5.440031145983448E+00 * Kilo(Metre) / Second})});
    Trajectory<ICRFJ2000Ecliptic>* umbriel_trajectory(
        new Trajectory<ICRFJ2000Ecliptic>(
            *solar_system->massive_bodies_[kUmbriel]));
    umbriel_trajectory->Append(
        kСпутник1LaunchTime,
        {kSolarSystemBarycentre + Displacement<ICRFJ2000Ecliptic>(
             {-1.729930175425741E+09 * Kilo(Metre),
               2.159917273779030E+09 * Kilo(Metre),
               3.023539524396962E+07 * Kilo(Metre)}),
         Velocity<ICRFJ2000Ecliptic>(
             {-9.791806936609191E+00 * Kilo(Metre) / Second,
              -3.786140307785084E+00 * Kilo(Metre) / Second,
              -1.264397874774153E+00 * Kilo(Metre) / Second})});

    // Satellites of Saturn.
    Trajectory<ICRFJ2000Ecliptic>* dione_trajectory(
        new Trajectory<ICRFJ2000Ecliptic>(
            *solar_system->massive_bodies_[kDione]));
    dione_trajectory->Append(
        kСпутник1LaunchTime,
        {kSolarSystemBarycentre + Displacement<ICRFJ2000Ecliptic>(
             {-3.777740468280008E+08 * Kilo(Metre),
              -1.452078913407227E+09 * Kilo(Metre),
               4.053308808094668E+07 * Kilo(Metre)}),
         Velocity<ICRFJ2000Ecliptic>(
             { 1.473536505664190E+01 * Kilo(Metre) / Second,
              -9.857333255400615E+00 * Kilo(Metre) / Second,
               2.994635825207214E+00 * Kilo(Metre) / Second})});
    Trajectory<ICRFJ2000Ecliptic>* tethys_trajectory(
        new Trajectory<ICRFJ2000Ecliptic>(
            *solar_system->massive_bodies_[kTethys]));
    tethys_trajectory->Append(
        kСпутник1LaunchTime,
        {kSolarSystemBarycentre + Displacement<ICRFJ2000Ecliptic>(
             {-3.772002485884590E+08 * Kilo(Metre),
              -1.451803185519638E+09 * Kilo(Metre),
               4.033334240953118E+07 * Kilo(Metre)}),
         Velocity<ICRFJ2000Ecliptic>(
             { 4.474028082408450E+00 * Kilo(Metre) / Second,
               6.894343190912965E+00 * Kilo(Metre) / Second,
              -5.036010312221701E+00 * Kilo(Metre) / Second})});

    solar_system->trajectories_.emplace_back(titania_trajectory);
    solar_system->trajectories_.emplace_back(oberon_trajectory);
    solar_system->trajectories_.emplace_back(rhea_trajectory);
    solar_system->trajectories_.emplace_back(iapetus_trajectory);
    solar_system->trajectories_.emplace_back(charon_trajectory);
    solar_system->trajectories_.emplace_back(ariel_trajectory);
    solar_system->trajectories_.emplace_back(umbriel_trajectory);
    solar_system->trajectories_.emplace_back(dione_trajectory);
    solar_system->trajectories_.emplace_back(tethys_trajectory);
  }

  return std::move(solar_system);
}

std::unique_ptr<SolarSystem> SolarSystem::AtСпутник2Launch(
    Accuracy const accuracy) {
  // Number of days since the JD epoch. JD2436145.60417 is the time of the
  // launch of Простейший Спутник-2.
  Instant const kСпутник2LaunchTime = JulianDate(2436145.60417);

  std::unique_ptr<SolarSystem> solar_system(new SolarSystem(accuracy));

  // All data is from the Jet Propulsion Laboratory's HORIZONS system.

  // Star.
  Trajectory<ICRFJ2000Ecliptic>* sun_trajectory(
      new Trajectory<ICRFJ2000Ecliptic>(*solar_system->massive_bodies_[kSun]));
  sun_trajectory->Append(
      kСпутник2LaunchTime,
      {kSolarSystemBarycentre + Displacement<ICRFJ2000Ecliptic>(
           { 1.125014268938588E+06 * Kilo(Metre),
             6.494303112314661E+05 * Kilo(Metre),
            -3.744891854948698E+04 * Kilo(Metre)}),
       Velocity<ICRFJ2000Ecliptic>(
           {-5.465237566098069E-03 * Kilo(Metre) / Second,
             1.242259254161160E-02 * Kilo(Metre) / Second,
             1.073185551299655E-04 * Kilo(Metre) / Second})});

  // Planets.

  // Gas giants.
  Trajectory<ICRFJ2000Ecliptic>* jupiter_trajectory(
      new Trajectory<ICRFJ2000Ecliptic>(
          *solar_system->massive_bodies_[kJupiter]));
  jupiter_trajectory->Append(
      kСпутник2LaunchTime,
      {kSolarSystemBarycentre + Displacement<ICRFJ2000Ecliptic>(
           {-7.875437547145393E+08 * Kilo(Metre),
            -2.089781394713737E+08 * Kilo(Metre),
             1.849633128369343E+07 * Kilo(Metre)}),
       Velocity<ICRFJ2000Ecliptic>(
           { 3.199399521413006E+00 * Kilo(Metre) / Second,
            -1.200823909873311E+01 * Kilo(Metre) / Second,
            -2.224995144931441E-02 * Kilo(Metre) / Second})});
  Trajectory<ICRFJ2000Ecliptic>* saturn_trajectory(
      new Trajectory<ICRFJ2000Ecliptic>(
          *solar_system->massive_bodies_[kSaturn]));
  saturn_trajectory->Append(
      kСпутник2LaunchTime,
      {kSolarSystemBarycentre + Displacement<ICRFJ2000Ecliptic>(
           {-3.551066003300792E+08 * Kilo(Metre),
            -1.457950211244599E+09 * Kilo(Metre),
             3.962394173262903E+07 * Kilo(Metre)}),
       Velocity<ICRFJ2000Ecliptic>(
           { 8.853737336923556E+00 * Kilo(Metre) / Second,
            -2.320374389288883E+00 * Kilo(Metre) / Second,
            -3.114483488133248E-01 * Kilo(Metre) / Second})});
  Trajectory<ICRFJ2000Ecliptic>* neptune_trajectory(
      new Trajectory<ICRFJ2000Ecliptic>(
          *solar_system->massive_bodies_[kNeptune]));
  neptune_trajectory->Append(
      kСпутник2LaunchTime,
      {kSolarSystemBarycentre + Displacement<ICRFJ2000Ecliptic>(
           {-3.803301375557554E+09 * Kilo(Metre),
            -2.467890768105946E+09 * Kilo(Metre),
             1.384353457950279E+08 * Kilo(Metre)}),
       Velocity<ICRFJ2000Ecliptic>(
           { 2.927010084845599E+00 * Kilo(Metre) / Second,
            -4.526307194625022E+00 * Kilo(Metre) / Second,
             2.545268709706176E-02 * Kilo(Metre) / Second})});
  Trajectory<ICRFJ2000Ecliptic>* uranus_trajectory(
      new Trajectory<ICRFJ2000Ecliptic>(
          *solar_system->massive_bodies_[kUranus]));
  uranus_trajectory->Append(
      kСпутник2LaunchTime,
      {kSolarSystemBarycentre + Displacement<ICRFJ2000Ecliptic>(
           {-1.743543206484359E+09 * Kilo(Metre),
             2.148343005727444E+09 * Kilo(Metre),
             3.061995217929694E+07 * Kilo(Metre)}),
       Velocity<ICRFJ2000Ecliptic>(
           {-5.339030319622795E+00 * Kilo(Metre) / Second,
            -4.609984321394619E+00 * Kilo(Metre) / Second,
             5.202604125767743E-02 * Kilo(Metre) / Second})});

  // Telluric planets.
  Trajectory<ICRFJ2000Ecliptic>* earth_trajectory(
      new Trajectory<ICRFJ2000Ecliptic>(
          *solar_system->massive_bodies_[kEarth]));
  earth_trajectory->Append(
      kСпутник2LaunchTime,
      {kSolarSystemBarycentre + Displacement<ICRFJ2000Ecliptic>(
           { 1.131005469241166E+08 * Kilo(Metre),
             9.799962736944504E+07 * Kilo(Metre),
            -2.743948682505761E+04 * Kilo(Metre)}),
       Velocity<ICRFJ2000Ecliptic>(
           {-2.003713675265280E+01 * Kilo(Metre) / Second,
             2.237299122930724E+01 * Kilo(Metre) / Second,
             2.796170626009044E-03 * Kilo(Metre) / Second})});
  Trajectory<ICRFJ2000Ecliptic>* venus_trajectory(
      new Trajectory<ICRFJ2000Ecliptic>(
          *solar_system->massive_bodies_[kVenus]));
  venus_trajectory->Append(
      kСпутник2LaunchTime,
      {kSolarSystemBarycentre + Displacement<ICRFJ2000Ecliptic>(
           { 1.079589109069277E+08 * Kilo(Metre),
            -1.883185527327590E+07 * Kilo(Metre),
            -6.471728962310291E+06 * Kilo(Metre)}),
       Velocity<ICRFJ2000Ecliptic>(
           { 6.105839497257745E+00 * Kilo(Metre) / Second,
             3.430628991145717E+01 * Kilo(Metre) / Second,
             1.117436366138174E-01 * Kilo(Metre) / Second})});
  Trajectory<ICRFJ2000Ecliptic>* mars_trajectory(
      new Trajectory<ICRFJ2000Ecliptic>(*solar_system->massive_bodies_[kMars]));
  mars_trajectory->Append(
      kСпутник2LaunchTime,
      {kSolarSystemBarycentre + Displacement<ICRFJ2000Ecliptic>(
           {-2.295899280109642E+08 * Kilo(Metre),
            -7.474408961700515E+07 * Kilo(Metre),
             4.075745516046084E+06 * Kilo(Metre)}),
       Velocity<ICRFJ2000Ecliptic>(
           { 8.432679541838580E+00 * Kilo(Metre) / Second,
            -2.095334664935562E+01 * Kilo(Metre) / Second,
            -6.470034479976146E-01 * Kilo(Metre) / Second})});
  Trajectory<ICRFJ2000Ecliptic>* mercury_trajectory(
      new Trajectory<ICRFJ2000Ecliptic>(
          *solar_system->massive_bodies_[kMercury]));
  mercury_trajectory->Append(
      kСпутник2LaunchTime,
      {kSolarSystemBarycentre + Displacement<ICRFJ2000Ecliptic>(
           {-3.280770775568475E+07 * Kilo(Metre),
            -5.947158605939089E+07 * Kilo(Metre),
            -1.827172250582807E+06 * Kilo(Metre)}),
       Velocity<ICRFJ2000Ecliptic>(
           { 3.259843531566923E+01 * Kilo(Metre) / Second,
            -2.157557185030672E+01 * Kilo(Metre) / Second,
            -4.758347584450094E+00 * Kilo(Metre) / Second})});

  // End of planets.

  // Satellite of Jupiter.
  Trajectory<ICRFJ2000Ecliptic>* ganymede_trajectory(
      new Trajectory<ICRFJ2000Ecliptic>(
          *solar_system->massive_bodies_[kGanymede]));
  ganymede_trajectory->Append(
      kСпутник2LaunchTime,
      {kSolarSystemBarycentre + Displacement<ICRFJ2000Ecliptic>(
           {-7.873440767588949E+08 * Kilo(Metre),
            -2.079266562514496E+08 * Kilo(Metre),
             1.853235266265094E+07 * Kilo(Metre)}),
       Velocity<ICRFJ2000Ecliptic>(
           {-7.484803642517669E+00 * Kilo(Metre) / Second,
            -9.979889365339663E+00 * Kilo(Metre) / Second,
            -9.540419435645386E-02 * Kilo(Metre) / Second})});

  // Satellite of Saturn.
  Trajectory<ICRFJ2000Ecliptic>* titan_trajectory(
      new Trajectory<ICRFJ2000Ecliptic>(
          *solar_system->massive_bodies_[kTitan]));
  titan_trajectory->Append(
      kСпутник2LaunchTime,
      {kSolarSystemBarycentre + Displacement<ICRFJ2000Ecliptic>(
           {-3.559932418834351E+08 * Kilo(Metre),
            -1.458657870294226E+09 * Kilo(Metre),
             4.007469245438983E+07 * Kilo(Metre)}),
       Velocity<ICRFJ2000Ecliptic>(
           { 1.277329830321889E+01 * Kilo(Metre) / Second,
            -5.987335332263677E+00 * Kilo(Metre) / Second,
             1.206347481985469E+00 * Kilo(Metre) / Second})});

  // Satellites of Jupiter.
  Trajectory<ICRFJ2000Ecliptic>* callisto_trajectory(
      new Trajectory<ICRFJ2000Ecliptic>(
          *solar_system->massive_bodies_[kCallisto]));
  callisto_trajectory->Append(
      kСпутник2LaunchTime,
      {kSolarSystemBarycentre + Displacement<ICRFJ2000Ecliptic>(
           {-7.894358442189863E+08 * Kilo(Metre),
            -2.088864854947591E+08 * Kilo(Metre),
             1.847824600878225E+07 * Kilo(Metre)}),
       Velocity<ICRFJ2000Ecliptic>(
           { 2.841233795859193E+00 * Kilo(Metre) / Second,
            -2.014928300738163E+01 * Kilo(Metre) / Second,
            -3.092683314888902E-01 * Kilo(Metre) / Second})});
  Trajectory<ICRFJ2000Ecliptic>* io_trajectory(
      new Trajectory<ICRFJ2000Ecliptic>(*solar_system->massive_bodies_[kIo]));
  io_trajectory->Append(
      kСпутник2LaunchTime,
      {kSolarSystemBarycentre + Displacement<ICRFJ2000Ecliptic>(
           {-7.879055114756504E+08 * Kilo(Metre),
            -2.091931053457293E+08 * Kilo(Metre),
             1.848354122950428E+07 * Kilo(Metre)}),
       Velocity<ICRFJ2000Ecliptic>(
           { 1.213574915656921E+01 * Kilo(Metre) / Second,
            -2.689611236410145E+01 * Kilo(Metre) / Second,
            -4.221293967140784E-01 * Kilo(Metre) / Second})});

  // Satellite of Earth.
  Trajectory<ICRFJ2000Ecliptic>* moon_trajectory(
      new Trajectory<ICRFJ2000Ecliptic>(*solar_system->massive_bodies_[kMoon]));
  moon_trajectory->Append(
      kСпутник2LaunchTime,
      {kSolarSystemBarycentre + Displacement<ICRFJ2000Ecliptic>(
           { 1.134993352573264E+08 * Kilo(Metre),
             9.793594458884758E+07 * Kilo(Metre),
             1.300882839548027E+03 * Kilo(Metre)}),
       Velocity<ICRFJ2000Ecliptic>(
           {-1.988824948390998E+01 * Kilo(Metre) / Second,
             2.332896066382083E+01 * Kilo(Metre) / Second,
            -5.471933119303941E-02 * Kilo(Metre) / Second})});

  // Satellite of Jupiter.
  Trajectory<ICRFJ2000Ecliptic>* europa_trajectory(
      new Trajectory<ICRFJ2000Ecliptic>(
          *solar_system->massive_bodies_[kEuropa]));
  europa_trajectory->Append(
      kСпутник2LaunchTime,
      {kSolarSystemBarycentre + Displacement<ICRFJ2000Ecliptic>(
           {-7.872380045561892E+08 * Kilo(Metre),
            -2.083874295273294E+08 * Kilo(Metre),
             1.852692606438262E+07 * Kilo(Metre)}),
       Velocity<ICRFJ2000Ecliptic>(
           {-9.132729339507982E+00 * Kilo(Metre) / Second,
            -5.706657631633117E+00 * Kilo(Metre) / Second,
             8.154101985062136E-03 * Kilo(Metre) / Second})});

  // Satellite of Neptune.
  Trajectory<ICRFJ2000Ecliptic>* triton_trajectory(
      new Trajectory<ICRFJ2000Ecliptic>(
          *solar_system->massive_bodies_[kTriton]));
  triton_trajectory->Append(
      kСпутник2LaunchTime,
      {kSolarSystemBarycentre + Displacement<ICRFJ2000Ecliptic>(
           {-3.803376889526241E+09 * Kilo(Metre),
            -2.468158270187521E+09 * Kilo(Metre),
             1.382149037665635E+08 * Kilo(Metre)}),
       Velocity<ICRFJ2000Ecliptic>(
           {-1.144130125366116E+00 * Kilo(Metre) / Second,
            -4.720828265121008E+00 * Kilo(Metre) / Second,
             1.656135195284262E+00 * Kilo(Metre) / Second})});

  // Dwarf planet (scattered disc object).
  Trajectory<ICRFJ2000Ecliptic>* eris_trajectory(
      new Trajectory<ICRFJ2000Ecliptic>(*solar_system->massive_bodies_[kEris]));
  eris_trajectory->Append(
      kСпутник2LaunchTime,
      {kSolarSystemBarycentre + Displacement<ICRFJ2000Ecliptic>(
           { 1.317496754534689E+10 * Kilo(Metre),
             2.226129564084833E+09 * Kilo(Metre),
            -5.732978102633001E+09 * Kilo(Metre)}),
       Velocity<ICRFJ2000Ecliptic>(
           { 4.147613028977510E-01 * Kilo(Metre) / Second,
             1.872488324095242E+00 * Kilo(Metre) / Second,
             1.227720820942441E+00 * Kilo(Metre) / Second})});

  // Dwarf planet (Kuiper belt object).
  Trajectory<ICRFJ2000Ecliptic>* pluto_trajectory(
      new Trajectory<ICRFJ2000Ecliptic>(
          *solar_system->massive_bodies_[kPluto]));
  pluto_trajectory->Append(
      kСпутник2LaunchTime,
      {kSolarSystemBarycentre + Displacement<ICRFJ2000Ecliptic>(
           {-4.410266464068357E+09 * Kilo(Metre),
             2.435666526837864E+09 * Kilo(Metre),
             1.014876954733593E+09 * Kilo(Metre)}),
       Velocity<ICRFJ2000Ecliptic>(
           {-1.277624218981084E+00 * Kilo(Metre) / Second,
            -5.163643781275358E+00 * Kilo(Metre) / Second,
             9.068668780280327E-01 * Kilo(Metre) / Second})});

  solar_system->trajectories_.emplace_back(sun_trajectory);
  solar_system->trajectories_.emplace_back(jupiter_trajectory);
  solar_system->trajectories_.emplace_back(saturn_trajectory);
  solar_system->trajectories_.emplace_back(neptune_trajectory);
  solar_system->trajectories_.emplace_back(uranus_trajectory);
  solar_system->trajectories_.emplace_back(earth_trajectory);
  solar_system->trajectories_.emplace_back(venus_trajectory);
  solar_system->trajectories_.emplace_back(mars_trajectory);
  solar_system->trajectories_.emplace_back(mercury_trajectory);
  solar_system->trajectories_.emplace_back(ganymede_trajectory);
  solar_system->trajectories_.emplace_back(titan_trajectory);
  solar_system->trajectories_.emplace_back(callisto_trajectory);
  solar_system->trajectories_.emplace_back(io_trajectory);
  solar_system->trajectories_.emplace_back(moon_trajectory);
  solar_system->trajectories_.emplace_back(europa_trajectory);
  solar_system->trajectories_.emplace_back(triton_trajectory);
  solar_system->trajectories_.emplace_back(eris_trajectory);
  solar_system->trajectories_.emplace_back(pluto_trajectory);

  if (accuracy > Accuracy::kMajorBodiesOnly) {
    // Satellites of Uranus.
    Trajectory<ICRFJ2000Ecliptic>* titania_trajectory(
        new Trajectory<ICRFJ2000Ecliptic>(
            *solar_system->massive_bodies_[kTitania]));
    titania_trajectory->Append(
        kСпутник2LaunchTime,
        {kSolarSystemBarycentre + Displacement<ICRFJ2000Ecliptic>(
             {-1.743918818421802E+09 * Kilo(Metre),
               2.148394286698188E+09 * Kilo(Metre),
               3.040267774304451E+07 * Kilo(Metre)}),
         Velocity<ICRFJ2000Ecliptic>(
             {-7.036501356327411E+00 * Kilo(Metre) / Second,
              -3.797291350751153E+00 * Kilo(Metre) / Second,
               3.166248684554561E+00 * Kilo(Metre) / Second})});
    Trajectory<ICRFJ2000Ecliptic>* oberon_trajectory(
        new Trajectory<ICRFJ2000Ecliptic>(
            *solar_system->massive_bodies_[kOberon]));
    oberon_trajectory->Append(
        kСпутник2LaunchTime,
        {kSolarSystemBarycentre + Displacement<ICRFJ2000Ecliptic>(
             {-1.743851406035026E+09 * Kilo(Metre),
               2.148476767320335E+09 * Kilo(Metre),
               3.109684580610486E+07 * Kilo(Metre)}),
         Velocity<ICRFJ2000Ecliptic>(
             {-2.745718567351011E+00 * Kilo(Metre) / Second,
              -4.926321308326997E+00 * Kilo(Metre) / Second,
               1.815423517306933E+00 * Kilo(Metre) / Second})});

    // Satellites of Saturn.
    Trajectory<ICRFJ2000Ecliptic>* rhea_trajectory(
        new Trajectory<ICRFJ2000Ecliptic>(
            *solar_system->massive_bodies_[kRhea]));
    rhea_trajectory->Append(
        kСпутник2LaunchTime,
        {kSolarSystemBarycentre + Displacement<ICRFJ2000Ecliptic>(
             {-3.553342718565885E+08 * Kilo(Metre),
              -1.458360446041042E+09 * Kilo(Metre),
               3.986359566173195E+07 * Kilo(Metre)}),
         Velocity<ICRFJ2000Ecliptic>(
             { 1.647814913327736E+01 * Kilo(Metre) / Second,
              -5.870586279416220E+00 * Kilo(Metre) / Second,
               8.369964139554196E-01 * Kilo(Metre) / Second})});
    Trajectory<ICRFJ2000Ecliptic>* iapetus_trajectory(
        new Trajectory<ICRFJ2000Ecliptic>(
            *solar_system->massive_bodies_[kIapetus]));
    iapetus_trajectory->Append(
        kСпутник2LaunchTime,
        {kSolarSystemBarycentre + Displacement<ICRFJ2000Ecliptic>(
             {-3.586954722831523E+08 * Kilo(Metre),
              -1.457628919841799E+09 * Kilo(Metre),
               4.026455668743709E+07 * Kilo(Metre)}),
         Velocity<ICRFJ2000Ecliptic>(
             { 8.707383466174113E+00 * Kilo(Metre) / Second,
              -5.392253140156209E+00 * Kilo(Metre) / Second,
               4.807764918652989E-01 * Kilo(Metre) / Second})});

    // Satellite of Pluto.
    Trajectory<ICRFJ2000Ecliptic>* charon_trajectory(
        new Trajectory<ICRFJ2000Ecliptic>(
            *solar_system->massive_bodies_[kCharon]));
    charon_trajectory->Append(
        kСпутник2LaunchTime,
        {kSolarSystemBarycentre + Displacement<ICRFJ2000Ecliptic>(
             {-4.410275620814398E+09 * Kilo(Metre),
               2.435651353388658E+09 * Kilo(Metre),
               1.014868590806160E+09 * Kilo(Metre)}),
         Velocity<ICRFJ2000Ecliptic>(
             {-1.404153365129384E+00 * Kilo(Metre) / Second,
              -5.187717357379291E+00 * Kilo(Metre) / Second,
               1.089041178376519E+00 * Kilo(Metre) / Second})});

    // Satellites of Uranus.
    Trajectory<ICRFJ2000Ecliptic>* ariel_trajectory(
        new Trajectory<ICRFJ2000Ecliptic>(
            *solar_system->massive_bodies_[kAriel]));
    ariel_trajectory->Append(
        kСпутник2LaunchTime,
        {kSolarSystemBarycentre + Displacement<ICRFJ2000Ecliptic>(
             {-1.743394693015613E+09 * Kilo(Metre),
               2.148295228037889E+09 * Kilo(Metre),
               3.051049859822118E+07 * Kilo(Metre)}),
         Velocity<ICRFJ2000Ecliptic>(
             {-8.590134956934145E+00 * Kilo(Metre) / Second,
              -4.517951101991714E+00 * Kilo(Metre) / Second,
              -4.406982500749494E+00 * Kilo(Metre) / Second})});
    Trajectory<ICRFJ2000Ecliptic>* umbriel_trajectory(
        new Trajectory<ICRFJ2000Ecliptic>(
            *solar_system->massive_bodies_[kUmbriel]));
    umbriel_trajectory->Append(
        kСпутник2LaunchTime,
        {kSolarSystemBarycentre + Displacement<ICRFJ2000Ecliptic>(
             {-1.743588311968474E+09 * Kilo(Metre),
               2.148316432062827E+09 * Kilo(Metre),
               3.035987024560333E+07 * Kilo(Metre)}),
         Velocity<ICRFJ2000Ecliptic>(
             {-9.843503117910014E+00 * Kilo(Metre) / Second,
              -3.525745217265672E+00 * Kilo(Metre) / Second,
               7.092444771525036E-01 * Kilo(Metre) / Second})});

    // Satellites of Saturn.
    Trajectory<ICRFJ2000Ecliptic>* dione_trajectory(
        new Trajectory<ICRFJ2000Ecliptic>(
            *solar_system->massive_bodies_[kDione]));
    dione_trajectory->Append(
        kСпутник2LaunchTime,
        {kSolarSystemBarycentre + Displacement<ICRFJ2000Ecliptic>(
             {-3.552295721012846E+08 * Kilo(Metre),
              -1.457630098290271E+09 * Kilo(Metre),
               3.946811133174797E+07 * Kilo(Metre)}),
         Velocity<ICRFJ2000Ecliptic>(
             {-6.030846229930553E-01 * Kilo(Metre) / Second,
              -4.868620315848084E+00 * Kilo(Metre) / Second,
               1.933469386798133E+00 * Kilo(Metre) / Second})});
    Trajectory<ICRFJ2000Ecliptic>* tethys_trajectory(
        new Trajectory<ICRFJ2000Ecliptic>(
            *solar_system->massive_bodies_[kTethys]));
    tethys_trajectory->Append(
        kСпутник2LaunchTime,
        {kSolarSystemBarycentre + Displacement<ICRFJ2000Ecliptic>(
             {-3.553644729603329E+08 * Kilo(Metre),
              -1.458064034431594E+09 * Kilo(Metre),
               3.970978147111944E+07 * Kilo(Metre)}),
         Velocity<ICRFJ2000Ecliptic>(
             { 1.427192911372915E+01 * Kilo(Metre) / Second,
              -1.127052555342930E+01 * Kilo(Metre) / Second,
               4.094008639209452E+00 * Kilo(Metre) / Second})});

    solar_system->trajectories_.emplace_back(titania_trajectory);
    solar_system->trajectories_.emplace_back(oberon_trajectory);
    solar_system->trajectories_.emplace_back(rhea_trajectory);
    solar_system->trajectories_.emplace_back(iapetus_trajectory);
    solar_system->trajectories_.emplace_back(charon_trajectory);
    solar_system->trajectories_.emplace_back(ariel_trajectory);
    solar_system->trajectories_.emplace_back(umbriel_trajectory);
    solar_system->trajectories_.emplace_back(dione_trajectory);
    solar_system->trajectories_.emplace_back(tethys_trajectory);
  }

  return std::move(solar_system);
}

SolarSystem::SolarSystem(Accuracy const accuracy) {
  // All data is from the Jet Propulsion Laboratory's HORIZONS system unless
  // otherwise specified.

  // Star.
  std::unique_ptr<Body> sun(
      new Body(1.3271244004193938E+11 * Pow<3>(Kilo(Metre)) / Pow<2>(Second)));

  // Planets.

  // Gas giants.
<<<<<<< HEAD
  Body* jupiter(new Body(126686511 * Pow<3>(Kilo(Metre)) / Pow<2>(Second),
                         0.01475,
                         71492 * Kilo(Metre)));
  Body* saturn(new Body(37931207.8 * Pow<3>(Kilo(Metre)) / Pow<2>(Second)));
  Body* neptune(new Body(6835107 * Pow<3>(Kilo(Metre)) / Pow<2>(Second)));
  Body* uranus(new Body(5793966 * Pow<3>(Kilo(Metre)) / Pow<2>(Second)));
=======
  std::unique_ptr<Body> jupiter(
      new Body(126686511 * Pow<3>(Kilo(Metre)) / Pow<2>(Second)));
  std::unique_ptr<Body> saturn(
      new Body(37931207.8 * Pow<3>(Kilo(Metre)) / Pow<2>(Second)));
  std::unique_ptr<Body> neptune(
      new Body(6835107 * Pow<3>(Kilo(Metre)) / Pow<2>(Second)));
  std::unique_ptr<Body> uranus(
      new Body(5793966 * Pow<3>(Kilo(Metre)) / Pow<2>(Second)));
>>>>>>> 5d6123dc

  // Telluric planets.
  std::unique_ptr<Body> earth(
      new Body(398600.440 * Pow<3>(Kilo(Metre)) / Pow<2>(Second)));
  std::unique_ptr<Body> venus(
      new Body(324858.63 * Pow<3>(Kilo(Metre)) / Pow<2>(Second)));
  std::unique_ptr<Body> mars(
      new Body(42828.3 * Pow<3>(Kilo(Metre)) / Pow<2>(Second)));
  std::unique_ptr<Body> mercury(
      new Body(22032.09 * Pow<3>(Kilo(Metre)) / Pow<2>(Second)));

  // End of planets.

  // Satellite of Jupiter.
  std::unique_ptr<Body> ganymede(new Body(1482E20 * Kilogram));

  // Satellite of Saturn.
  std::unique_ptr<Body> titan(
      new Body(8978.13 * Pow<3>(Kilo(Metre)) / Pow<2>(Second)));

  // Satellites of Jupiter.
  std::unique_ptr<Body> callisto(new Body(1076E20 * Kilogram));
  std::unique_ptr<Body> io(new Body(893.3E20 * Kilogram));

  // Satellite of Earth.
  std::unique_ptr<Body> moon(
      new Body(4902.798 * Pow<3>(Kilo(Metre)) / Pow<2>(Second)));

  // Satellite of Jupiter.
  std::unique_ptr<Body> europa(new Body(479.7E20 * Kilogram));

  // Satellite of Neptune.
  std::unique_ptr<Body> triton(new Body(214.7E20 * Kilogram));

  // Dwarf planet (scattered disc object).
  // Mass from Brown, Michael E.; Schaller, Emily L. (15 June 2007).
  // "The Mass of Dwarf Planet Eris", in Science, through Wikipedia.
  std::unique_ptr<Body> eris(new Body(1.67E22 * Kilogram));

  // Dwarf planet (Kuiper belt object).
  std::unique_ptr<Body> pluto(
      new Body(872.4 * Pow<3>(Kilo(Metre)) / Pow<2>(Second)));

  // Satellites of Uranus.
  std::unique_ptr<Body> titania(new Body(35.27E20 * Kilogram));
  std::unique_ptr<Body> oberon(new Body(30.14E20 * Kilogram));

  // Satellites of Saturn.
  std::unique_ptr<Body> rhea(
      new Body(153.94 * Pow<3>(Kilo(Metre)) / Pow<2>(Second)));
  std::unique_ptr<Body> iapetus(
      new Body(120.51 * Pow<3>(Kilo(Metre)) / Pow<2>(Second)));

  // Satellite of Pluto.
  // The masses reported by HORIZONS have very few significant digits. Instead
  // we subtract Pluto's gravitational parameter from the one given for the
  // Charon-Pluto system.
  std::unique_ptr<Body> charon(
      new Body(9.7549380662106296E2 * Pow<3>(Kilo(Metre)) / Pow<2>(Second) -
                pluto->gravitational_parameter()));

  // Satellites of Uranus.
  std::unique_ptr<Body> ariel(new Body(13.53E20 * Kilogram));
  std::unique_ptr<Body> umbriel(new Body(11.72E20 * Kilogram));

  // Satellites of Saturn.
  std::unique_ptr<Body> dione(
      new Body(73.113 * Pow<3>(Kilo(Metre)) / Pow<2>(Second)));
  std::unique_ptr<Body> tethys(
      new Body(41.21 * Pow<3>(Kilo(Metre)) / Pow<2>(Second)));

  // End of celestial bodies.

  massive_bodies_.emplace_back(sun.release());
  massive_bodies_.emplace_back(jupiter.release());
  massive_bodies_.emplace_back(saturn.release());
  massive_bodies_.emplace_back(neptune.release());
  massive_bodies_.emplace_back(uranus.release());
  massive_bodies_.emplace_back(earth.release());
  massive_bodies_.emplace_back(venus.release());
  massive_bodies_.emplace_back(mars.release());
  massive_bodies_.emplace_back(mercury.release());
  massive_bodies_.emplace_back(ganymede.release());
  massive_bodies_.emplace_back(titan.release());
  massive_bodies_.emplace_back(callisto.release());
  massive_bodies_.emplace_back(io.release());
  massive_bodies_.emplace_back(moon.release());
  massive_bodies_.emplace_back(europa.release());
  massive_bodies_.emplace_back(triton.release());
  massive_bodies_.emplace_back(eris.release());
  massive_bodies_.emplace_back(pluto.release());
  if (accuracy > Accuracy::kMajorBodiesOnly) {
    massive_bodies_.emplace_back(titania.release());
    massive_bodies_.emplace_back(oberon.release());
    massive_bodies_.emplace_back(rhea.release());
    massive_bodies_.emplace_back(iapetus.release());
    massive_bodies_.emplace_back(charon.release());
    massive_bodies_.emplace_back(ariel.release());
    massive_bodies_.emplace_back(umbriel.release());
    massive_bodies_.emplace_back(dione.release());
    massive_bodies_.emplace_back(tethys.release());
  }
}

SolarSystem::Bodies SolarSystem::massive_bodies() {
  return std::move(massive_bodies_);
}

SolarSystem::Bodies SolarSystem::massless_bodies() {
  return std::move(massless_bodies_);
}

physics::NBodySystem<ICRFJ2000Ecliptic>::Trajectories
SolarSystem::trajectories() const {
  physics::NBodySystem<ICRFJ2000Ecliptic>::Trajectories result;
  for (auto const& trajectory : trajectories_) {
    result.push_back(trajectory.get());
  }
  return result;
}

int SolarSystem::parent(int const index) {
  switch (index) {
    case kSun:
      LOG(FATAL) << "The Sun has no parent";
      return kSun;  // Silly compiler is silly.
    case kJupiter:
    case kSaturn:
    case kNeptune:
    case kUranus:
    case kEarth:
    case kVenus:
    case kMars:
    case kMercury:
    case kEris:
    case kPluto:
      return kSun;
    case kGanymede:
    case kCallisto:
    case kIo:
    case kEuropa:
      return kJupiter;
    case kTitan:
    case kRhea:
    case kIapetus:
    case kDione:
    case kTethys:
      return kSaturn;
    case kMoon:
      return kEarth;
    case kTriton:
      return kNeptune;
    case kTitania:
    case kOberon:
    case kAriel:
    case kUmbriel:
      return kUranus;
    case kCharon:
      return kPluto;
    default:
      LOG(FATAL) << "Undefined index";
      return kSun;
  }
}

std::string SolarSystem::name(int const index) {
#define BODY_NAME(name) case k##name: return #name
  switch (index) {
    BODY_NAME(Sun);
    BODY_NAME(Jupiter);
    BODY_NAME(Saturn);
    BODY_NAME(Neptune);
    BODY_NAME(Uranus);
    BODY_NAME(Earth);
    BODY_NAME(Venus);
    BODY_NAME(Mars);
    BODY_NAME(Mercury);
    BODY_NAME(Ganymede);
    BODY_NAME(Titan);
    BODY_NAME(Callisto);
    BODY_NAME(Io);
    BODY_NAME(Moon);
    BODY_NAME(Europa);
    BODY_NAME(Triton);
    BODY_NAME(Eris);
    BODY_NAME(Pluto);
    BODY_NAME(Titania);
    BODY_NAME(Oberon);
    BODY_NAME(Rhea);
    BODY_NAME(Iapetus);
    BODY_NAME(Charon);
    BODY_NAME(Ariel);
    BODY_NAME(Umbriel);
    BODY_NAME(Dione);
    BODY_NAME(Tethys);
    default:
      LOG(FATAL) << "Undefined index";
      return "";
  }
#undef BODY_NAME
}

}  // namespace testing_utilities
}  // namespace principia<|MERGE_RESOLUTION|>--- conflicted
+++ resolved
@@ -322,142 +322,142 @@
   solar_system->trajectories_.emplace_back(pluto_trajectory);
 
   if (accuracy > Accuracy::kMajorBodiesOnly) {
-    // Satellites of Uranus.
-    Trajectory<ICRFJ2000Ecliptic>* titania_trajectory(
-        new Trajectory<ICRFJ2000Ecliptic>(
-            *solar_system->massive_bodies_[kTitania]));
-    titania_trajectory->Append(
-        kСпутник1LaunchTime,
-        {kSolarSystemBarycentre + Displacement<ICRFJ2000Ecliptic>(
-             {-1.729595658924435E+09 * Kilo(Metre),
-               2.159860356365425E+09 * Kilo(Metre),
-               3.035141077516359E+07 * Kilo(Metre)}),
-         Velocity<ICRFJ2000Ecliptic>(
-             {-6.591633969110592E+00 * Kilo(Metre) / Second,
-              -4.794586046464699E+00 * Kilo(Metre) / Second,
-              -3.377964153317895E+00 * Kilo(Metre) / Second})});
-    Trajectory<ICRFJ2000Ecliptic>* oberon_trajectory(
-        new Trajectory<ICRFJ2000Ecliptic>(
-            *solar_system->massive_bodies_[kOberon]));
-    oberon_trajectory->Append(
-        kСпутник1LaunchTime,
-        {kSolarSystemBarycentre + Displacement<ICRFJ2000Ecliptic>(
-             {-1.730563623290436E+09 * Kilo(Metre),
-               2.160079664472153E+09 * Kilo(Metre),
-               3.041037690361578E+07 * Kilo(Metre)}),
-         Velocity<ICRFJ2000Ecliptic>(
-             {-5.685242261484572E+00 * Kilo(Metre) / Second,
-              -4.073586348304020E+00 * Kilo(Metre) / Second,
-               3.143404489724676E+00 * Kilo(Metre) / Second})});
-
-    // Satellites of Saturn.
-    Trajectory<ICRFJ2000Ecliptic>* rhea_trajectory(
-        new Trajectory<ICRFJ2000Ecliptic>(
-            *solar_system->massive_bodies_[kRhea]));
-    rhea_trajectory->Append(
-        kСпутник1LaunchTime,
-        {kSolarSystemBarycentre + Displacement<ICRFJ2000Ecliptic>(
-             {-3.772933911553755E+08 * Kilo(Metre),
-              -1.451461170080230E+09 * Kilo(Metre),
-               4.016028653663339E+07 * Kilo(Metre)}),
-         Velocity<ICRFJ2000Ecliptic>(
-             { 8.698485920139012E-01 * Kilo(Metre) / Second,
-               3.972546870497955E-01 * Kilo(Metre) / Second,
-              -1.060361115947588E+00 * Kilo(Metre) / Second})});
-    Trajectory<ICRFJ2000Ecliptic>* iapetus_trajectory(
-        new Trajectory<ICRFJ2000Ecliptic>(
-            *solar_system->massive_bodies_[kIapetus]));
-    iapetus_trajectory->Append(
-        kСпутник1LaunchTime,
-        {kSolarSystemBarycentre + Displacement<ICRFJ2000Ecliptic>(
-             {-3.751029285588183E+08 * Kilo(Metre),
-              -1.449565401910516E+09 * Kilo(Metre),
-               3.935332456093812E+07 * Kilo(Metre)}),
-         Velocity<ICRFJ2000Ecliptic>(
-             { 6.497053388258254E+00 * Kilo(Metre) / Second,
-              -7.325141764921950E-02 * Kilo(Metre) / Second,
-              -4.351376438069059E-01 * Kilo(Metre) / Second})});
-
-    // Satellite of Pluto.
-    Trajectory<ICRFJ2000Ecliptic>* charon_trajectory(
-        new Trajectory<ICRFJ2000Ecliptic>(
-            *solar_system->massive_bodies_[kCharon]));
-    charon_trajectory->Append(
-        kСпутник1LaunchTime,
-        {kSolarSystemBarycentre + Displacement<ICRFJ2000Ecliptic>(
-             {-4.406983470848657E+09 * Kilo(Metre),
-               2.448743066982903E+09 * Kilo(Metre),
-               1.012541389091277E+09 * Kilo(Metre)}),
-         Velocity<ICRFJ2000Ecliptic>(
-             {-1.157714657718270E+00 * Kilo(Metre) / Second,
-              -5.062468891990006E+00 * Kilo(Metre) / Second,
-               8.337034401124047E-01 * Kilo(Metre) / Second})});
-
-    // Satellites of Uranus.
-    Trajectory<ICRFJ2000Ecliptic>* ariel_trajectory(
-        new Trajectory<ICRFJ2000Ecliptic>(
-            *solar_system->massive_bodies_[kAriel]));
-    ariel_trajectory->Append(
-        kСпутник1LaunchTime,
-        {kSolarSystemBarycentre + Displacement<ICRFJ2000Ecliptic>(
-             {-1.730181133162941E+09 * Kilo(Metre),
-               2.160003751339937E+09 * Kilo(Metre),
-               3.045891238850706E+07 * Kilo(Metre)}),
-         Velocity<ICRFJ2000Ecliptic>(
-             {-6.019957829322824E+00 * Kilo(Metre) / Second,
-              -3.682977487897364E+00 * Kilo(Metre) / Second,
-               5.440031145983448E+00 * Kilo(Metre) / Second})});
-    Trajectory<ICRFJ2000Ecliptic>* umbriel_trajectory(
-        new Trajectory<ICRFJ2000Ecliptic>(
-            *solar_system->massive_bodies_[kUmbriel]));
-    umbriel_trajectory->Append(
-        kСпутник1LaunchTime,
-        {kSolarSystemBarycentre + Displacement<ICRFJ2000Ecliptic>(
-             {-1.729930175425741E+09 * Kilo(Metre),
-               2.159917273779030E+09 * Kilo(Metre),
-               3.023539524396962E+07 * Kilo(Metre)}),
-         Velocity<ICRFJ2000Ecliptic>(
-             {-9.791806936609191E+00 * Kilo(Metre) / Second,
-              -3.786140307785084E+00 * Kilo(Metre) / Second,
-              -1.264397874774153E+00 * Kilo(Metre) / Second})});
-
-    // Satellites of Saturn.
-    Trajectory<ICRFJ2000Ecliptic>* dione_trajectory(
-        new Trajectory<ICRFJ2000Ecliptic>(
-            *solar_system->massive_bodies_[kDione]));
-    dione_trajectory->Append(
-        kСпутник1LaunchTime,
-        {kSolarSystemBarycentre + Displacement<ICRFJ2000Ecliptic>(
-             {-3.777740468280008E+08 * Kilo(Metre),
-              -1.452078913407227E+09 * Kilo(Metre),
-               4.053308808094668E+07 * Kilo(Metre)}),
-         Velocity<ICRFJ2000Ecliptic>(
-             { 1.473536505664190E+01 * Kilo(Metre) / Second,
-              -9.857333255400615E+00 * Kilo(Metre) / Second,
-               2.994635825207214E+00 * Kilo(Metre) / Second})});
-    Trajectory<ICRFJ2000Ecliptic>* tethys_trajectory(
-        new Trajectory<ICRFJ2000Ecliptic>(
-            *solar_system->massive_bodies_[kTethys]));
-    tethys_trajectory->Append(
-        kСпутник1LaunchTime,
-        {kSolarSystemBarycentre + Displacement<ICRFJ2000Ecliptic>(
-             {-3.772002485884590E+08 * Kilo(Metre),
-              -1.451803185519638E+09 * Kilo(Metre),
-               4.033334240953118E+07 * Kilo(Metre)}),
-         Velocity<ICRFJ2000Ecliptic>(
-             { 4.474028082408450E+00 * Kilo(Metre) / Second,
-               6.894343190912965E+00 * Kilo(Metre) / Second,
-              -5.036010312221701E+00 * Kilo(Metre) / Second})});
-
-    solar_system->trajectories_.emplace_back(titania_trajectory);
-    solar_system->trajectories_.emplace_back(oberon_trajectory);
-    solar_system->trajectories_.emplace_back(rhea_trajectory);
-    solar_system->trajectories_.emplace_back(iapetus_trajectory);
-    solar_system->trajectories_.emplace_back(charon_trajectory);
-    solar_system->trajectories_.emplace_back(ariel_trajectory);
-    solar_system->trajectories_.emplace_back(umbriel_trajectory);
-    solar_system->trajectories_.emplace_back(dione_trajectory);
-    solar_system->trajectories_.emplace_back(tethys_trajectory);
+  // Satellites of Uranus.
+  Trajectory<ICRFJ2000Ecliptic>* titania_trajectory(
+      new Trajectory<ICRFJ2000Ecliptic>(
+          *solar_system->massive_bodies_[kTitania]));
+  titania_trajectory->Append(
+      kСпутник1LaunchTime,
+      {kSolarSystemBarycentre + Displacement<ICRFJ2000Ecliptic>(
+           {-1.729595658924435E+09 * Kilo(Metre),
+             2.159860356365425E+09 * Kilo(Metre),
+             3.035141077516359E+07 * Kilo(Metre)}),
+       Velocity<ICRFJ2000Ecliptic>(
+           {-6.591633969110592E+00 * Kilo(Metre) / Second,
+            -4.794586046464699E+00 * Kilo(Metre) / Second,
+            -3.377964153317895E+00 * Kilo(Metre) / Second})});
+  Trajectory<ICRFJ2000Ecliptic>* oberon_trajectory(
+      new Trajectory<ICRFJ2000Ecliptic>(
+          *solar_system->massive_bodies_[kOberon]));
+  oberon_trajectory->Append(
+      kСпутник1LaunchTime,
+      {kSolarSystemBarycentre + Displacement<ICRFJ2000Ecliptic>(
+           {-1.730563623290436E+09 * Kilo(Metre),
+             2.160079664472153E+09 * Kilo(Metre),
+             3.041037690361578E+07 * Kilo(Metre)}),
+       Velocity<ICRFJ2000Ecliptic>(
+           {-5.685242261484572E+00 * Kilo(Metre) / Second,
+            -4.073586348304020E+00 * Kilo(Metre) / Second,
+             3.143404489724676E+00 * Kilo(Metre) / Second})});
+
+  // Satellites of Saturn.
+  Trajectory<ICRFJ2000Ecliptic>* rhea_trajectory(
+      new Trajectory<ICRFJ2000Ecliptic>(
+          *solar_system->massive_bodies_[kRhea]));
+  rhea_trajectory->Append(
+      kСпутник1LaunchTime,
+      {kSolarSystemBarycentre + Displacement<ICRFJ2000Ecliptic>(
+           {-3.772933911553755E+08 * Kilo(Metre),
+            -1.451461170080230E+09 * Kilo(Metre),
+             4.016028653663339E+07 * Kilo(Metre)}),
+       Velocity<ICRFJ2000Ecliptic>(
+           { 8.698485920139012E-01 * Kilo(Metre) / Second,
+             3.972546870497955E-01 * Kilo(Metre) / Second,
+            -1.060361115947588E+00 * Kilo(Metre) / Second})});
+  Trajectory<ICRFJ2000Ecliptic>* iapetus_trajectory(
+      new Trajectory<ICRFJ2000Ecliptic>(
+          *solar_system->massive_bodies_[kIapetus]));
+  iapetus_trajectory->Append(
+      kСпутник1LaunchTime,
+      {kSolarSystemBarycentre + Displacement<ICRFJ2000Ecliptic>(
+           {-3.751029285588183E+08 * Kilo(Metre),
+            -1.449565401910516E+09 * Kilo(Metre),
+             3.935332456093812E+07 * Kilo(Metre)}),
+       Velocity<ICRFJ2000Ecliptic>(
+           { 6.497053388258254E+00 * Kilo(Metre) / Second,
+            -7.325141764921950E-02 * Kilo(Metre) / Second,
+            -4.351376438069059E-01 * Kilo(Metre) / Second})});
+
+  // Satellite of Pluto.
+  Trajectory<ICRFJ2000Ecliptic>* charon_trajectory(
+      new Trajectory<ICRFJ2000Ecliptic>(
+          *solar_system->massive_bodies_[kCharon]));
+  charon_trajectory->Append(
+      kСпутник1LaunchTime,
+      {kSolarSystemBarycentre + Displacement<ICRFJ2000Ecliptic>(
+           {-4.406983470848657E+09 * Kilo(Metre),
+             2.448743066982903E+09 * Kilo(Metre),
+             1.012541389091277E+09 * Kilo(Metre)}),
+       Velocity<ICRFJ2000Ecliptic>(
+           {-1.157714657718270E+00 * Kilo(Metre) / Second,
+            -5.062468891990006E+00 * Kilo(Metre) / Second,
+             8.337034401124047E-01 * Kilo(Metre) / Second})});
+
+  // Satellites of Uranus.
+  Trajectory<ICRFJ2000Ecliptic>* ariel_trajectory(
+      new Trajectory<ICRFJ2000Ecliptic>(
+          *solar_system->massive_bodies_[kAriel]));
+  ariel_trajectory->Append(
+      kСпутник1LaunchTime,
+      {kSolarSystemBarycentre + Displacement<ICRFJ2000Ecliptic>(
+           {-1.730181133162941E+09 * Kilo(Metre),
+             2.160003751339937E+09 * Kilo(Metre),
+             3.045891238850706E+07 * Kilo(Metre)}),
+       Velocity<ICRFJ2000Ecliptic>(
+           {-6.019957829322824E+00 * Kilo(Metre) / Second,
+            -3.682977487897364E+00 * Kilo(Metre) / Second,
+             5.440031145983448E+00 * Kilo(Metre) / Second})});
+  Trajectory<ICRFJ2000Ecliptic>* umbriel_trajectory(
+      new Trajectory<ICRFJ2000Ecliptic>(
+          *solar_system->massive_bodies_[kUmbriel]));
+  umbriel_trajectory->Append(
+      kСпутник1LaunchTime,
+      {kSolarSystemBarycentre + Displacement<ICRFJ2000Ecliptic>(
+           {-1.729930175425741E+09 * Kilo(Metre),
+             2.159917273779030E+09 * Kilo(Metre),
+             3.023539524396962E+07 * Kilo(Metre)}),
+       Velocity<ICRFJ2000Ecliptic>(
+           {-9.791806936609191E+00 * Kilo(Metre) / Second,
+            -3.786140307785084E+00 * Kilo(Metre) / Second,
+            -1.264397874774153E+00 * Kilo(Metre) / Second})});
+
+  // Satellites of Saturn.
+  Trajectory<ICRFJ2000Ecliptic>* dione_trajectory(
+      new Trajectory<ICRFJ2000Ecliptic>(
+          *solar_system->massive_bodies_[kDione]));
+  dione_trajectory->Append(
+      kСпутник1LaunchTime,
+      {kSolarSystemBarycentre + Displacement<ICRFJ2000Ecliptic>(
+           {-3.777740468280008E+08 * Kilo(Metre),
+            -1.452078913407227E+09 * Kilo(Metre),
+             4.053308808094668E+07 * Kilo(Metre)}),
+       Velocity<ICRFJ2000Ecliptic>(
+           { 1.473536505664190E+01 * Kilo(Metre) / Second,
+            -9.857333255400615E+00 * Kilo(Metre) / Second,
+             2.994635825207214E+00 * Kilo(Metre) / Second})});
+  Trajectory<ICRFJ2000Ecliptic>* tethys_trajectory(
+      new Trajectory<ICRFJ2000Ecliptic>(
+          *solar_system->massive_bodies_[kTethys]));
+  tethys_trajectory->Append(
+      kСпутник1LaunchTime,
+      {kSolarSystemBarycentre + Displacement<ICRFJ2000Ecliptic>(
+           {-3.772002485884590E+08 * Kilo(Metre),
+            -1.451803185519638E+09 * Kilo(Metre),
+             4.033334240953118E+07 * Kilo(Metre)}),
+       Velocity<ICRFJ2000Ecliptic>(
+           { 4.474028082408450E+00 * Kilo(Metre) / Second,
+             6.894343190912965E+00 * Kilo(Metre) / Second,
+            -5.036010312221701E+00 * Kilo(Metre) / Second})});
+
+  solar_system->trajectories_.emplace_back(titania_trajectory);
+  solar_system->trajectories_.emplace_back(oberon_trajectory);
+  solar_system->trajectories_.emplace_back(rhea_trajectory);
+  solar_system->trajectories_.emplace_back(iapetus_trajectory);
+  solar_system->trajectories_.emplace_back(charon_trajectory);
+  solar_system->trajectories_.emplace_back(ariel_trajectory);
+  solar_system->trajectories_.emplace_back(umbriel_trajectory);
+  solar_system->trajectories_.emplace_back(dione_trajectory);
+  solar_system->trajectories_.emplace_back(tethys_trajectory);
   }
 
   return std::move(solar_system);
@@ -748,142 +748,142 @@
   solar_system->trajectories_.emplace_back(pluto_trajectory);
 
   if (accuracy > Accuracy::kMajorBodiesOnly) {
-    // Satellites of Uranus.
-    Trajectory<ICRFJ2000Ecliptic>* titania_trajectory(
-        new Trajectory<ICRFJ2000Ecliptic>(
-            *solar_system->massive_bodies_[kTitania]));
-    titania_trajectory->Append(
-        kСпутник2LaunchTime,
-        {kSolarSystemBarycentre + Displacement<ICRFJ2000Ecliptic>(
-             {-1.743918818421802E+09 * Kilo(Metre),
-               2.148394286698188E+09 * Kilo(Metre),
-               3.040267774304451E+07 * Kilo(Metre)}),
-         Velocity<ICRFJ2000Ecliptic>(
-             {-7.036501356327411E+00 * Kilo(Metre) / Second,
-              -3.797291350751153E+00 * Kilo(Metre) / Second,
-               3.166248684554561E+00 * Kilo(Metre) / Second})});
-    Trajectory<ICRFJ2000Ecliptic>* oberon_trajectory(
-        new Trajectory<ICRFJ2000Ecliptic>(
-            *solar_system->massive_bodies_[kOberon]));
-    oberon_trajectory->Append(
-        kСпутник2LaunchTime,
-        {kSolarSystemBarycentre + Displacement<ICRFJ2000Ecliptic>(
-             {-1.743851406035026E+09 * Kilo(Metre),
-               2.148476767320335E+09 * Kilo(Metre),
-               3.109684580610486E+07 * Kilo(Metre)}),
-         Velocity<ICRFJ2000Ecliptic>(
-             {-2.745718567351011E+00 * Kilo(Metre) / Second,
-              -4.926321308326997E+00 * Kilo(Metre) / Second,
-               1.815423517306933E+00 * Kilo(Metre) / Second})});
-
-    // Satellites of Saturn.
-    Trajectory<ICRFJ2000Ecliptic>* rhea_trajectory(
-        new Trajectory<ICRFJ2000Ecliptic>(
-            *solar_system->massive_bodies_[kRhea]));
-    rhea_trajectory->Append(
-        kСпутник2LaunchTime,
-        {kSolarSystemBarycentre + Displacement<ICRFJ2000Ecliptic>(
-             {-3.553342718565885E+08 * Kilo(Metre),
-              -1.458360446041042E+09 * Kilo(Metre),
-               3.986359566173195E+07 * Kilo(Metre)}),
-         Velocity<ICRFJ2000Ecliptic>(
-             { 1.647814913327736E+01 * Kilo(Metre) / Second,
-              -5.870586279416220E+00 * Kilo(Metre) / Second,
-               8.369964139554196E-01 * Kilo(Metre) / Second})});
-    Trajectory<ICRFJ2000Ecliptic>* iapetus_trajectory(
-        new Trajectory<ICRFJ2000Ecliptic>(
-            *solar_system->massive_bodies_[kIapetus]));
-    iapetus_trajectory->Append(
-        kСпутник2LaunchTime,
-        {kSolarSystemBarycentre + Displacement<ICRFJ2000Ecliptic>(
-             {-3.586954722831523E+08 * Kilo(Metre),
-              -1.457628919841799E+09 * Kilo(Metre),
-               4.026455668743709E+07 * Kilo(Metre)}),
-         Velocity<ICRFJ2000Ecliptic>(
-             { 8.707383466174113E+00 * Kilo(Metre) / Second,
-              -5.392253140156209E+00 * Kilo(Metre) / Second,
-               4.807764918652989E-01 * Kilo(Metre) / Second})});
-
-    // Satellite of Pluto.
-    Trajectory<ICRFJ2000Ecliptic>* charon_trajectory(
-        new Trajectory<ICRFJ2000Ecliptic>(
-            *solar_system->massive_bodies_[kCharon]));
-    charon_trajectory->Append(
-        kСпутник2LaunchTime,
-        {kSolarSystemBarycentre + Displacement<ICRFJ2000Ecliptic>(
-             {-4.410275620814398E+09 * Kilo(Metre),
-               2.435651353388658E+09 * Kilo(Metre),
-               1.014868590806160E+09 * Kilo(Metre)}),
-         Velocity<ICRFJ2000Ecliptic>(
-             {-1.404153365129384E+00 * Kilo(Metre) / Second,
-              -5.187717357379291E+00 * Kilo(Metre) / Second,
-               1.089041178376519E+00 * Kilo(Metre) / Second})});
-
-    // Satellites of Uranus.
-    Trajectory<ICRFJ2000Ecliptic>* ariel_trajectory(
-        new Trajectory<ICRFJ2000Ecliptic>(
-            *solar_system->massive_bodies_[kAriel]));
-    ariel_trajectory->Append(
-        kСпутник2LaunchTime,
-        {kSolarSystemBarycentre + Displacement<ICRFJ2000Ecliptic>(
-             {-1.743394693015613E+09 * Kilo(Metre),
-               2.148295228037889E+09 * Kilo(Metre),
-               3.051049859822118E+07 * Kilo(Metre)}),
-         Velocity<ICRFJ2000Ecliptic>(
-             {-8.590134956934145E+00 * Kilo(Metre) / Second,
-              -4.517951101991714E+00 * Kilo(Metre) / Second,
-              -4.406982500749494E+00 * Kilo(Metre) / Second})});
-    Trajectory<ICRFJ2000Ecliptic>* umbriel_trajectory(
-        new Trajectory<ICRFJ2000Ecliptic>(
-            *solar_system->massive_bodies_[kUmbriel]));
-    umbriel_trajectory->Append(
-        kСпутник2LaunchTime,
-        {kSolarSystemBarycentre + Displacement<ICRFJ2000Ecliptic>(
-             {-1.743588311968474E+09 * Kilo(Metre),
-               2.148316432062827E+09 * Kilo(Metre),
-               3.035987024560333E+07 * Kilo(Metre)}),
-         Velocity<ICRFJ2000Ecliptic>(
-             {-9.843503117910014E+00 * Kilo(Metre) / Second,
-              -3.525745217265672E+00 * Kilo(Metre) / Second,
-               7.092444771525036E-01 * Kilo(Metre) / Second})});
-
-    // Satellites of Saturn.
-    Trajectory<ICRFJ2000Ecliptic>* dione_trajectory(
-        new Trajectory<ICRFJ2000Ecliptic>(
-            *solar_system->massive_bodies_[kDione]));
-    dione_trajectory->Append(
-        kСпутник2LaunchTime,
-        {kSolarSystemBarycentre + Displacement<ICRFJ2000Ecliptic>(
-             {-3.552295721012846E+08 * Kilo(Metre),
-              -1.457630098290271E+09 * Kilo(Metre),
-               3.946811133174797E+07 * Kilo(Metre)}),
-         Velocity<ICRFJ2000Ecliptic>(
-             {-6.030846229930553E-01 * Kilo(Metre) / Second,
-              -4.868620315848084E+00 * Kilo(Metre) / Second,
-               1.933469386798133E+00 * Kilo(Metre) / Second})});
-    Trajectory<ICRFJ2000Ecliptic>* tethys_trajectory(
-        new Trajectory<ICRFJ2000Ecliptic>(
-            *solar_system->massive_bodies_[kTethys]));
-    tethys_trajectory->Append(
-        kСпутник2LaunchTime,
-        {kSolarSystemBarycentre + Displacement<ICRFJ2000Ecliptic>(
-             {-3.553644729603329E+08 * Kilo(Metre),
-              -1.458064034431594E+09 * Kilo(Metre),
-               3.970978147111944E+07 * Kilo(Metre)}),
-         Velocity<ICRFJ2000Ecliptic>(
-             { 1.427192911372915E+01 * Kilo(Metre) / Second,
-              -1.127052555342930E+01 * Kilo(Metre) / Second,
-               4.094008639209452E+00 * Kilo(Metre) / Second})});
-
-    solar_system->trajectories_.emplace_back(titania_trajectory);
-    solar_system->trajectories_.emplace_back(oberon_trajectory);
-    solar_system->trajectories_.emplace_back(rhea_trajectory);
-    solar_system->trajectories_.emplace_back(iapetus_trajectory);
-    solar_system->trajectories_.emplace_back(charon_trajectory);
-    solar_system->trajectories_.emplace_back(ariel_trajectory);
-    solar_system->trajectories_.emplace_back(umbriel_trajectory);
-    solar_system->trajectories_.emplace_back(dione_trajectory);
-    solar_system->trajectories_.emplace_back(tethys_trajectory);
+  // Satellites of Uranus.
+  Trajectory<ICRFJ2000Ecliptic>* titania_trajectory(
+      new Trajectory<ICRFJ2000Ecliptic>(
+          *solar_system->massive_bodies_[kTitania]));
+  titania_trajectory->Append(
+      kСпутник2LaunchTime,
+      {kSolarSystemBarycentre + Displacement<ICRFJ2000Ecliptic>(
+           {-1.743918818421802E+09 * Kilo(Metre),
+             2.148394286698188E+09 * Kilo(Metre),
+             3.040267774304451E+07 * Kilo(Metre)}),
+       Velocity<ICRFJ2000Ecliptic>(
+           {-7.036501356327411E+00 * Kilo(Metre) / Second,
+            -3.797291350751153E+00 * Kilo(Metre) / Second,
+             3.166248684554561E+00 * Kilo(Metre) / Second})});
+  Trajectory<ICRFJ2000Ecliptic>* oberon_trajectory(
+      new Trajectory<ICRFJ2000Ecliptic>(
+          *solar_system->massive_bodies_[kOberon]));
+  oberon_trajectory->Append(
+      kСпутник2LaunchTime,
+      {kSolarSystemBarycentre + Displacement<ICRFJ2000Ecliptic>(
+           {-1.743851406035026E+09 * Kilo(Metre),
+             2.148476767320335E+09 * Kilo(Metre),
+             3.109684580610486E+07 * Kilo(Metre)}),
+       Velocity<ICRFJ2000Ecliptic>(
+           {-2.745718567351011E+00 * Kilo(Metre) / Second,
+            -4.926321308326997E+00 * Kilo(Metre) / Second,
+             1.815423517306933E+00 * Kilo(Metre) / Second})});
+
+  // Satellites of Saturn.
+  Trajectory<ICRFJ2000Ecliptic>* rhea_trajectory(
+      new Trajectory<ICRFJ2000Ecliptic>(
+          *solar_system->massive_bodies_[kRhea]));
+  rhea_trajectory->Append(
+      kСпутник2LaunchTime,
+      {kSolarSystemBarycentre + Displacement<ICRFJ2000Ecliptic>(
+           {-3.553342718565885E+08 * Kilo(Metre),
+            -1.458360446041042E+09 * Kilo(Metre),
+             3.986359566173195E+07 * Kilo(Metre)}),
+       Velocity<ICRFJ2000Ecliptic>(
+           { 1.647814913327736E+01 * Kilo(Metre) / Second,
+            -5.870586279416220E+00 * Kilo(Metre) / Second,
+             8.369964139554196E-01 * Kilo(Metre) / Second})});
+  Trajectory<ICRFJ2000Ecliptic>* iapetus_trajectory(
+      new Trajectory<ICRFJ2000Ecliptic>(
+          *solar_system->massive_bodies_[kIapetus]));
+  iapetus_trajectory->Append(
+      kСпутник2LaunchTime,
+      {kSolarSystemBarycentre + Displacement<ICRFJ2000Ecliptic>(
+           {-3.586954722831523E+08 * Kilo(Metre),
+            -1.457628919841799E+09 * Kilo(Metre),
+             4.026455668743709E+07 * Kilo(Metre)}),
+       Velocity<ICRFJ2000Ecliptic>(
+           { 8.707383466174113E+00 * Kilo(Metre) / Second,
+            -5.392253140156209E+00 * Kilo(Metre) / Second,
+             4.807764918652989E-01 * Kilo(Metre) / Second})});
+
+  // Satellite of Pluto.
+  Trajectory<ICRFJ2000Ecliptic>* charon_trajectory(
+      new Trajectory<ICRFJ2000Ecliptic>(
+          *solar_system->massive_bodies_[kCharon]));
+  charon_trajectory->Append(
+      kСпутник2LaunchTime,
+      {kSolarSystemBarycentre + Displacement<ICRFJ2000Ecliptic>(
+           {-4.410275620814398E+09 * Kilo(Metre),
+             2.435651353388658E+09 * Kilo(Metre),
+             1.014868590806160E+09 * Kilo(Metre)}),
+       Velocity<ICRFJ2000Ecliptic>(
+           {-1.404153365129384E+00 * Kilo(Metre) / Second,
+            -5.187717357379291E+00 * Kilo(Metre) / Second,
+             1.089041178376519E+00 * Kilo(Metre) / Second})});
+
+  // Satellites of Uranus.
+  Trajectory<ICRFJ2000Ecliptic>* ariel_trajectory(
+      new Trajectory<ICRFJ2000Ecliptic>(
+          *solar_system->massive_bodies_[kAriel]));
+  ariel_trajectory->Append(
+      kСпутник2LaunchTime,
+      {kSolarSystemBarycentre + Displacement<ICRFJ2000Ecliptic>(
+           {-1.743394693015613E+09 * Kilo(Metre),
+             2.148295228037889E+09 * Kilo(Metre),
+             3.051049859822118E+07 * Kilo(Metre)}),
+       Velocity<ICRFJ2000Ecliptic>(
+           {-8.590134956934145E+00 * Kilo(Metre) / Second,
+            -4.517951101991714E+00 * Kilo(Metre) / Second,
+            -4.406982500749494E+00 * Kilo(Metre) / Second})});
+  Trajectory<ICRFJ2000Ecliptic>* umbriel_trajectory(
+      new Trajectory<ICRFJ2000Ecliptic>(
+          *solar_system->massive_bodies_[kUmbriel]));
+  umbriel_trajectory->Append(
+      kСпутник2LaunchTime,
+      {kSolarSystemBarycentre + Displacement<ICRFJ2000Ecliptic>(
+           {-1.743588311968474E+09 * Kilo(Metre),
+             2.148316432062827E+09 * Kilo(Metre),
+             3.035987024560333E+07 * Kilo(Metre)}),
+       Velocity<ICRFJ2000Ecliptic>(
+           {-9.843503117910014E+00 * Kilo(Metre) / Second,
+            -3.525745217265672E+00 * Kilo(Metre) / Second,
+             7.092444771525036E-01 * Kilo(Metre) / Second})});
+
+  // Satellites of Saturn.
+  Trajectory<ICRFJ2000Ecliptic>* dione_trajectory(
+      new Trajectory<ICRFJ2000Ecliptic>(
+          *solar_system->massive_bodies_[kDione]));
+  dione_trajectory->Append(
+      kСпутник2LaunchTime,
+      {kSolarSystemBarycentre + Displacement<ICRFJ2000Ecliptic>(
+           {-3.552295721012846E+08 * Kilo(Metre),
+            -1.457630098290271E+09 * Kilo(Metre),
+             3.946811133174797E+07 * Kilo(Metre)}),
+       Velocity<ICRFJ2000Ecliptic>(
+           {-6.030846229930553E-01 * Kilo(Metre) / Second,
+            -4.868620315848084E+00 * Kilo(Metre) / Second,
+             1.933469386798133E+00 * Kilo(Metre) / Second})});
+  Trajectory<ICRFJ2000Ecliptic>* tethys_trajectory(
+      new Trajectory<ICRFJ2000Ecliptic>(
+          *solar_system->massive_bodies_[kTethys]));
+  tethys_trajectory->Append(
+      kСпутник2LaunchTime,
+      {kSolarSystemBarycentre + Displacement<ICRFJ2000Ecliptic>(
+           {-3.553644729603329E+08 * Kilo(Metre),
+            -1.458064034431594E+09 * Kilo(Metre),
+             3.970978147111944E+07 * Kilo(Metre)}),
+       Velocity<ICRFJ2000Ecliptic>(
+           { 1.427192911372915E+01 * Kilo(Metre) / Second,
+            -1.127052555342930E+01 * Kilo(Metre) / Second,
+             4.094008639209452E+00 * Kilo(Metre) / Second})});
+
+  solar_system->trajectories_.emplace_back(titania_trajectory);
+  solar_system->trajectories_.emplace_back(oberon_trajectory);
+  solar_system->trajectories_.emplace_back(rhea_trajectory);
+  solar_system->trajectories_.emplace_back(iapetus_trajectory);
+  solar_system->trajectories_.emplace_back(charon_trajectory);
+  solar_system->trajectories_.emplace_back(ariel_trajectory);
+  solar_system->trajectories_.emplace_back(umbriel_trajectory);
+  solar_system->trajectories_.emplace_back(dione_trajectory);
+  solar_system->trajectories_.emplace_back(tethys_trajectory);
   }
 
   return std::move(solar_system);
@@ -900,23 +900,16 @@
   // Planets.
 
   // Gas giants.
-<<<<<<< HEAD
-  Body* jupiter(new Body(126686511 * Pow<3>(Kilo(Metre)) / Pow<2>(Second),
-                         0.01475,
-                         71492 * Kilo(Metre)));
-  Body* saturn(new Body(37931207.8 * Pow<3>(Kilo(Metre)) / Pow<2>(Second)));
-  Body* neptune(new Body(6835107 * Pow<3>(Kilo(Metre)) / Pow<2>(Second)));
-  Body* uranus(new Body(5793966 * Pow<3>(Kilo(Metre)) / Pow<2>(Second)));
-=======
   std::unique_ptr<Body> jupiter(
-      new Body(126686511 * Pow<3>(Kilo(Metre)) / Pow<2>(Second)));
+      new Body(126686511 * Pow<3>(Kilo(Metre)) / Pow<2>(Second),
+               0.01475,
+               71492 * Kilo(Metre)));
   std::unique_ptr<Body> saturn(
       new Body(37931207.8 * Pow<3>(Kilo(Metre)) / Pow<2>(Second)));
   std::unique_ptr<Body> neptune(
       new Body(6835107 * Pow<3>(Kilo(Metre)) / Pow<2>(Second)));
   std::unique_ptr<Body> uranus(
       new Body(5793966 * Pow<3>(Kilo(Metre)) / Pow<2>(Second)));
->>>>>>> 5d6123dc
 
   // Telluric planets.
   std::unique_ptr<Body> earth(
