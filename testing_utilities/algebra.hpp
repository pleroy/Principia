﻿#pragma once

#include <cstdint>

namespace principia {
namespace testing_utilities {

template<typename T>
void TestEquality(T const& low, T const& high);

template<typename T>
void TestOrder(T const& low, T const& high);

template<typename T>
void TestAdditiveGroup(T const& zero, T const& a, T const& b, T const& c,
                       std::int64_t const min_ulps = 0,
                       std::int64_t const max_ulps = 0);

template<typename T>
void TestGroup(T const& identity, T const& a, T const& b, T const& c,
               T (*operation)(T const&, T const&), T (*inverse)(T const&),
               std::int64_t const min_ulps = 0,
               std::int64_t const max_ulps = 0);

template<typename T>
<<<<<<< HEAD
void TestMultiplicativeGroup(T const& one, T const& a, T const& b, T const& c,
                             std::int64_t const min_ulps = 0,
                             std::int64_t const max_ulps = 0);
=======
void TestAbelianMultiplicativeGroup(
    T const& one, T const& a, T const& b, T const& c,
    std::int64_t const max_ulps = 0);

template<typename T>
void TestNonAbelianMultiplicativeGroup(
    T const& one, T const& a, T const& b, T const& c,
    std::int64_t const max_ulps = 0);
>>>>>>> 20904210

template<typename Map, typename Scalar, typename U, typename V>
void TestBilinearMap(Map const& map, U const& u1, U const& u2, V const& v1,
                     V const& v2, Scalar const& λ,
                     std::int64_t const min_ulps = 0,
                     std::int64_t const max_ulps = 0);

template<typename Map, typename Scalar, typename U>
void TestSymmetricBilinearMap(Map const& map, U const& u1, U const& u2,
                              U const& v1, U const& v2, Scalar const& λ,
                              std::int64_t const min_ulps = 0,
                              std::int64_t const max_ulps = 0);

template<typename Map, typename Scalar, typename U>
void TestSymmetricPositiveDefiniteBilinearMap(
    Map const& map,
    U const& u1,
    U const& u2,
    U const& v1,
    U const& v2,
    Scalar const& λ,
    std::int64_t const min_ulps = 0,
    std::int64_t const max_ulps = 0);

template<typename Map, typename Scalar, typename U>
void TestAlternatingBilinearMap(Map const& map, U const& u1, U const& u2,
                                U const& v1, U const& v2, Scalar const& λ,
                                std::int64_t const min_ulps = 0,
                                std::int64_t const max_ulps = 0);

template<typename Map, typename Scalar, typename U>
void TestLieBracket(Map const& map, U const& u1, U const& u2, U const& v1,
                    U const& v2, Scalar const& λ,
                    std::int64_t const min_ulps = 0,
                    std::int64_t const max_ulps = 0);

template<typename Vector, typename Scalar>
void TestVectorSpace(Vector const& nullVector, Vector const& u, Vector const& v,
                     Vector const& w, Scalar const& zero, Scalar const& unit,
                     Scalar const& α, Scalar const& β,
                     std::int64_t const min_ulps = 0,
                     std::int64_t const max_ulps = 0);

template<typename Vector, typename Scalar, typename Map>
void TestInnerProductSpace(Map const& map, Vector const& nullVector,
                           Vector const& u, Vector const& v, Vector const& w,
                           Vector const& a, Scalar const& zero,
                           Scalar const& unit, Scalar const& α,
                           Scalar const& β,
                           std::int64_t const min_ulps = 0,
                           std::int64_t const max_ulps = 0);

template<typename T>
<<<<<<< HEAD
void TestField(T const& zero, T const& one, T const& a, T const& b,
               T const& c, T const& x, T const& y,
               std::int64_t const min_ulps = 0,
=======
void TestField(T const& zero, T const& one,
               T const& a, T const& b, T const& c, T const& x, T const& y,
>>>>>>> 20904210
               std::int64_t const max_ulps = 0);

template<typename T>
void TestSkewField(T const& zero, T const& one,
                   T const& a, T const& b, T const& c, T const& x, T const& y,
                   std::int64_t const max_ulps = 0);

}  // namespace testing_utilities
}  // namespace principia

#include "testing_utilities/algebra_body.hpp"<|MERGE_RESOLUTION|>--- conflicted
+++ resolved
@@ -23,11 +23,6 @@
                std::int64_t const max_ulps = 0);
 
 template<typename T>
-<<<<<<< HEAD
-void TestMultiplicativeGroup(T const& one, T const& a, T const& b, T const& c,
-                             std::int64_t const min_ulps = 0,
-                             std::int64_t const max_ulps = 0);
-=======
 void TestAbelianMultiplicativeGroup(
     T const& one, T const& a, T const& b, T const& c,
     std::int64_t const max_ulps = 0);
@@ -35,8 +30,8 @@
 template<typename T>
 void TestNonAbelianMultiplicativeGroup(
     T const& one, T const& a, T const& b, T const& c,
+    std::int64_t const min_ulps = 0,
     std::int64_t const max_ulps = 0);
->>>>>>> 20904210
 
 template<typename Map, typename Scalar, typename U, typename V>
 void TestBilinearMap(Map const& map, U const& u1, U const& u2, V const& v1,
@@ -90,19 +85,15 @@
                            std::int64_t const max_ulps = 0);
 
 template<typename T>
-<<<<<<< HEAD
-void TestField(T const& zero, T const& one, T const& a, T const& b,
-               T const& c, T const& x, T const& y,
-               std::int64_t const min_ulps = 0,
-=======
 void TestField(T const& zero, T const& one,
                T const& a, T const& b, T const& c, T const& x, T const& y,
->>>>>>> 20904210
+               std::int64_t const min_ulps = 0,
                std::int64_t const max_ulps = 0);
 
 template<typename T>
 void TestSkewField(T const& zero, T const& one,
                    T const& a, T const& b, T const& c, T const& x, T const& y,
+                   std::int64_t const min_ulps = 0,
                    std::int64_t const max_ulps = 0);
 
 }  // namespace testing_utilities
