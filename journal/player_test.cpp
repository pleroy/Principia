--- conflicted
+++ resolved
@@ -56,11 +56,7 @@
   EXPECT_EQ(2, count);
 }
 
-<<<<<<< HEAD
-#if 1
-=======
 #if 0
->>>>>>> 9ce4baa4
 TEST_F(PlayerTest, PlayForReal) {
   Player player("P:\\Public Mockingbird\\Principia\\JOURNAL.20151206-170008");
   int count = 0;
