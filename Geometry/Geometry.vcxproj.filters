<<<<<<< HEAD
﻿<?xml version="1.0" encoding="utf-8"?>
<Project ToolsVersion="4.0" xmlns="http://schemas.microsoft.com/developer/msbuild/2003">
  <ItemGroup>
    <Filter Include="Source Files">
      <UniqueIdentifier>{4FC737F1-C7A5-4376-A066-2A32D752A2FF}</UniqueIdentifier>
      <Extensions>cpp;c;cc;cxx;def;odl;idl;hpj;bat;asm;asmx</Extensions>
    </Filter>
    <Filter Include="Header Files">
      <UniqueIdentifier>{93995380-89BD-4b04-88EB-625FBE52EBFB}</UniqueIdentifier>
      <Extensions>h;hh;hpp;hxx;hm;inl;inc;xsd</Extensions>
    </Filter>
    <Filter Include="Resource Files">
      <UniqueIdentifier>{67DA6AB6-F800-4c08-8B7A-83BB121AAD01}</UniqueIdentifier>
      <Extensions>rc;ico;cur;bmp;dlg;rc2;rct;bin;rgs;gif;jpg;jpeg;jpe;resx;tiff;tif;png;wav;mfcribbon-ms</Extensions>
    </Filter>
  </ItemGroup>
  <ItemGroup>
    <ClInclude Include="resource.hpp">
      <Filter>Header Files</Filter>
    </ClInclude>
    <ClInclude Include="Stdafx.hpp">
      <Filter>Header Files</Filter>
    </ClInclude>
    <ClInclude Include="R3Element.hpp">
      <Filter>Header Files</Filter>
    </ClInclude>
    <ClInclude Include="Grassmann.hpp">
      <Filter>Header Files</Filter>
    </ClInclude>
    <ClInclude Include="Grassmann-body.hpp">
      <Filter>Header Files</Filter>
    </ClInclude>
    <ClInclude Include="R3Element-body.hpp">
      <Filter>Header Files</Filter>
    </ClInclude>
    <ClInclude Include="Permutation-body.hpp">
      <Filter>Header Files</Filter>
    </ClInclude>
    <ClInclude Include="Permutation.hpp">
      <Filter>Header Files</Filter>
    </ClInclude>
    <ClInclude Include="LinearMap.hpp">
      <Filter>Header Files</Filter>
    </ClInclude>
  </ItemGroup>
  <ItemGroup>
    <ClCompile Include="AssemblyInfo.cpp">
      <Filter>Source Files</Filter>
    </ClCompile>
    <ClCompile Include="Stdafx.cpp">
      <Filter>Source Files</Filter>
    </ClCompile>
  </ItemGroup>
  <ItemGroup>
    <Text Include="ReadMe.txt" />
  </ItemGroup>
  <ItemGroup>
    <ResourceCompile Include="app.rc">
      <Filter>Resource Files</Filter>
    </ResourceCompile>
  </ItemGroup>
  <ItemGroup>
    <Image Include="app.ico">
      <Filter>Resource Files</Filter>
    </Image>
  </ItemGroup>
=======
﻿<?xml version="1.0" encoding="utf-8"?>
<Project ToolsVersion="4.0" xmlns="http://schemas.microsoft.com/developer/msbuild/2003">
  <ItemGroup>
    <Filter Include="Source Files">
      <UniqueIdentifier>{4FC737F1-C7A5-4376-A066-2A32D752A2FF}</UniqueIdentifier>
      <Extensions>cpp;c;cc;cxx;def;odl;idl;hpj;bat;asm;asmx</Extensions>
    </Filter>
    <Filter Include="Header Files">
      <UniqueIdentifier>{93995380-89BD-4b04-88EB-625FBE52EBFB}</UniqueIdentifier>
      <Extensions>h;hh;hpp;hxx;hm;inl;inc;xsd</Extensions>
    </Filter>
    <Filter Include="Resource Files">
      <UniqueIdentifier>{67DA6AB6-F800-4c08-8B7A-83BB121AAD01}</UniqueIdentifier>
      <Extensions>rc;ico;cur;bmp;dlg;rc2;rct;bin;rgs;gif;jpg;jpeg;jpe;resx;tiff;tif;png;wav;mfcribbon-ms</Extensions>
    </Filter>
    <Filter Include="Properties">
      <UniqueIdentifier>{e8d4980d-a7bf-42ca-936a-fdc9ecb1a35f}</UniqueIdentifier>
    </Filter>
  </ItemGroup>
  <ItemGroup>
    <ClInclude Include="R3Element.hpp">
      <Filter>Header Files</Filter>
    </ClInclude>
    <ClInclude Include="Grassmann.hpp">
      <Filter>Header Files</Filter>
    </ClInclude>
    <ClInclude Include="Grassmann-body.hpp">
      <Filter>Source Files</Filter>
    </ClInclude>
    <ClInclude Include="R3Element-body.hpp">
      <Filter>Source Files</Filter>
    </ClInclude>
    <ClInclude Include="Stdafx.hpp">
      <Filter>Properties</Filter>
    </ClInclude>
    <ClInclude Include="resource.hpp">
      <Filter>Properties</Filter>
    </ClInclude>
    <ClInclude Include="Sign.hpp">
      <Filter>Header Files</Filter>
    </ClInclude>
    <ClInclude Include="Sign-body.hpp">
      <Filter>Source Files</Filter>
    </ClInclude>
  </ItemGroup>
  <ItemGroup>
    <ClCompile Include="Stdafx.cpp">
      <Filter>Properties</Filter>
    </ClCompile>
    <ClCompile Include="AssemblyInfo.cpp">
      <Filter>Properties</Filter>
    </ClCompile>
  </ItemGroup>
  <ItemGroup>
    <ResourceCompile Include="app.rc">
      <Filter>Resource Files</Filter>
    </ResourceCompile>
  </ItemGroup>
  <ItemGroup>
    <Image Include="app.ico">
      <Filter>Resource Files</Filter>
    </Image>
  </ItemGroup>
>>>>>>> 67406cc4
</Project><|MERGE_RESOLUTION|>--- conflicted
+++ resolved
@@ -1,4 +1,3 @@
-<<<<<<< HEAD
 ﻿<?xml version="1.0" encoding="utf-8"?>
 <Project ToolsVersion="4.0" xmlns="http://schemas.microsoft.com/developer/msbuild/2003">
   <ItemGroup>
@@ -14,14 +13,11 @@
       <UniqueIdentifier>{67DA6AB6-F800-4c08-8B7A-83BB121AAD01}</UniqueIdentifier>
       <Extensions>rc;ico;cur;bmp;dlg;rc2;rct;bin;rgs;gif;jpg;jpeg;jpe;resx;tiff;tif;png;wav;mfcribbon-ms</Extensions>
     </Filter>
+    <Filter Include="Properties">
+      <UniqueIdentifier>{e8d4980d-a7bf-42ca-936a-fdc9ecb1a35f}</UniqueIdentifier>
+    </Filter>
   </ItemGroup>
   <ItemGroup>
-    <ClInclude Include="resource.hpp">
-      <Filter>Header Files</Filter>
-    </ClInclude>
-    <ClInclude Include="Stdafx.hpp">
-      <Filter>Header Files</Filter>
-    </ClInclude>
     <ClInclude Include="R3Element.hpp">
       <Filter>Header Files</Filter>
     </ClInclude>
@@ -29,9 +25,18 @@
       <Filter>Header Files</Filter>
     </ClInclude>
     <ClInclude Include="Grassmann-body.hpp">
-      <Filter>Header Files</Filter>
+      <Filter>Source Files</Filter>
     </ClInclude>
     <ClInclude Include="R3Element-body.hpp">
+      <Filter>Source Files</Filter>
+    </ClInclude>
+    <ClInclude Include="Stdafx.hpp">
+      <Filter>Properties</Filter>
+    </ClInclude>
+    <ClInclude Include="resource.hpp">
+      <Filter>Properties</Filter>
+    </ClInclude>
+    <ClInclude Include="Sign.hpp">
       <Filter>Header Files</Filter>
     </ClInclude>
     <ClInclude Include="Permutation-body.hpp">
@@ -43,80 +48,16 @@
     <ClInclude Include="LinearMap.hpp">
       <Filter>Header Files</Filter>
     </ClInclude>
+    <ClInclude Include="Sign-body.hpp">
+      <Filter>Source Files</Filter>
+    </ClInclude>
   </ItemGroup>
   <ItemGroup>
+    <ClCompile Include="Stdafx.cpp">
+      <Filter>Properties</Filter>
+    </ClCompile>
     <ClCompile Include="AssemblyInfo.cpp">
-      <Filter>Source Files</Filter>
-    </ClCompile>
-    <ClCompile Include="Stdafx.cpp">
-      <Filter>Source Files</Filter>
-    </ClCompile>
-  </ItemGroup>
-  <ItemGroup>
-    <Text Include="ReadMe.txt" />
-  </ItemGroup>
-  <ItemGroup>
-    <ResourceCompile Include="app.rc">
-      <Filter>Resource Files</Filter>
-    </ResourceCompile>
-  </ItemGroup>
-  <ItemGroup>
-    <Image Include="app.ico">
-      <Filter>Resource Files</Filter>
-    </Image>
-  </ItemGroup>
-=======
-﻿<?xml version="1.0" encoding="utf-8"?>
-<Project ToolsVersion="4.0" xmlns="http://schemas.microsoft.com/developer/msbuild/2003">
-  <ItemGroup>
-    <Filter Include="Source Files">
-      <UniqueIdentifier>{4FC737F1-C7A5-4376-A066-2A32D752A2FF}</UniqueIdentifier>
-      <Extensions>cpp;c;cc;cxx;def;odl;idl;hpj;bat;asm;asmx</Extensions>
-    </Filter>
-    <Filter Include="Header Files">
-      <UniqueIdentifier>{93995380-89BD-4b04-88EB-625FBE52EBFB}</UniqueIdentifier>
-      <Extensions>h;hh;hpp;hxx;hm;inl;inc;xsd</Extensions>
-    </Filter>
-    <Filter Include="Resource Files">
-      <UniqueIdentifier>{67DA6AB6-F800-4c08-8B7A-83BB121AAD01}</UniqueIdentifier>
-      <Extensions>rc;ico;cur;bmp;dlg;rc2;rct;bin;rgs;gif;jpg;jpeg;jpe;resx;tiff;tif;png;wav;mfcribbon-ms</Extensions>
-    </Filter>
-    <Filter Include="Properties">
-      <UniqueIdentifier>{e8d4980d-a7bf-42ca-936a-fdc9ecb1a35f}</UniqueIdentifier>
-    </Filter>
-  </ItemGroup>
-  <ItemGroup>
-    <ClInclude Include="R3Element.hpp">
-      <Filter>Header Files</Filter>
-    </ClInclude>
-    <ClInclude Include="Grassmann.hpp">
-      <Filter>Header Files</Filter>
-    </ClInclude>
-    <ClInclude Include="Grassmann-body.hpp">
-      <Filter>Source Files</Filter>
-    </ClInclude>
-    <ClInclude Include="R3Element-body.hpp">
-      <Filter>Source Files</Filter>
-    </ClInclude>
-    <ClInclude Include="Stdafx.hpp">
-      <Filter>Properties</Filter>
-    </ClInclude>
-    <ClInclude Include="resource.hpp">
-      <Filter>Properties</Filter>
-    </ClInclude>
-    <ClInclude Include="Sign.hpp">
-      <Filter>Header Files</Filter>
-    </ClInclude>
-    <ClInclude Include="Sign-body.hpp">
-      <Filter>Source Files</Filter>
-    </ClInclude>
-  </ItemGroup>
-  <ItemGroup>
-    <ClCompile Include="Stdafx.cpp">
-      <Filter>Properties</Filter>
-    </ClCompile>
-    <ClCompile Include="AssemblyInfo.cpp">
-      <Filter>Properties</Filter>
+      <Filter>Properties</Filter>
     </ClCompile>
   </ItemGroup>
   <ItemGroup>
@@ -129,5 +70,4 @@
       <Filter>Resource Files</Filter>
     </Image>
   </ItemGroup>
->>>>>>> 67406cc4
 </Project>