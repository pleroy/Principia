--- conflicted
+++ resolved
@@ -1,37 +1,3 @@
-<<<<<<< HEAD
-#pragma once
-
-namespace principia {
-namespace geometry {
-
-// A simple abstraction for something that can take the values -1 and 1.  Useful
-// for instance to represent the determinant of an orthogonal map.
-class Sign {
- public:
-  template<typename Scalar> explicit Sign(Scalar const& s);
-  ~Sign() = default;
-
-  inline bool Negative() const;
-  inline bool Positive() const;
-
- private:
-  bool const negative_;
-  friend Sign operator*(Sign const& left, Sign const& right);
-  template<typename Scalar>
-  friend Scalar operator*(Sign const& left, Scalar const& right);
-};
-
-inline Sign operator*(Sign const& left, Sign const& right);
-
-// This operator is applicable to any type that has a unary minus operator.
-template<typename T>
-T operator*(Sign const& left, T const& right);
-
-}  // namespace geometry
-}  // namespace principia
-
-#include "Geometry/Sign-body.hpp"
-=======
 #pragma once
 
 namespace principia {
@@ -50,12 +16,17 @@
  private:
   bool const negative_;
   friend Sign operator*(Sign const& left, Sign const& right);
+  template<typename Scalar>
+  friend Scalar operator*(Sign const& left, Scalar const& right);
 };
 
 Sign operator*(Sign const& left, Sign const& right);
 
+// This operator is applicable to any type that has a unary minus operator.
+template<typename T>
+T operator*(Sign const& left, T const& right);
+
 }  // namespace geometry
 }  // namespace principia
 
-#include "Geometry/Sign-body.hpp"
->>>>>>> a28cfbba
+#include "Geometry/Sign-body.hpp"