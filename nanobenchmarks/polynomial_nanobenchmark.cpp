#include "geometry/frame.hpp"
#include "geometry/grassmann.hpp"
#include "geometry/instant.hpp"
#include "geometry/space.hpp"
#include "nanobenchmarks/nanobenchmark.hpp"  // 🧙 For NANOBENCHMARK_*.
#include "numerics/polynomial_evaluators.hpp"
#include "numerics/polynomial_in_monomial_basis.hpp"
#include "quantities/named_quantities.hpp"
#include "quantities/si.hpp"

namespace principia {
namespace nanobenchmarks {

using namespace principia::geometry::_frame;
using namespace principia::geometry::_grassmann;
using namespace principia::geometry::_instant;
using namespace principia::geometry::_space;
using namespace principia::nanobenchmarks::_nanobenchmark;
using namespace principia::numerics::_polynomial_evaluators;
using namespace principia::numerics::_polynomial_in_monomial_basis;
using namespace principia::quantities::_named_quantities;
using namespace principia::quantities::_si;

using World = Frame<serialization::Frame::TestTag,
                    Inertial,
                    Handedness::Right,
                    serialization::Frame::TEST>;

class PolynomialNanobenchmark : public Nanobenchmark {
 protected:
  using P1A = PolynomialInMonomialBasis<Displacement<World>, Instant, 1>;
  using P2A = PolynomialInMonomialBasis<Displacement<World>, Instant, 2>;
  using P3A = PolynomialInMonomialBasis<Displacement<World>, Instant, 3>;
  using P4A = PolynomialInMonomialBasis<Displacement<World>, Instant, 4>;
  using P5A = PolynomialInMonomialBasis<Displacement<World>, Instant, 5>;
<<<<<<< HEAD
=======
  using P10A = PolynomialInMonomialBasis<Displacement<World>, Instant, 10>;
>>>>>>> eb4679a6
  using P17A = PolynomialInMonomialBasis<Displacement<World>, Instant, 17>;

  PolynomialNanobenchmark()
      : t0_(Instant() + 0.3 * Second),
        c0_({0 * Metre, 0 * Metre, 1 * Metre}),
        c1_({0 * Metre / Second, 1 * Metre / Second, 0 * Metre / Second}),
        c2_({1 * Metre / Second / Second,
             0 * Metre / Second / Second,
             0 * Metre / Second / Second}),
        c3_({1 * Metre / Second / Second / Second,
             0 * Metre / Second / Second / Second,
             0 * Metre / Second / Second / Second}),
        c4_({1 * Metre / Second / Second / Second / Second,
             0 * Metre / Second / Second / Second / Second,
             0 * Metre / Second / Second / Second / Second}),
        c5_({1 * Metre / Second / Second / Second / Second / Second,
             0 * Metre / Second / Second / Second / Second / Second,
             0 * Metre / Second / Second / Second / Second / Second}),
        p1_({c0_, c1_}, t0_, with_evaluator<Estrin>),
        p2_({c0_, c1_, c2_}, t0_, with_evaluator<Estrin>),
        p3_({c0_, c1_, c2_, c3_}, t0_, with_evaluator<Estrin>),
        p4_({c0_, c1_, c2_, c3_, c4_}, t0_, with_evaluator<Estrin>),
        p5_({c0_, c1_, c2_, c3_, c4_, c5_}, t0_, with_evaluator<Estrin>),
<<<<<<< HEAD
        dp5_(p5_.Derivative()),
=======
        p10_(P10A::Coefficients{}, t0_, with_evaluator<Estrin>),
>>>>>>> eb4679a6
        p17_(P17A::Coefficients{}, t0_, with_evaluator<Estrin>) {};

  static double ToDouble(Displacement<World> const& displacement) {
    auto const& coordinates = displacement.coordinates();
    return _mm_cvtsd_f64(
        _mm_and_pd(_mm_set_pd(coordinates.x / Metre, coordinates.y / Metre),
                   _mm_set_sd(coordinates.z / Metre)));
  }

  static double ToDouble(Displacement<World> const& displacement,
                         Velocity<World> const& velocity) {
    auto const& d = displacement.coordinates();
    auto const& v = velocity.coordinates();
    return _mm_cvtsd_f64(
        _mm_and_pd(_mm_and_pd(_mm_set_pd(d.x / Metre, d.y / Metre),
                              _mm_set_pd(d.z / Metre, v.x / (Metre / Second))),
                   _mm_set_pd(v.y / (Metre / Second), v.z / (Metre / Second))));
  }

  Instant const t0_;
  Displacement<World> const c0_;
  Velocity<World> const c1_;
  Vector<Acceleration, World> const c2_;
  Vector<Jerk, World> const c3_;
  Vector<Snap, World> const c4_;
  Vector<Variation<Snap>, World> const c5_;
  P1A const p1_;
  P2A const p2_;
  P3A const p3_;
  P4A const p4_;
  P5A const p5_;
<<<<<<< HEAD
  PolynomialInMonomialBasis<Velocity<World>, Instant, 4> const dp5_;
=======
  P10A const p10_;
>>>>>>> eb4679a6
  P17A const p17_;
};

NANOBENCHMARK_FIXTURE(PolynomialNanobenchmark, Value01) {
  return ToDouble(p1_(t0_ + x * Second));
}

NANOBENCHMARK_FIXTURE(PolynomialNanobenchmark, Value02) {
  return ToDouble(p2_(t0_ + x * Second));
}

NANOBENCHMARK_FIXTURE(PolynomialNanobenchmark, Value03) {
  return ToDouble(p3_(t0_ + x * Second));
}

NANOBENCHMARK_FIXTURE(PolynomialNanobenchmark, Value04) {
  return ToDouble(p4_(t0_ + x * Second));
}

NANOBENCHMARK_FIXTURE(PolynomialNanobenchmark, Value05) {
  return ToDouble(p5_(t0_ + x * Second));
}

<<<<<<< HEAD
NANOBENCHMARK_FIXTURE(PolynomialNanobenchmark, Both1) {
  Instant const t = t0_ + x * Second;
  return ToDouble(p5_(t), dp5_(t));
}

NANOBENCHMARK_FIXTURE(PolynomialNanobenchmark, Both2) {
=======
NANOBENCHMARK_FIXTURE(PolynomialNanobenchmark, Value10) {
  return ToDouble(p10_(t0_ + x * Second));
}

NANOBENCHMARK_FIXTURE(PolynomialNanobenchmark, Value17) {
  return ToDouble(p17_(t0_ + x * Second));
}

NANOBENCHMARK_FIXTURE(PolynomialNanobenchmark, ValueAndDerivative05) {
>>>>>>> eb4679a6
  Instant const t = t0_ + x * Second;
  return ToDouble(p5_(t), p5_.EvaluateDerivative(t));
}

<<<<<<< HEAD
NANOBENCHMARK_FIXTURE(PolynomialNanobenchmark, Both3) {
  Instant const t = t0_ + x * Second;
  Displacement<World> d;
  Velocity<World> v;
  p5_.EvaluateBoth(t, d, v);
  return ToDouble(d, v);
}

NANOBENCHMARK_FIXTURE(PolynomialNanobenchmark, Degree17) {
  return ToDouble(p17_(t0_ + x * Second));
}

}  // namespace _examples
=======
NANOBENCHMARK_FIXTURE(PolynomialNanobenchmark, ValueAndDerivative10) {
  Instant const t = t0_ + x * Second;
  return ToDouble(p10_(t), p10_.EvaluateDerivative(t));
}

NANOBENCHMARK_FIXTURE(PolynomialNanobenchmark, ValueAndDerivative17) {
  Instant const t = t0_ + x * Second;
  return ToDouble(p17_(t), p17_.EvaluateDerivative(t));
}

NANOBENCHMARK_FIXTURE(PolynomialNanobenchmark, WithDerivative05) {
  Instant const t = t0_ + x * Second;
  Displacement<World> d;
  Velocity<World> v;
  p5_.EvaluateWithDerivative(t, d, v);
  return ToDouble(d, v);
}

NANOBENCHMARK_FIXTURE(PolynomialNanobenchmark, WithDerivative10) {
  Instant const t = t0_ + x * Second;
  Displacement<World> d;
  Velocity<World> v;
  p10_.EvaluateWithDerivative(t, d, v);
  return ToDouble(d, v);
}

NANOBENCHMARK_FIXTURE(PolynomialNanobenchmark, WithDerivative17) {
  Instant const t = t0_ + x * Second;
  Displacement<World> d;
  Velocity<World> v;
  p17_.EvaluateWithDerivative(t, d, v);
  return ToDouble(d, v);
}

>>>>>>> eb4679a6
}  // namespace nanobenchmarks
}  // namespace principia<|MERGE_RESOLUTION|>--- conflicted
+++ resolved
@@ -33,10 +33,7 @@
   using P3A = PolynomialInMonomialBasis<Displacement<World>, Instant, 3>;
   using P4A = PolynomialInMonomialBasis<Displacement<World>, Instant, 4>;
   using P5A = PolynomialInMonomialBasis<Displacement<World>, Instant, 5>;
-<<<<<<< HEAD
-=======
   using P10A = PolynomialInMonomialBasis<Displacement<World>, Instant, 10>;
->>>>>>> eb4679a6
   using P17A = PolynomialInMonomialBasis<Displacement<World>, Instant, 17>;
 
   PolynomialNanobenchmark()
@@ -60,11 +57,7 @@
         p3_({c0_, c1_, c2_, c3_}, t0_, with_evaluator<Estrin>),
         p4_({c0_, c1_, c2_, c3_, c4_}, t0_, with_evaluator<Estrin>),
         p5_({c0_, c1_, c2_, c3_, c4_, c5_}, t0_, with_evaluator<Estrin>),
-<<<<<<< HEAD
-        dp5_(p5_.Derivative()),
-=======
         p10_(P10A::Coefficients{}, t0_, with_evaluator<Estrin>),
->>>>>>> eb4679a6
         p17_(P17A::Coefficients{}, t0_, with_evaluator<Estrin>) {};
 
   static double ToDouble(Displacement<World> const& displacement) {
@@ -96,11 +89,7 @@
   P3A const p3_;
   P4A const p4_;
   P5A const p5_;
-<<<<<<< HEAD
-  PolynomialInMonomialBasis<Velocity<World>, Instant, 4> const dp5_;
-=======
   P10A const p10_;
->>>>>>> eb4679a6
   P17A const p17_;
 };
 
@@ -124,14 +113,6 @@
   return ToDouble(p5_(t0_ + x * Second));
 }
 
-<<<<<<< HEAD
-NANOBENCHMARK_FIXTURE(PolynomialNanobenchmark, Both1) {
-  Instant const t = t0_ + x * Second;
-  return ToDouble(p5_(t), dp5_(t));
-}
-
-NANOBENCHMARK_FIXTURE(PolynomialNanobenchmark, Both2) {
-=======
 NANOBENCHMARK_FIXTURE(PolynomialNanobenchmark, Value10) {
   return ToDouble(p10_(t0_ + x * Second));
 }
@@ -141,26 +122,10 @@
 }
 
 NANOBENCHMARK_FIXTURE(PolynomialNanobenchmark, ValueAndDerivative05) {
->>>>>>> eb4679a6
   Instant const t = t0_ + x * Second;
   return ToDouble(p5_(t), p5_.EvaluateDerivative(t));
 }
 
-<<<<<<< HEAD
-NANOBENCHMARK_FIXTURE(PolynomialNanobenchmark, Both3) {
-  Instant const t = t0_ + x * Second;
-  Displacement<World> d;
-  Velocity<World> v;
-  p5_.EvaluateBoth(t, d, v);
-  return ToDouble(d, v);
-}
-
-NANOBENCHMARK_FIXTURE(PolynomialNanobenchmark, Degree17) {
-  return ToDouble(p17_(t0_ + x * Second));
-}
-
-}  // namespace _examples
-=======
 NANOBENCHMARK_FIXTURE(PolynomialNanobenchmark, ValueAndDerivative10) {
   Instant const t = t0_ + x * Second;
   return ToDouble(p10_(t), p10_.EvaluateDerivative(t));
@@ -195,6 +160,5 @@
   return ToDouble(d, v);
 }
 
->>>>>>> eb4679a6
 }  // namespace nanobenchmarks
 }  // namespace principia