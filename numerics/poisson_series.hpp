--- conflicted
+++ resolved
@@ -110,7 +110,6 @@
   PoissonSeries& operator-=(PoissonSeries<V, d, E> const& right);
 
  private:
-<<<<<<< HEAD
   // Similar to the public constructor, but passing by copy allows moves, which
   // is useful for internal algorithms.
   struct PrivateConstructor {};
@@ -123,23 +122,13 @@
   // internal algorithms which produce positive, ordered frequencies.
   struct TrustedPrivateConstructor {};
   PoissonSeries(TrustedPrivateConstructor,
-=======
-  struct PrivateConstructor {};
-
-  PoissonSeries(PrivateConstructor,
->>>>>>> 17e028c3
                 Polynomial aperiodic,
                 PolynomialsByAngularFrequency periodic);
 
   Instant origin_;  // Common to all polynomials.
   Polynomial aperiodic_;
-<<<<<<< HEAD
-  //TODO(phl):Comment
-  // All the keys in this map are positive.
-=======
   // The frequencies in this vector are positive, distinct and in increasing
   // order.
->>>>>>> 17e028c3
   PolynomialsByAngularFrequency periodic_;
 
   template<typename V, int r, template<typename, typename, int> class E>
