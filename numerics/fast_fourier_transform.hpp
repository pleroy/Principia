﻿
#pragma once

#include <array>
#include <complex>
#include <type_traits>
#include <vector>

#include "base/bits.hpp"
#include "geometry/interval.hpp"
#include "quantities/named_quantities.hpp"

namespace principia {
namespace numerics {
namespace internal_fast_fourier_transform {

using base::FloorLog2;
using geometry::Interval;
using quantities::AngularFrequency;
using quantities::Square;
using quantities::Time;

// This class computes Fourier[{...}, FourierParameters -> {1, -1}] in
// Mathematica notation (the "signal processing" Fourier transform).
template<typename Scalar, std::size_t size_>
class FastFourierTransform {
 public:
  // The size must be a power of 2.
  static constexpr int size = size_;
  static constexpr int log2_size = FloorLog2(size);
  static_assert(size == 1 << log2_size);

  // In the constructors, the container must have |size| elements.

<<<<<<< HEAD
  // In these constructors the samples are assumed to be separated by Δt.
  FastFourierTransform(Container const& container,
                       Time const& Δt);
  FastFourierTransform(typename Container::const_iterator begin,
                       typename Container::const_iterator end,
                       Time const& Δt);

  std::map<AngularFrequency, Square<Scalar>> PowerSpectrum() const;

  // Return the interval that contains the largest peak of power.
  Interval<AngularFrequency> Mode() const;
=======
  template<typename Container,
           typename = std::enable_if_t<
               std::is_convertible_v<typename Container::value_type, Scalar>>>
  explicit FastFourierTransform(Container const& container);

  template<typename Iterator,
           typename = std::enable_if_t<std::is_convertible_v<
               typename std::iterator_traits<Iterator>::value_type,
               Scalar>>>
  FastFourierTransform(Iterator begin, Iterator end);

  explicit FastFourierTransform(std::array<Scalar, size> const& container);
>>>>>>> 9bb33100

 private:
  Time const Δt_;
  AngularFrequency const ω_;

  // The elements of transform_ are in SI units of Scalar.  They are spaced in
  // frequency by ω_.
  std::array<std::complex<double>, size> transform_;

  friend class FastFourierTransformTest;
};

}  // namespace internal_fast_fourier_transform

using internal_fast_fourier_transform::FastFourierTransform;

}  // namespace numerics
}  // namespace principia

#include "numerics/fast_fourier_transform_body.hpp"<|MERGE_RESOLUTION|>--- conflicted
+++ resolved
@@ -30,34 +30,24 @@
   static constexpr int log2_size = FloorLog2(size);
   static_assert(size == 1 << log2_size);
 
-  // In the constructors, the container must have |size| elements.
+  // In the constructors, the container must have |size| elements.  The samples
+  // are assumed to be separated by Δt.
 
-<<<<<<< HEAD
-  // In these constructors the samples are assumed to be separated by Δt.
-  FastFourierTransform(Container const& container,
-                       Time const& Δt);
-  FastFourierTransform(typename Container::const_iterator begin,
-                       typename Container::const_iterator end,
-                       Time const& Δt);
-
-  std::map<AngularFrequency, Square<Scalar>> PowerSpectrum() const;
-
-  // Return the interval that contains the largest peak of power.
-  Interval<AngularFrequency> Mode() const;
-=======
   template<typename Container,
            typename = std::enable_if_t<
                std::is_convertible_v<typename Container::value_type, Scalar>>>
-  explicit FastFourierTransform(Container const& container);
+  FastFourierTransform(Container const& container,
+                       Time const& Δt);
 
   template<typename Iterator,
            typename = std::enable_if_t<std::is_convertible_v<
                typename std::iterator_traits<Iterator>::value_type,
                Scalar>>>
-  FastFourierTransform(Iterator begin, Iterator end);
+  FastFourierTransform(Iterator begin, Iterator end,
+                       Time const& Δt);
 
-  explicit FastFourierTransform(std::array<Scalar, size> const& container);
->>>>>>> 9bb33100
+  FastFourierTransform(std::array<Scalar, size> const& container,
+                       Time const& Δt);
 
  private:
   Time const Δt_;
