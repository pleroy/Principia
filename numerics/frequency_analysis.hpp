--- conflicted
+++ resolved
@@ -39,10 +39,7 @@
 
 // Computes the Кудрявцев projection of |function| on a basis with angular
 // frequency ω and maximum degree |degree_|.  See [Kud07].
-<<<<<<< HEAD
 //TODO(phl):frequency after function.
-=======
->>>>>>> c1bd4d13
 template<int degree_,
          typename Function,
          int wdegree_,
@@ -80,13 +77,9 @@
 IncrementalProjection(Function const& function,
                       AngularFrequencyCalculator const& calculator,
                       PoissonSeries<double, wdegree_, Evaluator> const& weight,
-<<<<<<< HEAD
-                      Dot const& dot,
+                      Instant const& t_min,
+                      Instant const& t_max,
                       mathematica::Logger* logger = nullptr);
-=======
-                      Instant const& t_min,
-                      Instant const& t_max);
->>>>>>> c1bd4d13
 
 }  // namespace internal_frequency_analysis
 
