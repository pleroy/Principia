
#pragma once

#include <tuple>
#include <utility>

#include "base/not_null.hpp"
#include "geometry/point.hpp"
#include "quantities/named_quantities.hpp"
#include "quantities/tuples.hpp"
#include "serialization/numerics.pb.h"

namespace principia {
namespace numerics {
namespace internal_polynomial {

using base::not_constructible;
using base::not_null;
using geometry::Point;
using quantities::Derivative;
<<<<<<< HEAD
using quantities::Product;
using quantities::Quotient;

template<typename Value, typename Argument, typename>
struct DerivativesGenerator;
template<typename Value, typename Argument, int... orders>
struct DerivativesGenerator<Value,
                            Argument,
                            std::integer_sequence<int, orders...>>
    : not_constructible {
  using Type = std::tuple<Derivative<Value, Argument, orders>...>;
};

template<typename Value, typename Argument, typename Sequence>
using Derivatives =
    typename DerivativesGenerator<Value, Argument, Sequence>::Type;
=======
using quantities::Derivatives;
using quantities::Product;
using quantities::Quotient;
>>>>>>> 4420caf3

// |Value| must belong to an affine space.  |Argument| must belong to a ring or
// to Point based on a ring.
// TODO(phl): We would like the base case to be the affine case (not limited to
// Point) and the specialized case to check for the existence of Sum and Product
// for Argument, and that works with Clang but not with VS2015.  Revisit once
// MSFT has fixed their bugs.
template<typename Value, typename Argument>
class Polynomial {
 public:
  virtual ~Polynomial() = default;

  virtual Value Evaluate(Argument const& argument) const = 0;
  virtual Derivative<Value, Argument> EvaluateDerivative(
      Argument const& argument) const = 0;

  // Only useful for benchmarking or analyzing performance.  Do not use in real
  // code.
  virtual int degree() const = 0;

  virtual void WriteToMessage(
      not_null<serialization::Polynomial*> message) const = 0;

  // The evaluator is not part of the serialization because it's fine to read
  // with a different evaluator than the one the polynomial was written with.
  template<template<typename, typename, int> class Evaluator>
  static not_null<std::unique_ptr<Polynomial>> ReadFromMessage(
      serialization::Polynomial const& message);
};

template<typename Value, typename Argument, int degree_,
         template<typename, typename, int> class Evaluator>
class PolynomialInMonomialBasis : public Polynomial<Value, Argument> {
 public:
  // Equivalent to:
  //   std::tuple<Value,
  //              Derivative<Value, Argument>,
  //              Derivative<Derivative<Value, Argument>>...>
  using Coefficients = Derivatives<Value, Argument, degree_ + 1>;

  // The coefficients are applied to powers of argument.
  explicit PolynomialInMonomialBasis(Coefficients const& coefficients);

  FORCE_INLINE(inline) Value
  Evaluate(Argument const& argument) const override;
  FORCE_INLINE(inline) Derivative<Value, Argument>
  EvaluateDerivative(Argument const& argument) const override;

  constexpr int degree() const override;

  void WriteToMessage(
      not_null<serialization::Polynomial*> message) const override;
  static PolynomialInMonomialBasis ReadFromMessage(
      serialization::Polynomial const& message);

 private:
  Coefficients coefficients_;

<<<<<<< HEAD
  template<typename V, typename A, int d,
           template<typename, typename, int> class E>
  PolynomialInMonomialBasis<V, A, d, E>
  friend operator+(PolynomialInMonomialBasis<V, A, d, E> const& left,
                   PolynomialInMonomialBasis<V, A, d, E> const& right);
  template<typename V, typename A, int d,
           template<typename, typename, int> class E>
  PolynomialInMonomialBasis<V, A, d, E>
  friend operator-(PolynomialInMonomialBasis<V, A, d, E> const& left,
                   PolynomialInMonomialBasis<V, A, d, E> const& right);
=======
>>>>>>> 4420caf3
  template<typename S,
           typename V, typename A, int d,
           template<typename, typename, int> class E>
  PolynomialInMonomialBasis<Product<S, V>, A, d, E>
  friend operator*(S const& left,
                   PolynomialInMonomialBasis<V, A, d, E> const& right);
<<<<<<< HEAD
  template<typename S,
           typename V, typename A, int d,
           template<typename, typename, int> class E>
  PolynomialInMonomialBasis<Product<V, S>, A, d, E>
  friend operator*(PolynomialInMonomialBasis<V, A, d, E> const& left,
                   S const& right);
=======
>>>>>>> 4420caf3
};

template<typename Value, typename Argument, int degree_,
         template<typename, typename, int> class Evaluator>
class PolynomialInMonomialBasis<Value, Point<Argument>, degree_, Evaluator>
    : public Polynomial<Value, Point<Argument>> {
 public:
  // Equivalent to:
  //   std::tuple<Value,
  //              Derivative<Value, Argument>,
  //              Derivative<Derivative<Value, Argument>>...>
  using Coefficients = Derivatives<Value, Argument, degree_ + 1>;

  // The coefficients are relative to origin; in other words they are applied to
  // powers of (argument - origin).
  PolynomialInMonomialBasis(Coefficients const& coefficients,
                            Point<Argument> const& origin);

  FORCE_INLINE(inline) Value
  Evaluate(Point<Argument> const& argument) const override;
  FORCE_INLINE(inline) Derivative<Value, Argument>
  EvaluateDerivative(Point<Argument> const& argument) const override;

  constexpr int degree() const override;

  void WriteToMessage(
      not_null<serialization::Polynomial*> message) const override;
  static PolynomialInMonomialBasis ReadFromMessage(
      serialization::Polynomial const& message);

 private:
  Coefficients coefficients_;
  Point<Argument> origin_;
};

<<<<<<< HEAD
// Vector space of polynomials.

template<typename Value, typename Argument, int degree_,
         template<typename, typename, int> class Evaluator>
PolynomialInMonomialBasis<Value, Argument, degree_, Evaluator>
operator+(
    PolynomialInMonomialBasis<Value, Argument, degree_, Evaluator> const& left,
    PolynomialInMonomialBasis<Value, Argument, degree_, Evaluator> const&
        right);

template<typename Value, typename Argument, int degree_,
         template<typename, typename, int> class Evaluator>
PolynomialInMonomialBasis<Value, Argument, degree_, Evaluator>
operator-(
    PolynomialInMonomialBasis<Value, Argument, degree_, Evaluator> const& left,
    PolynomialInMonomialBasis<Value, Argument, degree_, Evaluator> const&
        right);

=======
>>>>>>> 4420caf3
template<typename Scalar,
         typename Value, typename Argument, int degree_,
         template<typename, typename, int> class Evaluator>
PolynomialInMonomialBasis<Product<Scalar, Value>, Argument, degree_, Evaluator>
operator*(Scalar const& left,
          PolynomialInMonomialBasis<Value, Argument, degree_, Evaluator> const&
              right);

<<<<<<< HEAD
template<typename Scalar,
         typename Value, typename Argument, int degree_,
         template<typename, typename, int> class Evaluator>
PolynomialInMonomialBasis<Product<Value, Scalar>, Argument, degree_, Evaluator>
operator*(PolynomialInMonomialBasis<Value, Argument, degree_, Evaluator> const&
              left,
          Scalar const& right);

template<typename Scalar,
         typename Value, typename Argument, int degree_,
         template<typename, typename, int> class Evaluator>
PolynomialInMonomialBasis<Quotient<Value, Scalar>, Argument, degree_, Evaluator>
operator/(PolynomialInMonomialBasis<Value, Argument, degree_, Evaluator> const&
              left,
          Scalar const& right);

=======
>>>>>>> 4420caf3
}  // namespace internal_polynomial

using internal_polynomial::Polynomial;
using internal_polynomial::PolynomialInMonomialBasis;

}  // namespace numerics
}  // namespace principia

#include "numerics/polynomial_body.hpp"<|MERGE_RESOLUTION|>--- conflicted
+++ resolved
@@ -18,28 +18,9 @@
 using base::not_null;
 using geometry::Point;
 using quantities::Derivative;
-<<<<<<< HEAD
-using quantities::Product;
-using quantities::Quotient;
-
-template<typename Value, typename Argument, typename>
-struct DerivativesGenerator;
-template<typename Value, typename Argument, int... orders>
-struct DerivativesGenerator<Value,
-                            Argument,
-                            std::integer_sequence<int, orders...>>
-    : not_constructible {
-  using Type = std::tuple<Derivative<Value, Argument, orders>...>;
-};
-
-template<typename Value, typename Argument, typename Sequence>
-using Derivatives =
-    typename DerivativesGenerator<Value, Argument, Sequence>::Type;
-=======
 using quantities::Derivatives;
 using quantities::Product;
 using quantities::Quotient;
->>>>>>> 4420caf3
 
 // |Value| must belong to an affine space.  |Argument| must belong to a ring or
 // to Point based on a ring.
@@ -98,7 +79,6 @@
  private:
   Coefficients coefficients_;
 
-<<<<<<< HEAD
   template<typename V, typename A, int d,
            template<typename, typename, int> class E>
   PolynomialInMonomialBasis<V, A, d, E>
@@ -109,23 +89,18 @@
   PolynomialInMonomialBasis<V, A, d, E>
   friend operator-(PolynomialInMonomialBasis<V, A, d, E> const& left,
                    PolynomialInMonomialBasis<V, A, d, E> const& right);
-=======
->>>>>>> 4420caf3
   template<typename S,
            typename V, typename A, int d,
            template<typename, typename, int> class E>
   PolynomialInMonomialBasis<Product<S, V>, A, d, E>
   friend operator*(S const& left,
                    PolynomialInMonomialBasis<V, A, d, E> const& right);
-<<<<<<< HEAD
   template<typename S,
            typename V, typename A, int d,
            template<typename, typename, int> class E>
   PolynomialInMonomialBasis<Product<V, S>, A, d, E>
   friend operator*(PolynomialInMonomialBasis<V, A, d, E> const& left,
                    S const& right);
-=======
->>>>>>> 4420caf3
 };
 
 template<typename Value, typename Argument, int degree_,
@@ -161,7 +136,6 @@
   Point<Argument> origin_;
 };
 
-<<<<<<< HEAD
 // Vector space of polynomials.
 
 template<typename Value, typename Argument, int degree_,
@@ -180,8 +154,6 @@
     PolynomialInMonomialBasis<Value, Argument, degree_, Evaluator> const&
         right);
 
-=======
->>>>>>> 4420caf3
 template<typename Scalar,
          typename Value, typename Argument, int degree_,
          template<typename, typename, int> class Evaluator>
@@ -190,7 +162,6 @@
           PolynomialInMonomialBasis<Value, Argument, degree_, Evaluator> const&
               right);
 
-<<<<<<< HEAD
 template<typename Scalar,
          typename Value, typename Argument, int degree_,
          template<typename, typename, int> class Evaluator>
@@ -207,8 +178,6 @@
               left,
           Scalar const& right);
 
-=======
->>>>>>> 4420caf3
 }  // namespace internal_polynomial
 
 using internal_polynomial::Polynomial;
