--- conflicted
+++ resolved
@@ -207,13 +207,8 @@
 
 inline DoublePrecision<Angle> Mod2π(DoublePrecision<Angle> const& θ) {
   static DoublePrecision<Angle> const two_π = []() {
-<<<<<<< HEAD
-    return QuickTwoSum(std::scalbn(7074237752028440.0, -50) * Radian,
-                       std::scalbn(4967757600021511.0, -104) * Radian);
-=======
     return QuickTwoSum(0x1.921FB54442D18p1 * Radian,
                        0x1.1A62633145C07p-53 * Radian);
->>>>>>> 8fde9a69
   }();
   auto const θ_over_2π = θ / two_π;
   return θ - two_π * DoublePrecision<double>(static_cast<int>(θ_over_2π.value));
