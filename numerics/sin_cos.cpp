--- conflicted
+++ resolved
@@ -72,19 +72,11 @@
 constexpr std::int64_t κ₃ = 18;
 constexpr Argument two_term_θ_threshold = π / 2 * (1LL << κ₁);
 constexpr Argument three_term_θ_threshold = π / 2 * (1LL << κ₂);
-<<<<<<< HEAD
-constexpr Argument C₁ = 0x1.921fb'54442'd00p0;
-constexpr Argument δC₁ = 0x1.84698'98cc5'17p-48;
-constexpr Argument C₂ = 0x1.921fb'54440'000p0;
-constexpr Argument Cʹ₂ = 0x1.68c23'4c4c0'000p-39;
-constexpr Argument δC₂ = 0x1.98a2e'03707'345p-77;
-=======
 constexpr Argument C₁ = 0x1.921F'B544'42D0'0p0;
 constexpr Argument δC₁ = 0x1.8469'898C'C517'0p-48;
 constexpr Argument C₂ = 0x1.921F'B544'4000'0p0;
 constexpr Argument Cʹ₂ = 0x1.68C2'34C4'C000'0p-39;
 constexpr Argument δC₂ = 0x1.98A2'E037'0734'5p-77;
->>>>>>> 167d1f4d
 constexpr Argument two_term_θ_reduced_threshold =
     1.0 / (1LL << (-(κ₁ + κʹ₁ + κ₃ - std::numeric_limits<double>::digits + 2)));
 constexpr Argument three_term_θ_reduced_threshold =
