#pragma once

#include "numerics/sin_cos.hpp"

#include <pmmintrin.h>

#include <limits>

#include "core-math/cos.h"
#include "core-math/sin.h"
#include "numerics/accurate_tables.mathematica.h"
#include "numerics/double_precision.hpp"
#include "numerics/elementary_functions.hpp"
#include "numerics/fma.hpp"
#include "numerics/m128d.hpp"
#include "numerics/osaca.hpp"  // 🧙 For OSACA_*.
#include "numerics/polynomial_evaluators.hpp"

// The algorithms in this file are documented in `Sin Cos.pdf`.  To the extent
// possible, the code follows the notation of that document.
namespace principia {
namespace numerics {
namespace _sin_cos {
namespace internal {

using namespace principia::numerics::_accurate_tables;
using namespace principia::numerics::_double_precision;
using namespace principia::numerics::_elementary_functions;
using namespace principia::numerics::_fma;
using namespace principia::numerics::_m128d;
using namespace principia::numerics::_polynomial_evaluators;

#define OSACA_ANALYSED_FUNCTION Cos
#define OSACA_ANALYSED_FUNCTION_NAMESPACE
#define OSACA_ANALYSED_FUNCTION_TEMPLATE_PARAMETERS <FMAPolicy::Force>
#define UNDER_OSACA_HYPOTHESES(expression)                                   \
  [&] {                                                                      \
    constexpr bool UseHardwareFMA = true;                                    \
    constexpr double θ = 3;                                                  \
    /* From argument reduction. */                                           \
    constexpr double abs_θ = θ > 0 ? θ : -θ;                                 \
    constexpr std::int64_t n = static_cast<std::int64_t>(θ * (2 / π) + 0.5); \
    constexpr double reduction_value = θ - n * C₁;                           \
    constexpr double reduction_error = n * δC₁;                              \
    /* Used to determine whether a better argument reduction is needed. */   \
    constexpr DoublePrecision<double> θ_reduced =                            \
        TwoDifference(reduction_value, reduction_error);                     \
    /* Used in Sin to detect the near-0 case. */                             \
    constexpr double abs_x =                                                 \
        θ_reduced.value > 0 ? θ_reduced.value : -θ_reduced.value;            \
    /* Used throughout the top-level functions. */                           \
    constexpr std::int64_t quadrant = n & 0b11;                              \
    /* Used in DetectDangerousRounding. */                                   \
    constexpr double normalized_error = 0;                                   \
    /* Not NaN is the only part that matters; used at the end of the    */   \
    /* top-level functions to determine whether to call the slow path.  */   \
    constexpr double value = 1;                                              \
    return expression;                                                       \
  }()

using Argument = double;
using Value = double;

constexpr std::int64_t table_spacing_bits = 9;
constexpr Argument table_spacing_reciprocal = 1 << table_spacing_bits;
constexpr Argument table_spacing = 1.0 / table_spacing_reciprocal;
constexpr Argument sin_near_zero_cutoff = table_spacing / 2.0;

constexpr std::int64_t κ₁ = 8;
constexpr std::int64_t κʹ₁ = 5;
constexpr std::int64_t κ₂ = 18;
constexpr std::int64_t κʹ₂ = 14;
constexpr std::int64_t κʺ₂ = 15;
constexpr std::int64_t κ₃ = 18;
constexpr Argument two_term_θ_threshold = π / 2 * (1LL << κ₁);
constexpr Argument three_term_θ_threshold = π / 2 * (1LL << κ₂);
constexpr Argument C₁ = 0x1.921F'B544'42D0'0p0;
constexpr Argument δC₁ = 0x1.8469'898C'C517'0p-48;
constexpr Argument C₂ = 0x1.921F'B544'4000'0p0;
constexpr Argument Cʹ₂ = 0x1.68C2'34C4'C000'0p-39;
constexpr Argument δC₂ = 0x1.98A2'E037'0734'5p-77;
constexpr Argument two_term_θ_reduced_threshold =
    1.0 / (1LL << (-(κ₁ + κʹ₁ + κ₃ - std::numeric_limits<double>::digits + 2)));
constexpr Argument three_term_θ_reduced_threshold =
    (1.0 / (1LL << (-(κ₃ - std::numeric_limits<double>::digits)))) *
    ((1LL << (-(κ₂ + κʹ₂ + κʺ₂ - std::numeric_limits<double>::digits + 2))) +
     4);

constexpr Argument mantissa_reduce_shifter =
    1LL << (std::numeric_limits<double>::digits - 1);

constexpr double sin_near_zero_e = 0x1.0000'32D7'5E64'Cp0;
constexpr double sin_e = 0x1.0000'A03C'34D3'9p0;
constexpr double cos_e = 0x1.0000'A07E'1980'8p0;

template<FMAPolicy fma_policy>
using Polynomial1 = HornerEvaluator<M128D, M128D, 1, fma_policy>;

// Pointers used for indirect calls, set by `StaticInitialization`.
Value (__cdecl *cos)(Argument θ) = nullptr;
Value (__cdecl *sin)(Argument θ) = nullptr;

// Forward declarations needed by the OSACA macros.
template<FMAPolicy fma_policy>
Value __cdecl Sin(Argument θ);
template<FMAPolicy fma_policy>
Value __cdecl Cos(Argument θ);

namespace masks {
M128D const sign_bit(0x8000'0000'0000'0000ull);
M128D const exponent_bits(0x7ff0'0000'0000'0000ull);
M128D const mantissa_bits(0x000f'ffff'ffff'ffffull);
M128D const mantissa_index_bits(0x0000'0000'0000'01ffull);
}  // namespace masks

inline std::int64_t AccurateTableIndex(M128D const abs_x) {
  // This function computes the index in the accurate table:
  // 1. A suitable (large) power of 2 is added to the argument so that the last
  //    bit of the mantissa of the result corresponds to units of 1/512 of the
  //    argument.  As part of this addition, an interval of radius 1/1024 around
  //    an integral multiple of 1/512 is correctly rounded to that integral
  //    multiple.
  // 2. An `and` operation is used to only retain the last 9 bits of the
  //    mantissa.
  // 3. The result is interpreted as an integer and returned as the index.
  return static_cast<std::int64_t>(
      masks::mantissa_index_bits &
      abs_x + M128D(1LL << (std::numeric_limits<double>::digits -
                            table_spacing_bits - 1)));
}

template<FMAPolicy fma_policy>
M128D FusedMultiplyAdd(M128D const a, M128D const b, M128D const c) {
  static_assert(fma_policy != FMAPolicy::Auto);
  if constexpr (fma_policy == FMAPolicy::Force) {
<<<<<<< HEAD
=======
    using numerics::_elementary_functions::FusedMultiplyAdd;
>>>>>>> 1a822e21
    return FusedMultiplyAdd(a, b, c);
  } else {
    return a * b + c;
  }
}

template<FMAPolicy fma_policy>
M128D FusedNegatedMultiplyAdd(M128D const a, M128D const b, M128D const c) {
  static_assert(fma_policy != FMAPolicy::Auto);
  if constexpr (fma_policy == FMAPolicy::Force) {
<<<<<<< HEAD
=======
    using numerics::_elementary_functions::FusedNegatedMultiplyAdd;
>>>>>>> 1a822e21
    return FusedNegatedMultiplyAdd(a, b, c);
  } else {
    return c - a * b;
  }
}

template<FMAPolicy fma_policy>
double FusedMultiplyAdd(double const a, double const b, double const c) {
  return static_cast<double>(FusedMultiplyAdd<fma_policy>(a, b, c));
}

template<FMAPolicy fma_policy>
double FusedNegatedMultiplyAdd(double const a, double const b, double const c) {
  return static_cast<double>(FusedNegatedMultiplyAdd<fma_policy>(a, b, c));
}

// Evaluates the sum `x + Δx` and performs the rounding test using the technique
// described in [Mul+10], section 11.6.3.  If rounding is safe, returns the sum;
// otherwise, returns `NaN`.  `x` is always positive.  `Δx` may be positive or
// negative.
template<FMAPolicy fma_policy, double e>
double DetectDangerousRounding(M128D const x, M128D const Δx) {
  // We don't check that `Δx` is not NaN because that's how we trigger fallback
  // to the slow path.
  DCHECK(x == x);
  DoublePrecision<double> const sum = QuickTwoSum(x, Δx);
  double const& value = sum.value;
  double const& error = sum.error;
  OSACA_IF(value == FusedMultiplyAdd<fma_policy>(error, e, value)) {
    return value;
  } else {
#if _DEBUG
    LOG_IF(ERROR, value == value && error == error)
        << std::setprecision(25) << x << " " << std::hexfloat << value << " "
        << error << " " << e;
#endif
    return std::numeric_limits<double>::quiet_NaN();
  }
}

template<FMAPolicy fma_policy, bool preserve_sign>
FORCE_INLINE(inline)
void Reduce(Argument const θ,
            DoublePrecision<Argument>& θ_reduced,
            std::int64_t& quadrant) {
  double const abs_θ = std::abs(θ);
  OSACA_IF(abs_θ < π / 4) {
    θ_reduced.value = θ;
    θ_reduced.error = 0;
    quadrant = 0;
    return;
  } OSACA_ELSE_IF(abs_θ <= two_term_θ_threshold) {
    // We are not very sensitive to rounding errors in this expression, because
    // in the worst case it could cause the reduced angle to jump from the
    // vicinity of π / 4 to the vicinity of -π / 4 with appropriate adjustment
    // of the quadrant.
    M128D const sign = Sign(θ);
    double n_double =
        FusedMultiplyAdd<fma_policy>(abs_θ, (2 / π), mantissa_reduce_shifter) -
        mantissa_reduce_shifter;

    // Don't move the computation of `n` after the if, it generates some extra
    // moves.
    Argument y;
    std::int64_t n;
    if constexpr (preserve_sign) {
      n_double = static_cast<double>(n_double ^ sign);
      n = _mm_cvtsd_si64(_mm_set_sd(n_double));
      y = FusedNegatedMultiplyAdd<fma_policy>(n_double, C₁, θ);
    } else {
      n = _mm_cvtsd_si64(_mm_set_sd(n_double));
      y = FusedNegatedMultiplyAdd<fma_policy>(n_double, C₁, abs_θ);
    }

    Argument const δy = n_double * δC₁;
    θ_reduced = TwoDifference(y, δy);
    OSACA_IF(θ_reduced.value <= -two_term_θ_reduced_threshold ||
             θ_reduced.value >= two_term_θ_reduced_threshold) {
      quadrant = n & 0b11;
      return;
    }
  } OSACA_ELSE_IF(abs_θ <= three_term_θ_threshold) {
    // Same code as above.
    M128D const sign = Sign(θ);
    double n_double =
        FusedMultiplyAdd<fma_policy>(abs_θ, (2 / π), mantissa_reduce_shifter) -
        mantissa_reduce_shifter;

    Argument y;
    std::int64_t n;
    if constexpr (preserve_sign) {
      n_double = static_cast<double>(n_double ^ sign);
      n = _mm_cvtsd_si64(_mm_set_sd(n_double));
      y = FusedNegatedMultiplyAdd<fma_policy>(n_double, C₂, θ);
    } else {
      n = _mm_cvtsd_si64(_mm_set_sd(n_double));
      y = FusedNegatedMultiplyAdd<fma_policy>(n_double, C₂, abs_θ);
    }

    Argument const yʹ = n_double * Cʹ₂;
    Argument const δy = n_double * δC₂;
    auto const z = QuickTwoSum(yʹ, δy);
    θ_reduced = y - z;
    OSACA_IF(θ_reduced.value <= -three_term_θ_reduced_threshold ||
             θ_reduced.value >= three_term_θ_reduced_threshold) {
      quadrant = n & 0b11;
      return;
    }
  }
  θ_reduced.value = 0;
  θ_reduced.error = std::numeric_limits<double>::quiet_NaN();
}

template<FMAPolicy fma_policy>
Value SinPolynomial(M128D const x) {
  // Absolute error of the exact polynomial better than 85.7 bits over an
  // interval slightly larger than [-1/1024, 1/1024].
  return Polynomial1<fma_policy>::Evaluate(
      {-0x1.5555'5555'5555'5p-3, 0x1.1111'10B1'75B5'Fp-7}, x);
}

template<FMAPolicy fma_policy>
Value SinPolynomialNearZero(M128D const x) {
  // Relative error of the exact polynomial better than 75.5 bits over
  // [-1/1024, 1/1024].
  return Polynomial1<fma_policy>::Evaluate(
      {-0x1.5555'5555'5555'5p-3, 0x1.1111'10B4'0E88'Ap-7}, x);
}

template<FMAPolicy fma_policy>
Value CosPolynomial(M128D const x) {
  // Absolute error of the exact polynomial better than 72.6 bits over an
  // interval slightly larger than [-1/1024, 1/1024].
  return Polynomial1<fma_policy>::Evaluate(
      {-0x1.0000'0000'0000'0p-1, 0x1.5555'54B1'22F2'9p-5}, x);
}

template<FMAPolicy fma_policy>
FORCE_INLINE(inline)
Value SinImplementation(DoublePrecision<Argument> const θ_reduced) {
  M128D const x = θ_reduced.value;
  M128D const e = θ_reduced.error;
  auto const abs_x = Abs(x);
  OSACA_IF(abs_x < sin_near_zero_cutoff) {
    auto const x² = x * x;
    auto const x³ = x² * x;
    auto const x³_term = FusedMultiplyAdd<fma_policy>(
        x³, SinPolynomialNearZero<fma_policy>(x²), e);
    // Relative error of the result better than 72.8 bits.
    return DetectDangerousRounding<fma_policy, sin_near_zero_e>(x, x³_term);
  } else {
    auto const sign = Sign(x);
    auto const e_abs = e ^ sign;
    auto const i = AccurateTableIndex(abs_x);
    auto const& accurate_values = SinCosAccurateTable[i];
    M128D const x₀ = accurate_values.x;
    M128D const sin_x₀ = accurate_values.sin_x;
    M128D const cos_x₀ = accurate_values.cos_x;
    // [GB91] incorporates `e` in the computation of `h`.  However, `x` and `e`
    // don't overlap and in the first interval `x` and `h` may be of the same
    // order of magnitude.  Instead we incorporate the terms in `e` and `e * h`
    // later in the computation.  Note that the terms in `e * h²` and higher are
    // *not* computed correctly below because they don't matter.
    auto const h = abs_x - x₀;

    DoublePrecision<M128D> const sin_x₀_plus_h_cos_x₀ =
        TwoProductAdd<fma_policy>(cos_x₀, h, sin_x₀);
    auto const h² = h * (h + 2 * e_abs);
    auto const h³ = h² * h;
    auto const polynomial_term =
        FusedMultiplyAdd<fma_policy>(
            cos_x₀,
            h³ * SinPolynomial<fma_policy>(h²),
            sin_x₀ * h² * CosPolynomial<fma_policy>(h²)) +
        FusedMultiplyAdd<fma_policy>(cos_x₀, e_abs, sin_x₀_plus_h_cos_x₀.error);
    return static_cast<double>(
        sign ^ DetectDangerousRounding<fma_policy, sin_e>(
                   sin_x₀_plus_h_cos_x₀.value, polynomial_term));
  }
}

template<FMAPolicy fma_policy>
FORCE_INLINE(inline)
Value CosImplementation(DoublePrecision<Argument> const θ_reduced) {
  M128D const x = θ_reduced.value;
  M128D const e = θ_reduced.error;
  auto const abs_x = Abs(x);
  auto const sign = Sign(x);
  auto const e_abs = e ^ sign;
  auto const i = AccurateTableIndex(abs_x);
  auto const& accurate_values = SinCosAccurateTable[i];
  M128D const x₀ = accurate_values.x;
  M128D const sin_x₀ = accurate_values.sin_x;
  M128D const cos_x₀ = accurate_values.cos_x;
  // [GB91] incorporates `e` in the computation of `h`.  However, `x` and `e`
  // don't overlap and in the first interval `x` and `h` may be of the same
  // order of magnitude.  Instead we incorporate the terms in `e` and `e * h`
  // later in the computation.  Note that the terms in `e * h²` and higher are
  // *not* computed correctly below because they don't matter.
  auto const h = abs_x - x₀;

  DoublePrecision<M128D> const cos_x₀_minus_h_sin_x₀ =
      TwoProductNegatedAdd<fma_policy>(sin_x₀, h, cos_x₀);
  auto const h² = h * (h + 2 * e_abs);
  auto const h³ = h² * h;
  auto const polynomial_term =
      FusedNegatedMultiplyAdd<fma_policy>(
          sin_x₀,
          h³ * SinPolynomial<fma_policy>(h²),
          cos_x₀ * h² * CosPolynomial<fma_policy>(h²)) +
      FusedNegatedMultiplyAdd<fma_policy>(
          sin_x₀, e_abs, cos_x₀_minus_h_sin_x₀.error);
  return DetectDangerousRounding<fma_policy, cos_e>(cos_x₀_minus_h_sin_x₀.value,
                                                    polynomial_term);
}

template<FMAPolicy fma_policy>
Value __cdecl Sin(Argument θ) {
  OSACA_FUNCTION_BEGIN(θ, <fma_policy>);
  DoublePrecision<Argument> θ_reduced;
  std::int64_t quadrant;
  double value;
  Reduce<fma_policy, /*preserve_sign=*/true>(θ, θ_reduced, quadrant);
  OSACA_IF(quadrant & 0b1) {
    value = CosImplementation<fma_policy>(θ_reduced);
  } else {
    value = SinImplementation<fma_policy>(θ_reduced);
  }
  OSACA_IF(value != value) {
    OSACA_RETURN(cr_sin(θ));
  } OSACA_ELSE_IF(quadrant & 0b10) {
    OSACA_RETURN(-value);
  } else {
    OSACA_RETURN(value);
  }
}

template<FMAPolicy fma_policy>
Value __cdecl Cos(Argument θ) {
  OSACA_FUNCTION_BEGIN(θ, <fma_policy>);
  DoublePrecision<Argument> θ_reduced;
  std::int64_t quadrant;
  double value;
  Reduce<fma_policy, /*preserve_sign=*/false>(θ, θ_reduced, quadrant);
  OSACA_IF(quadrant & 0b1) {
    value = SinImplementation<fma_policy>(θ_reduced);
  } else {
    value = CosImplementation<fma_policy>(θ_reduced);
  }
  OSACA_IF(value != value) {
    OSACA_RETURN(cr_cos(θ));
  } OSACA_ELSE_IF(quadrant == 1 || quadrant == 2) {
    OSACA_RETURN(-value);
  } else {
    OSACA_RETURN(value);
  }
}

void StaticInitialization() {
  if (UseHardwareFMA) {
    cos = &Cos<FMAPolicy::Force>;
    sin = &Sin<FMAPolicy::Force>;
  } else {
    cos = &Cos<FMAPolicy::Disallow>;
    sin = &Sin<FMAPolicy::Disallow>;
  }
}

Value __cdecl Sin(Argument const θ) {
  return sin(θ);
}

Value __cdecl Cos(Argument const θ) {
  return cos(θ);
}

}  // namespace internal
}  // namespace _sin_cos
}  // namespace numerics
}  // namespace principia<|MERGE_RESOLUTION|>--- conflicted
+++ resolved
@@ -133,10 +133,6 @@
 M128D FusedMultiplyAdd(M128D const a, M128D const b, M128D const c) {
   static_assert(fma_policy != FMAPolicy::Auto);
   if constexpr (fma_policy == FMAPolicy::Force) {
-<<<<<<< HEAD
-=======
-    using numerics::_elementary_functions::FusedMultiplyAdd;
->>>>>>> 1a822e21
     return FusedMultiplyAdd(a, b, c);
   } else {
     return a * b + c;
@@ -147,10 +143,6 @@
 M128D FusedNegatedMultiplyAdd(M128D const a, M128D const b, M128D const c) {
   static_assert(fma_policy != FMAPolicy::Auto);
   if constexpr (fma_policy == FMAPolicy::Force) {
-<<<<<<< HEAD
-=======
-    using numerics::_elementary_functions::FusedNegatedMultiplyAdd;
->>>>>>> 1a822e21
     return FusedNegatedMultiplyAdd(a, b, c);
   } else {
     return c - a * b;
