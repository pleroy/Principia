#include "numerics/sin_cos.hpp"

#include <pmmintrin.h>

#include <limits>

#include "core-math/cos.h"
#include "core-math/sin.h"
#include "numerics/accurate_tables.mathematica.h"
#include "numerics/double_precision.hpp"
#include "numerics/elementary_functions.hpp"
#include "numerics/fma.hpp"
#include "numerics/osaca.hpp"  // 🧙 For OSACA_*.
#include "numerics/polynomial_evaluators.hpp"
#include "quantities/m128d.hpp"

// The algorithms in this file are documented in `Sin Cos.pdf`.  To the extent
// possible, the code follows the notation of that document.
// TODO(phl): Update the code to match the notation of the document.
namespace principia {
namespace numerics {
namespace _sin_cos {
namespace internal {

using namespace principia::numerics::_accurate_tables;
using namespace principia::numerics::_double_precision;
using namespace principia::numerics::_elementary_functions;
using namespace principia::numerics::_fma;
using namespace principia::numerics::_polynomial_evaluators;
using namespace principia::quantities::_m128d;

#define OSACA_ANALYSED_FUNCTION Cos
#define OSACA_ANALYSED_FUNCTION_NAMESPACE
#define OSACA_ANALYSED_FUNCTION_TEMPLATE_PARAMETERS <FMAPolicy::Force>
#define UNDER_OSACA_HYPOTHESES(expression)                                   \
  [&] {                                                                      \
    constexpr bool UseHardwareFMA = true;                                    \
    constexpr double θ = 3;                                                  \
    /* From argument reduction. */                                           \
    constexpr double abs_θ = θ > 0 ? θ : -θ;                                 \
    constexpr std::int64_t n = static_cast<std::int64_t>(θ * (2 / π) + 0.5); \
    constexpr double reduction_value = θ - n * C₁;                           \
    constexpr double reduction_error = n * δC₁;                              \
    /* Used to determine whether a better argument reduction is needed. */   \
    constexpr DoublePrecision<double> θ_reduced =                            \
        TwoDifference(reduction_value, reduction_error);                     \
    /* Used in Sin to detect the near-0 case. */                             \
    constexpr double abs_x =                                                 \
        θ_reduced.value > 0 ? θ_reduced.value : -θ_reduced.value;            \
    /* Used throughout the top-level functions. */                           \
    constexpr std::int64_t quadrant = n & 0b11;                              \
<<<<<<< HEAD
    /* Used in DetectDangerousRounding. */                                   \
    constexpr double test_value = 1;                                   \
=======
>>>>>>> 3a9b006a
    /* Not NaN is the only part that matters; used at the end of the    */   \
    /* top-level functions to determine whether to call the slow path.  */   \
    constexpr double value = 1;                                              \
    constexpr double muller_test_expression = value;                         \
    return expression;                                                       \
  }()

using Argument = M128D;
using Value = M128D;

constexpr std::int64_t table_spacing_bits = 9;
constexpr double table_spacing_reciprocal = 1 << table_spacing_bits;
constexpr double table_spacing = 1.0 / table_spacing_reciprocal;
constexpr double sin_near_zero_cutoff = table_spacing / 2.0;

constexpr std::int64_t κ₁ = 8;
constexpr std::int64_t κʹ₁ = 5;
constexpr std::int64_t κ₂ = 18;
constexpr std::int64_t κʹ₂ = 14;
constexpr std::int64_t κʺ₂ = 15;
constexpr std::int64_t κ₃ = 18;
constexpr double two_term_θ_threshold = π / 2 * (1LL << κ₁);
constexpr double three_term_θ_threshold = π / 2 * (1LL << κ₂);
constexpr double C₁ = 0x1.921F'B544'42D0'0p0;
constexpr double δC₁ = 0x1.8469'898C'C517'0p-48;
constexpr double C₂ = 0x1.921F'B544'4000'0p0;
constexpr double Cʹ₂ = 0x1.68C2'34C4'C000'0p-39;
constexpr double δC₂ = 0x1.98A2'E037'0734'5p-77;
constexpr double two_term_θ_reduced_threshold =
    1.0 / (1LL << (-(κ₁ + κʹ₁ + κ₃ - std::numeric_limits<double>::digits + 2)));
constexpr double three_term_θ_reduced_threshold =
    (1.0 / (1LL << (-(κ₃ - std::numeric_limits<double>::digits)))) *
    ((1LL << (-(κ₂ + κʹ₂ + κʺ₂ - std::numeric_limits<double>::digits + 2))) +
     4);

M128D const mantissa_reduce_shifter(
    static_cast<double>(1LL << (std::numeric_limits<double>::digits - 1)));
M128D const accurate_table_index_addend(static_cast<double>(
    1LL << (std::numeric_limits<double>::digits - table_spacing_bits - 1)));

constexpr double sin_near_zero_e = 0x1.0000'AD82'A723'6p0;  // 2^-70.561.
constexpr double sin_e = 0x1.0002'6013'6BD9'Dp0;  // 2^-68.751.
constexpr double cos_e = 0x1.0001'B836'988A'Dp0;  // 2^-69.217.

template<FMAPolicy fma_policy>
using Polynomial1 = HornerEvaluator<Value, Argument, 1, fma_policy>;

// Pointers used for indirect calls, set by `StaticInitialization`.
Value (__cdecl *cos)(Argument θ) = nullptr;
Value (__cdecl *sin)(Argument θ) = nullptr;

// Forward declarations needed by the OSACA macros.
template<FMAPolicy fma_policy>
Value __cdecl Sin(Argument θ);
template<FMAPolicy fma_policy>
Value __cdecl Cos(Argument θ);

namespace masks {
M128D const sign_bit(0x8000'0000'0000'0000ull);
M128D const exponent_bits(0x7ff0'0000'0000'0000ull);
M128D const mantissa_bits(0x000f'ffff'ffff'ffffull);
M128D const mantissa_index_bits(0x0000'0000'0000'01ffull);
}  // namespace masks

inline std::int64_t AccurateTableIndex(Argument const abs_x) {
  // This function computes the index in the accurate table:
  // 1. A suitable (large) power of 2 is added to the argument so that the last
  //    bit of the mantissa of the result corresponds to units of 1/512 of the
  //    argument.  As part of this addition, an interval of radius 1/1024 around
  //    an integral multiple of 1/512 is correctly rounded to that integral
  //    multiple.
  // 2. An `and` operation is used to only retain the last 9 bits of the
  //    mantissa.
  // 3. The result is interpreted as an integer and returned as the index.
  return static_cast<std::int64_t>(masks::mantissa_index_bits &
                                   (abs_x + accurate_table_index_addend));
}

template<FMAPolicy fma_policy>
M128D FusedMultiplyAdd(M128D const a, M128D const b, M128D const c) {
  static_assert(fma_policy != FMAPolicy::Auto);
  if constexpr (fma_policy == FMAPolicy::Force) {
    return FusedMultiplyAdd(a, b, c);
  } else {
    return a * b + c;
  }
}

template<FMAPolicy fma_policy>
M128D FusedNegatedMultiplyAdd(M128D const a, M128D const b, M128D const c) {
  static_assert(fma_policy != FMAPolicy::Auto);
  if constexpr (fma_policy == FMAPolicy::Force) {
    return FusedNegatedMultiplyAdd(a, b, c);
  } else {
    return c - a * b;
  }
}

// Evaluates the sum `x + Δx` and performs the rounding test using the technique
// described in [Mul+10], section 11.6.3.  If rounding is safe, returns the sum;
// otherwise, returns `NaN`.  `x` is always positive.  `Δx` may be positive or
// negative.
template<FMAPolicy fma_policy, double e>
Value DetectDangerousRounding(Value const x, Value const Δx) {
  // We don't check that `Δx` is not NaN because that's how we trigger fallback
  // to the slow path.
  DCHECK(x == x);
<<<<<<< HEAD
  DoublePrecision<M128D> const sum = QuickTwoSum(x, Δx);
  auto const& value = sum.value;
  auto const& error = sum.error;
  auto const test_value = FusedMultiplyAdd<fma_policy>(error, M128D(e), value);
  OSACA_IF(value == test_value) {
=======
  DoublePrecision<double> const sum = QuickTwoSum(x, Δx);
  double const& value = sum.value;
  double const& error = sum.error;
  double const muller_test_expression =
      FusedMultiplyAdd<fma_policy>(error, e, value);
  OSACA_IF(value == muller_test_expression) {
>>>>>>> 3a9b006a
    return value;
  } else {
#if _DEBUG
    LOG_IF(ERROR, value == value && error == error)
        << std::setprecision(25) << x << " " << std::hexfloat << value << " "
        << error << " " << e;
#endif
    return M128D(std::numeric_limits<double>::quiet_NaN());
  }
}

template<FMAPolicy fma_policy, bool preserve_sign>
FORCE_INLINE(inline)
void Reduce(Argument const θ,
            DoublePrecision<Argument>& θ_reduced,
            std::int64_t& quadrant) {
  Argument const abs_θ = Abs(θ);
  //if constexpr (int const OSACA_evaluate =                              \
  //                  UNDER_OSACA_HYPOTHESES(abs_θ < π / 4)                   \
  //                      ? ((abs_θ < π / 4) ? 0 : OSACA_branch_not_taken())  \
  //                      : ((abs_θ < π / 4) ? OSACA_branch_not_taken() : 0); \
  //              UNDER_OSACA_HYPOTHESES(abs_θ < π / 4)) {}
  OSACA_IF(abs_θ < π / 4) {
    θ_reduced.value = θ;
    θ_reduced.error = M128D(0.0);
    quadrant = 0;
    return;
  } OSACA_ELSE_IF(abs_θ <= two_term_θ_threshold) {
    // We are not very sensitive to rounding errors in this expression, because
    // in the worst case it could cause the reduced angle to jump from the
    // vicinity of π / 4 to the vicinity of -π / 4 with appropriate adjustment
    // of the quadrant.
    M128D const sign = Sign(θ);
    M128D n_double = FusedMultiplyAdd<fma_policy>(
                         abs_θ, M128D(2 / π), mantissa_reduce_shifter) -
                     mantissa_reduce_shifter;

    // Don't move the computation of `n` after the if, it generates some extra
    // moves.
    Argument y;
    std::int64_t n;
    if constexpr (preserve_sign) {
      n_double = n_double ^ sign;
      n = _mm_cvtsd_si64(static_cast<__m128d>(n_double));
      y = FusedNegatedMultiplyAdd<fma_policy>(n_double, M128D(C₁), θ);
    } else {
      n = _mm_cvtsd_si64(static_cast<__m128d>(n_double));
      y = FusedNegatedMultiplyAdd<fma_policy>(n_double, M128D(C₁), abs_θ);
    }

    Argument const δy = n_double * M128D(δC₁);
    θ_reduced = TwoDifference(y, δy);
    OSACA_IF(θ_reduced.value <= -two_term_θ_reduced_threshold ||
             θ_reduced.value >= two_term_θ_reduced_threshold) {
      quadrant = n & 0b11;
      return;
    }
  } OSACA_ELSE_IF(abs_θ <= three_term_θ_threshold) {
    // Same code as above.
    M128D const sign = Sign(θ);
    M128D n_double = FusedMultiplyAdd<fma_policy>(
                         abs_θ, M128D(2 / π), mantissa_reduce_shifter) -
                     mantissa_reduce_shifter;

    Argument y;
    std::int64_t n;
    if constexpr (preserve_sign) {
      n_double = n_double ^ sign;
      n = _mm_cvtsd_si64(static_cast<__m128d>(n_double));
      y = FusedNegatedMultiplyAdd<fma_policy>(n_double, M128D(C₂), θ);
    } else {
      n = _mm_cvtsd_si64(static_cast<__m128d>(n_double));
      y = FusedNegatedMultiplyAdd<fma_policy>(n_double, M128D(C₂), abs_θ);
    }

    Argument const yʹ = n_double * M128D(Cʹ₂);
    Argument const δy = n_double * M128D(δC₂);
    auto const z = QuickTwoSum(yʹ, δy);
    θ_reduced = y - z;
    OSACA_IF(θ_reduced.value <= -three_term_θ_reduced_threshold ||
             θ_reduced.value >= three_term_θ_reduced_threshold) {
      quadrant = n & 0b11;
      return;
    }
  }
  θ_reduced.value = M128D(0.0);
  θ_reduced.error = M128D(std::numeric_limits<double>::quiet_NaN());
}

template<FMAPolicy fma_policy>
<<<<<<< HEAD
M128D SinPolynomial(M128D const x) {
  // Absolute error of the exact polynomial better than 85.7 bits over an
  // interval slightly larger than [-1/1024, 1/1024].
  return Polynomial1<fma_policy>::Evaluate(
      {M128D(-0x1.5555'5555'5555'5p-3), M128D(0x1.1111'10B1'75B5'Fp-7)}, x);
}

template<FMAPolicy fma_policy>
M128D SinPolynomialNearZero(M128D const x) {
  // Relative error of the exact polynomial better than 75.5 bits over
  // [-1/1024, 1/1024].
=======
Value SinPolynomial(Argument const x) {
  return Polynomial1<fma_policy>::Evaluate(
      {-0x1.5555'5555'5555'5p-3, 0x1.1111'10A8'20AE'Cp-7}, x);
}

template<FMAPolicy fma_policy>
Value SinPolynomialNearZero(Argument const x) {
>>>>>>> 3a9b006a
  return Polynomial1<fma_policy>::Evaluate(
      {M128D(-0x1.5555'5555'5555'5p-3), M128D(0x1.1111'10B4'0E88'Ap-7)}, x);
}

template<FMAPolicy fma_policy>
<<<<<<< HEAD
M128D CosPolynomial(M128D const x) {
  // Absolute error of the exact polynomial better than 72.6 bits over an
  // interval slightly larger than [-1/1024, 1/1024].
  return Polynomial1<fma_policy>::Evaluate(
      {M128D(-0x1.0000'0000'0000'0p-1), M128D(0x1.5555'54B1'22F2'9p-5)}, x);
=======
Value CosPolynomial(Argument const x) {
  return Polynomial1<fma_policy>::Evaluate(
      {-0x1.FFFF'FFFF'FFFF'Dp-2, 0x1.5555'549D'B0A9'5p-5}, x);
>>>>>>> 3a9b006a
}

template<FMAPolicy fma_policy>
FORCE_INLINE(inline)
Value SinImplementation(DoublePrecision<Argument> const θ_reduced) {
  auto const x = θ_reduced.value;
  auto const e = θ_reduced.error;
  auto const abs_x = Abs(x);
  OSACA_IF(abs_x < sin_near_zero_cutoff) {
    auto const x² = x * x;
    auto const x³ = x² * x;
    auto const x³_term = FusedMultiplyAdd<fma_policy>(
        x³, SinPolynomialNearZero<fma_policy>(x²), e);
    return DetectDangerousRounding<fma_policy, sin_near_zero_e>(x, x³_term);
  } else {
    auto const sign = Sign(x);
    auto const e_abs = e ^ sign;
    auto const i = AccurateTableIndex(abs_x);
    auto const& accurate_values = SinCosAccurateTable[i];
    M128D const x₀(accurate_values.x);
    M128D const sin_x₀(accurate_values.sin_x);
    M128D const cos_x₀(accurate_values.cos_x);
    // [GB91] incorporates `e` in the computation of `h`.  However, `x` and `e`
    // don't overlap and in the first interval `x` and `h` may be of the same
    // order of magnitude.  Instead we incorporate the terms in `e` and `e * h`
    // later in the computation.  Note that the terms in `e * h²` and higher are
<<<<<<< HEAD
    // *not* computed correctly below because they don't matter.
    auto const h = abs_x - x₀;
=======
    // *not* computed because they don't matter.
    double const h = abs_x - x₀;
>>>>>>> 3a9b006a

    DoublePrecision<M128D> const sin_x₀_plus_h_cos_x₀ =
        TwoProductAdd<fma_policy>(cos_x₀, h, sin_x₀);
<<<<<<< HEAD
    auto const h² = h * (h + M128D(2.0) * e_abs);
    auto const h³ = h² * h;
    auto const polynomial_term =
        FusedMultiplyAdd<fma_policy>(
            cos_x₀,
            h³ * SinPolynomial<fma_policy>(h²),
            sin_x₀ * h² * CosPolynomial<fma_policy>(h²)) +
        FusedMultiplyAdd<fma_policy>(cos_x₀, e_abs, sin_x₀_plus_h_cos_x₀.error);
    return sign ^ DetectDangerousRounding<fma_policy, sin_e>(
                      sin_x₀_plus_h_cos_x₀.value, polynomial_term);
=======
    double const h² = h * h;
    double const h³ = h² * h;
    double const h_plus_e_abs² = h * FusedMultiplyAdd<fma_policy>(2, e_abs, h);
    double const polynomial_term =
        FusedMultiplyAdd<fma_policy>(
            cos_x₀,
            FusedMultiplyAdd<fma_policy>(
                h³, SinPolynomial<fma_policy>(h²), e_abs),
            (sin_x₀ * h_plus_e_abs²) * CosPolynomial<fma_policy>(h²)) +
        sin_x₀_plus_h_cos_x₀.error;
    return _mm_cvtsd_f64(
        _mm_xor_pd(_mm_set_sd(DetectDangerousRounding<fma_policy, sin_e>(
                       sin_x₀_plus_h_cos_x₀.value, polynomial_term)),
                   sign));
>>>>>>> 3a9b006a
  }
}

template<FMAPolicy fma_policy>
FORCE_INLINE(inline)
Value CosImplementation(DoublePrecision<Argument> const θ_reduced) {
  auto const x = θ_reduced.value;
  auto const e = θ_reduced.error;
  auto const abs_x = Abs(x);
  auto const sign = Sign(x);
  auto const e_abs = e ^ sign;
  auto const i = AccurateTableIndex(abs_x);
  auto const& accurate_values = SinCosAccurateTable[i];
  M128D const x₀(accurate_values.x);
  M128D const sin_x₀(accurate_values.sin_x);
  M128D const cos_x₀(accurate_values.cos_x);
  // [GB91] incorporates `e` in the computation of `h`.  However, `x` and `e`
  // don't overlap and in the first interval `x` and `h` may be of the same
  // order of magnitude.  Instead we incorporate the terms in `e` and `e * h`
  // later in the computation.  Note that the terms in `e * h²` and higher are
<<<<<<< HEAD
  // *not* computed correctly below because they don't matter.
  auto const h = abs_x - x₀;
=======
  // *not* computed because they don't matter.
  double const h = abs_x - x₀;
>>>>>>> 3a9b006a

  DoublePrecision<M128D> const cos_x₀_minus_h_sin_x₀ =
      TwoProductNegatedAdd<fma_policy>(sin_x₀, h, cos_x₀);
<<<<<<< HEAD
  auto const h² = h * (h + M128D(2.0) * e_abs);
  auto const h³ = h² * h;
  auto const polynomial_term =
=======
  double const h² = h * h;
  double const h³ = h² * h;
  double const h_plus_e_abs² = h * FusedMultiplyAdd<fma_policy>(2, e_abs, h);
  // TODO(phl): Redo the error analysis.
  double const polynomial_term =
>>>>>>> 3a9b006a
      FusedNegatedMultiplyAdd<fma_policy>(
          sin_x₀,
          FusedMultiplyAdd<fma_policy>(
              h³, SinPolynomial<fma_policy>(h²), e_abs),
          h_plus_e_abs² * (cos_x₀ * CosPolynomial<fma_policy>(h²))) +
      cos_x₀_minus_h_sin_x₀.error;
  return DetectDangerousRounding<fma_policy, cos_e>(cos_x₀_minus_h_sin_x₀.value,
                                                    polynomial_term);
}

template<FMAPolicy fma_policy>
Value __cdecl Sin(Argument θ) {
  OSACA_FUNCTION_BEGIN(θ, <fma_policy>);
  DoublePrecision<Argument> θ_reduced;
  std::int64_t quadrant;
  Value value;
  Reduce<fma_policy, /*preserve_sign=*/true>(θ, θ_reduced, quadrant);
  OSACA_IF(quadrant & 0b1) {
    value = CosImplementation<fma_policy>(θ_reduced);
  } else {
    value = SinImplementation<fma_policy>(θ_reduced);
  }
  OSACA_IF(value != value) {
    OSACA_RETURN(M128D(cr_sin(static_cast<double>(θ))));
  } OSACA_ELSE_IF(quadrant & 0b10) {
    OSACA_RETURN(-value);
  } else {
    OSACA_RETURN(value);
  }
}

template<FMAPolicy fma_policy>
Value __cdecl Cos(Argument θ) {
  OSACA_FUNCTION_BEGIN(θ, <fma_policy>);
  DoublePrecision<Argument> θ_reduced;
  std::int64_t quadrant;
  Value value;
  Reduce<fma_policy, /*preserve_sign=*/false>(θ, θ_reduced, quadrant);
  OSACA_IF(quadrant & 0b1) {
    value = SinImplementation<fma_policy>(θ_reduced);
  } else {
    value = CosImplementation<fma_policy>(θ_reduced);
  }
  OSACA_IF(value != value) {
    OSACA_RETURN(M128D(cr_cos(static_cast<double>(θ))));
  } OSACA_ELSE_IF(quadrant == 1 || quadrant == 2) {
    OSACA_RETURN(-value);
  } else {
    OSACA_RETURN(value);
  }
}

void StaticInitialization() {
  if (UseHardwareFMA) {
    cos = &Cos<FMAPolicy::Force>;
    sin = &Sin<FMAPolicy::Force>;
  } else {
    cos = &Cos<FMAPolicy::Disallow>;
    sin = &Sin<FMAPolicy::Disallow>;
  }
}

double __cdecl Sin(double const θ) {
  return static_cast<double>(sin(M128D(θ)));
}

double __cdecl Cos(double const θ) {
  return static_cast<double>(cos(M128D(θ)));
}

}  // namespace internal
}  // namespace _sin_cos
}  // namespace numerics
}  // namespace principia<|MERGE_RESOLUTION|>--- conflicted
+++ resolved
@@ -49,11 +49,6 @@
         θ_reduced.value > 0 ? θ_reduced.value : -θ_reduced.value;            \
     /* Used throughout the top-level functions. */                           \
     constexpr std::int64_t quadrant = n & 0b11;                              \
-<<<<<<< HEAD
-    /* Used in DetectDangerousRounding. */                                   \
-    constexpr double test_value = 1;                                   \
-=======
->>>>>>> 3a9b006a
     /* Not NaN is the only part that matters; used at the end of the    */   \
     /* top-level functions to determine whether to call the slow path.  */   \
     constexpr double value = 1;                                              \
@@ -161,20 +156,11 @@
   // We don't check that `Δx` is not NaN because that's how we trigger fallback
   // to the slow path.
   DCHECK(x == x);
-<<<<<<< HEAD
   DoublePrecision<M128D> const sum = QuickTwoSum(x, Δx);
   auto const& value = sum.value;
   auto const& error = sum.error;
-  auto const test_value = FusedMultiplyAdd<fma_policy>(error, M128D(e), value);
-  OSACA_IF(value == test_value) {
-=======
-  DoublePrecision<double> const sum = QuickTwoSum(x, Δx);
-  double const& value = sum.value;
-  double const& error = sum.error;
-  double const muller_test_expression =
-      FusedMultiplyAdd<fma_policy>(error, e, value);
+  auto const muller_test_expression = FusedMultiplyAdd<fma_policy>(error, M128D(e), value);
   OSACA_IF(value == muller_test_expression) {
->>>>>>> 3a9b006a
     return value;
   } else {
 #if _DEBUG
@@ -192,11 +178,6 @@
             DoublePrecision<Argument>& θ_reduced,
             std::int64_t& quadrant) {
   Argument const abs_θ = Abs(θ);
-  //if constexpr (int const OSACA_evaluate =                              \
-  //                  UNDER_OSACA_HYPOTHESES(abs_θ < π / 4)                   \
-  //                      ? ((abs_θ < π / 4) ? 0 : OSACA_branch_not_taken())  \
-  //                      : ((abs_θ < π / 4) ? OSACA_branch_not_taken() : 0); \
-  //              UNDER_OSACA_HYPOTHESES(abs_θ < π / 4)) {}
   OSACA_IF(abs_θ < π / 4) {
     θ_reduced.value = θ;
     θ_reduced.error = M128D(0.0);
@@ -265,43 +246,21 @@
 }
 
 template<FMAPolicy fma_policy>
-<<<<<<< HEAD
-M128D SinPolynomial(M128D const x) {
-  // Absolute error of the exact polynomial better than 85.7 bits over an
-  // interval slightly larger than [-1/1024, 1/1024].
-  return Polynomial1<fma_policy>::Evaluate(
-      {M128D(-0x1.5555'5555'5555'5p-3), M128D(0x1.1111'10B1'75B5'Fp-7)}, x);
-}
-
-template<FMAPolicy fma_policy>
-M128D SinPolynomialNearZero(M128D const x) {
-  // Relative error of the exact polynomial better than 75.5 bits over
-  // [-1/1024, 1/1024].
-=======
 Value SinPolynomial(Argument const x) {
   return Polynomial1<fma_policy>::Evaluate(
-      {-0x1.5555'5555'5555'5p-3, 0x1.1111'10A8'20AE'Cp-7}, x);
+      {M128D(-0x1.5555'5555'5555'5p-3), M128D(0x1.1111'10A8'20AE'Cp-7)}, x);
 }
 
 template<FMAPolicy fma_policy>
 Value SinPolynomialNearZero(Argument const x) {
->>>>>>> 3a9b006a
   return Polynomial1<fma_policy>::Evaluate(
       {M128D(-0x1.5555'5555'5555'5p-3), M128D(0x1.1111'10B4'0E88'Ap-7)}, x);
 }
 
 template<FMAPolicy fma_policy>
-<<<<<<< HEAD
-M128D CosPolynomial(M128D const x) {
-  // Absolute error of the exact polynomial better than 72.6 bits over an
-  // interval slightly larger than [-1/1024, 1/1024].
-  return Polynomial1<fma_policy>::Evaluate(
-      {M128D(-0x1.0000'0000'0000'0p-1), M128D(0x1.5555'54B1'22F2'9p-5)}, x);
-=======
 Value CosPolynomial(Argument const x) {
   return Polynomial1<fma_policy>::Evaluate(
-      {-0x1.FFFF'FFFF'FFFF'Dp-2, 0x1.5555'549D'B0A9'5p-5}, x);
->>>>>>> 3a9b006a
+      {M128D(-0x1.FFFF'FFFF'FFFF'Dp-2), M128D(0x1.5555'549D'B0A9'5p-5)}, x);
 }
 
 template<FMAPolicy fma_policy>
@@ -328,43 +287,24 @@
     // don't overlap and in the first interval `x` and `h` may be of the same
     // order of magnitude.  Instead we incorporate the terms in `e` and `e * h`
     // later in the computation.  Note that the terms in `e * h²` and higher are
-<<<<<<< HEAD
-    // *not* computed correctly below because they don't matter.
+    // *not* computed because they don't matter.
     auto const h = abs_x - x₀;
-=======
-    // *not* computed because they don't matter.
-    double const h = abs_x - x₀;
->>>>>>> 3a9b006a
 
     DoublePrecision<M128D> const sin_x₀_plus_h_cos_x₀ =
         TwoProductAdd<fma_policy>(cos_x₀, h, sin_x₀);
-<<<<<<< HEAD
-    auto const h² = h * (h + M128D(2.0) * e_abs);
+    auto const h² = h * h;
     auto const h³ = h² * h;
+    auto const h_plus_e_abs² =
+        h * FusedMultiplyAdd<fma_policy>(M128D(2.0), e_abs, h);
     auto const polynomial_term =
-        FusedMultiplyAdd<fma_policy>(
-            cos_x₀,
-            h³ * SinPolynomial<fma_policy>(h²),
-            sin_x₀ * h² * CosPolynomial<fma_policy>(h²)) +
-        FusedMultiplyAdd<fma_policy>(cos_x₀, e_abs, sin_x₀_plus_h_cos_x₀.error);
-    return sign ^ DetectDangerousRounding<fma_policy, sin_e>(
-                      sin_x₀_plus_h_cos_x₀.value, polynomial_term);
-=======
-    double const h² = h * h;
-    double const h³ = h² * h;
-    double const h_plus_e_abs² = h * FusedMultiplyAdd<fma_policy>(2, e_abs, h);
-    double const polynomial_term =
         FusedMultiplyAdd<fma_policy>(
             cos_x₀,
             FusedMultiplyAdd<fma_policy>(
                 h³, SinPolynomial<fma_policy>(h²), e_abs),
             (sin_x₀ * h_plus_e_abs²) * CosPolynomial<fma_policy>(h²)) +
         sin_x₀_plus_h_cos_x₀.error;
-    return _mm_cvtsd_f64(
-        _mm_xor_pd(_mm_set_sd(DetectDangerousRounding<fma_policy, sin_e>(
-                       sin_x₀_plus_h_cos_x₀.value, polynomial_term)),
-                   sign));
->>>>>>> 3a9b006a
+    return sign ^ DetectDangerousRounding<fma_policy, sin_e>(
+                      sin_x₀_plus_h_cos_x₀.value, polynomial_term);
   }
 }
 
@@ -385,27 +325,17 @@
   // don't overlap and in the first interval `x` and `h` may be of the same
   // order of magnitude.  Instead we incorporate the terms in `e` and `e * h`
   // later in the computation.  Note that the terms in `e * h²` and higher are
-<<<<<<< HEAD
-  // *not* computed correctly below because they don't matter.
+  // *not* computed because they don't matter.
   auto const h = abs_x - x₀;
-=======
-  // *not* computed because they don't matter.
-  double const h = abs_x - x₀;
->>>>>>> 3a9b006a
 
   DoublePrecision<M128D> const cos_x₀_minus_h_sin_x₀ =
       TwoProductNegatedAdd<fma_policy>(sin_x₀, h, cos_x₀);
-<<<<<<< HEAD
-  auto const h² = h * (h + M128D(2.0) * e_abs);
+  auto const h² = h * h;
   auto const h³ = h² * h;
+  auto const h_plus_e_abs² =
+      h * FusedMultiplyAdd<fma_policy>(M128D(2.0), e_abs, h);
+  // TODO(phl): Redo the error analysis.
   auto const polynomial_term =
-=======
-  double const h² = h * h;
-  double const h³ = h² * h;
-  double const h_plus_e_abs² = h * FusedMultiplyAdd<fma_policy>(2, e_abs, h);
-  // TODO(phl): Redo the error analysis.
-  double const polynomial_term =
->>>>>>> 3a9b006a
       FusedNegatedMultiplyAdd<fma_policy>(
           sin_x₀,
           FusedMultiplyAdd<fma_policy>(
