--- conflicted
+++ resolved
@@ -154,7 +154,6 @@
   PiecewisePoissonSeries<Quotient<V, S>, al, pl>
   friend operator/(PiecewisePoissonSeries<V, al, pl> const& left,
                    S const& right);
-<<<<<<< HEAD
   template<typename V, int al, int pl, int ar, int pr,
            template<typename, typename, int> class E>
   PiecewisePoissonSeries<V, std::max(al, ar), std::max(pl, pr), E>
@@ -191,36 +190,6 @@
                          E>
   friend operator*(PiecewisePoissonSeries<L, al, pl, E> const& left,
                    PoissonSeries<R, ar, pr, E> const& right);
-=======
-  template<typename V, int al, int pl, int ar, int pr>
-  PiecewisePoissonSeries<V, PRINCIPIA_MAX(al, ar), PRINCIPIA_MAX(pl, pr)>
-  friend operator+(PoissonSeries<V, al, pl> const& left,
-                   PiecewisePoissonSeries<V, ar, pr> const& right);
-  template<typename V, int al, int pl, int ar, int pr>
-  PiecewisePoissonSeries<V, PRINCIPIA_MAX(al, ar), PRINCIPIA_MAX(pl, pr)>
-  friend operator+(PiecewisePoissonSeries<V, al, pl> const& left,
-                   PoissonSeries<V, ar, pr> const& right);
-  template<typename V, int al, int pl, int ar, int pr>
-  PiecewisePoissonSeries<V, PRINCIPIA_MAX(al, ar), PRINCIPIA_MAX(pl, pr)>
-  friend operator-(PoissonSeries<V, al, pl> const& left,
-                   PiecewisePoissonSeries<V, ar, pr> const& right);
-  template<typename V, int al, int pl, int ar, int pr>
-  PiecewisePoissonSeries<V, PRINCIPIA_MAX(al, ar), PRINCIPIA_MAX(pl, pr)>
-  friend operator-(PiecewisePoissonSeries<V, al, pl> const& left,
-                   PoissonSeries<V, ar, pr> const& right);
-  template<typename L, typename R, int al, int pl, int ar, int pr>
-  PiecewisePoissonSeries<Product<L, R>,
-                         PRINCIPIA_MAX4(al + ar, al + pr, pl + ar, pl + pr),
-                         PRINCIPIA_MAX3(al + pr, pl + ar, pl + pr)>
-  friend operator*(PoissonSeries<L, al, pl> const& left,
-                   PiecewisePoissonSeries<R, ar, pr> const& right);
-  template<typename L, typename R, int al, int pl, int ar, int pr>
-  PiecewisePoissonSeries<Product<L, R>,
-                         PRINCIPIA_MAX4(al + ar, al + pr, pl + ar, pl + pr),
-                         PRINCIPIA_MAX3(al + pr, pl + ar, pl + pr)>
-  friend operator*(PiecewisePoissonSeries<L, al, pl> const& left,
-                   PoissonSeries<R, ar, pr> const& right);
->>>>>>> d8b983e3
   template<typename L, typename R,
            int al, int pl, int ar, int pr, int aw, int pw>
   typename Hilbert<L, R>::InnerProductType
@@ -293,14 +262,9 @@
          int aperiodic_ldegree, int periodic_ldegree,
          int aperiodic_rdegree, int periodic_rdegree>
 PiecewisePoissonSeries<Value,
-<<<<<<< HEAD
                        std::max(aperiodic_ldegree, aperiodic_rdegree),
                        std::max(periodic_ldegree, periodic_rdegree),
                        Evaluator>
-=======
-                       PRINCIPIA_MAX(aperiodic_ldegree, aperiodic_rdegree),
-                       PRINCIPIA_MAX(periodic_ldegree, periodic_rdegree)>
->>>>>>> d8b983e3
 operator+(PoissonSeries<Value,
                         aperiodic_ldegree, periodic_ldegree> const& left,
           PiecewisePoissonSeries<
@@ -310,19 +274,12 @@
          int aperiodic_ldegree, int periodic_ldegree,
          int aperiodic_rdegree, int periodic_rdegree>
 PiecewisePoissonSeries<Value,
-<<<<<<< HEAD
                        std::max(aperiodic_ldegree, aperiodic_rdegree),
                        std::max(periodic_ldegree, periodic_rdegree),
                        Evaluator>
 operator+(PiecewisePoissonSeries<Value,
                                  aperiodic_ldegree, periodic_ldegree,
                                  Evaluator> const& left,
-=======
-                       PRINCIPIA_MAX(aperiodic_ldegree, aperiodic_rdegree),
-                       PRINCIPIA_MAX(periodic_ldegree, periodic_rdegree)>
-operator+(PiecewisePoissonSeries<
-              Value, aperiodic_ldegree, periodic_ldegree> const& left,
->>>>>>> d8b983e3
           PoissonSeries<Value,
                         aperiodic_rdegree, periodic_rdegree> const& right);
 
@@ -330,14 +287,9 @@
          int aperiodic_ldegree, int periodic_ldegree,
          int aperiodic_rdegree, int periodic_rdegree>
 PiecewisePoissonSeries<Value,
-<<<<<<< HEAD
                        std::max(aperiodic_ldegree, aperiodic_rdegree),
                        std::max(periodic_ldegree, periodic_rdegree),
                        Evaluator>
-=======
-                       PRINCIPIA_MAX(aperiodic_ldegree, aperiodic_rdegree),
-                       PRINCIPIA_MAX(periodic_ldegree, periodic_rdegree)>
->>>>>>> d8b983e3
 operator-(PoissonSeries<Value,
                         aperiodic_ldegree, periodic_ldegree> const& left,
           PiecewisePoissonSeries<
@@ -347,19 +299,12 @@
          int aperiodic_ldegree, int periodic_ldegree,
          int aperiodic_rdegree, int periodic_rdegree>
 PiecewisePoissonSeries<Value,
-<<<<<<< HEAD
                        std::max(aperiodic_ldegree, aperiodic_rdegree),
                        std::max(periodic_ldegree, periodic_rdegree),
                        Evaluator>
 operator-(PiecewisePoissonSeries<Value,
                                  aperiodic_ldegree, periodic_ldegree,
                                  Evaluator> const& left,
-=======
-                       PRINCIPIA_MAX(aperiodic_ldegree, aperiodic_rdegree),
-                       PRINCIPIA_MAX(periodic_ldegree, periodic_rdegree)>
-operator-(PiecewisePoissonSeries<
-              Value, aperiodic_ldegree, periodic_ldegree> const& left,
->>>>>>> d8b983e3
           PoissonSeries<Value,
                         aperiodic_rdegree, periodic_rdegree> const& right);
 
@@ -367,7 +312,6 @@
          int aperiodic_ldegree, int periodic_ldegree,
          int aperiodic_rdegree, int periodic_rdegree>
 PiecewisePoissonSeries<Product<LValue, RValue>,
-<<<<<<< HEAD
                        std::max({aperiodic_ldegree + aperiodic_rdegree,
                                  aperiodic_ldegree + periodic_rdegree,
                                  periodic_ldegree + aperiodic_rdegree,
@@ -376,15 +320,6 @@
                                  periodic_ldegree + aperiodic_rdegree,
                                  periodic_ldegree + periodic_rdegree}),
                        Evaluator>
-=======
-                       PRINCIPIA_MAX4(aperiodic_ldegree + aperiodic_rdegree,
-                                      aperiodic_ldegree + periodic_rdegree,
-                                      periodic_ldegree + aperiodic_rdegree,
-                                      periodic_ldegree + periodic_rdegree),
-                       PRINCIPIA_MAX3(aperiodic_ldegree + periodic_rdegree,
-                                      periodic_ldegree + aperiodic_rdegree,
-                                      periodic_ldegree + periodic_rdegree)>
->>>>>>> d8b983e3
 operator*(PoissonSeries<LValue,
                         aperiodic_ldegree, periodic_ldegree> const& left,
           PiecewisePoissonSeries<
@@ -395,7 +330,6 @@
          int aperiodic_ldegree, int periodic_ldegree,
          int aperiodic_rdegree, int periodic_rdegree>
 PiecewisePoissonSeries<Product<LValue, RValue>,
-<<<<<<< HEAD
                        std::max({aperiodic_ldegree + aperiodic_rdegree,
                                  aperiodic_ldegree + periodic_rdegree,
                                  periodic_ldegree + aperiodic_rdegree,
@@ -407,17 +341,6 @@
 operator*(PiecewisePoissonSeries<LValue,
                                  aperiodic_ldegree, periodic_ldegree,
                                  Evaluator> const& left,
-=======
-                       PRINCIPIA_MAX4(aperiodic_ldegree + aperiodic_rdegree,
-                                      aperiodic_ldegree + periodic_rdegree,
-                                      periodic_ldegree + aperiodic_rdegree,
-                                      periodic_ldegree + periodic_rdegree),
-                       PRINCIPIA_MAX3(aperiodic_ldegree + periodic_rdegree,
-                                      periodic_ldegree + aperiodic_rdegree,
-                                      periodic_ldegree + periodic_rdegree)>
-operator*(PiecewisePoissonSeries<
-              LValue, aperiodic_ldegree, periodic_ldegree> const& left,
->>>>>>> d8b983e3
           PoissonSeries<RValue,
                         aperiodic_rdegree, periodic_rdegree> const& right);
 
