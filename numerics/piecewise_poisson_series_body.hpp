--- conflicted
+++ resolved
@@ -363,14 +363,9 @@
          int aperiodic_ldegree, int periodic_ldegree,
          int aperiodic_rdegree, int periodic_rdegree>
 PiecewisePoissonSeries<Value,
-<<<<<<< HEAD
                        std::max(aperiodic_ldegree, aperiodic_rdegree),
                        std::max(periodic_ldegree, periodic_rdegree),
                        Evaluator>
-=======
-                       PRINCIPIA_MAX(aperiodic_ldegree, aperiodic_rdegree),
-                       PRINCIPIA_MAX(periodic_ldegree, periodic_rdegree)>
->>>>>>> d8b983e3
 operator+(PoissonSeries<Value,
                         aperiodic_ldegree, periodic_ldegree> const& left,
           PiecewisePoissonSeries<
@@ -392,19 +387,12 @@
          int aperiodic_ldegree, int periodic_ldegree,
          int aperiodic_rdegree, int periodic_rdegree>
 PiecewisePoissonSeries<Value,
-<<<<<<< HEAD
                        std::max(aperiodic_ldegree, aperiodic_rdegree),
                        std::max(periodic_ldegree, periodic_rdegree),
                        Evaluator>
 operator+(PiecewisePoissonSeries<Value,
                                  aperiodic_ldegree, periodic_ldegree,
                                  Evaluator> const& left,
-=======
-                       PRINCIPIA_MAX(aperiodic_ldegree, aperiodic_rdegree),
-                       PRINCIPIA_MAX(periodic_ldegree, periodic_rdegree)>
-operator+(PiecewisePoissonSeries<
-              Value, aperiodic_ldegree, periodic_ldegree> const& left,
->>>>>>> d8b983e3
           PoissonSeries<Value,
                         aperiodic_rdegree, periodic_rdegree> const& right) {
   using Result =
@@ -424,14 +412,9 @@
          int aperiodic_ldegree, int periodic_ldegree,
          int aperiodic_rdegree, int periodic_rdegree>
 PiecewisePoissonSeries<Value,
-<<<<<<< HEAD
                        std::max(aperiodic_ldegree, aperiodic_rdegree),
                        std::max(periodic_ldegree, periodic_rdegree),
                        Evaluator>
-=======
-                       PRINCIPIA_MAX(aperiodic_ldegree, aperiodic_rdegree),
-                       PRINCIPIA_MAX(periodic_ldegree, periodic_rdegree)>
->>>>>>> d8b983e3
 operator-(PoissonSeries<Value,
                         aperiodic_ldegree, periodic_ldegree> const& left,
           PiecewisePoissonSeries<
@@ -458,19 +441,12 @@
          int aperiodic_ldegree, int periodic_ldegree,
          int aperiodic_rdegree, int periodic_rdegree>
 PiecewisePoissonSeries<Value,
-<<<<<<< HEAD
                        std::max(aperiodic_ldegree, aperiodic_rdegree),
                        std::max(periodic_ldegree, periodic_rdegree),
                        Evaluator>
 operator-(PiecewisePoissonSeries<Value,
                                  aperiodic_ldegree, periodic_ldegree,
                                  Evaluator> const& left,
-=======
-                       PRINCIPIA_MAX(aperiodic_ldegree, aperiodic_rdegree),
-                       PRINCIPIA_MAX(periodic_ldegree, periodic_rdegree)>
-operator-(PiecewisePoissonSeries<
-              Value, aperiodic_ldegree, periodic_ldegree> const& left,
->>>>>>> d8b983e3
           PoissonSeries<Value,
                         aperiodic_rdegree, periodic_rdegree> const& right) {
   using Result =
@@ -495,7 +471,6 @@
          int aperiodic_ldegree, int periodic_ldegree,
          int aperiodic_rdegree, int periodic_rdegree>
 PiecewisePoissonSeries<Product<LValue, RValue>,
-<<<<<<< HEAD
                        std::max({aperiodic_ldegree + aperiodic_rdegree,
                                  aperiodic_ldegree + periodic_rdegree,
                                  periodic_ldegree + aperiodic_rdegree,
@@ -504,15 +479,6 @@
                                  periodic_ldegree + aperiodic_rdegree,
                                  periodic_ldegree + periodic_rdegree}),
                        Evaluator>
-=======
-                       PRINCIPIA_MAX4(aperiodic_ldegree + aperiodic_rdegree,
-                                      aperiodic_ldegree + periodic_rdegree,
-                                      periodic_ldegree + aperiodic_rdegree,
-                                      periodic_ldegree + periodic_rdegree),
-                       PRINCIPIA_MAX3(aperiodic_ldegree + periodic_rdegree,
-                                      periodic_ldegree + aperiodic_rdegree,
-                                      periodic_ldegree + periodic_rdegree)>
->>>>>>> d8b983e3
 operator*(PoissonSeries<LValue,
                         aperiodic_ldegree, periodic_ldegree> const& left,
           PiecewisePoissonSeries<
@@ -543,7 +509,6 @@
          int aperiodic_ldegree, int periodic_ldegree,
          int aperiodic_rdegree, int periodic_rdegree>
 PiecewisePoissonSeries<Product<LValue, RValue>,
-<<<<<<< HEAD
                        std::max({aperiodic_ldegree + aperiodic_rdegree,
                                  aperiodic_ldegree + periodic_rdegree,
                                  periodic_ldegree + aperiodic_rdegree,
@@ -555,17 +520,6 @@
 operator*(PiecewisePoissonSeries<LValue,
                                  aperiodic_ldegree, periodic_ldegree,
                                  Evaluator> const& left,
-=======
-                       PRINCIPIA_MAX4(aperiodic_ldegree + aperiodic_rdegree,
-                                      aperiodic_ldegree + periodic_rdegree,
-                                      periodic_ldegree + aperiodic_rdegree,
-                                      periodic_ldegree + periodic_rdegree),
-                       PRINCIPIA_MAX3(aperiodic_ldegree + periodic_rdegree,
-                                      periodic_ldegree + aperiodic_rdegree,
-                                      periodic_ldegree + periodic_rdegree)>
-operator*(PiecewisePoissonSeries<
-              LValue, aperiodic_ldegree, periodic_ldegree> const& left,
->>>>>>> d8b983e3
           PoissonSeries<RValue,
                         aperiodic_rdegree, periodic_rdegree> const& right) {
   using Result =
