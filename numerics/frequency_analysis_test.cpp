﻿
#include "numerics/frequency_analysis.hpp"

#include <algorithm>
#include <functional>
#include <random>
#include <vector>

#include "geometry/frame.hpp"
#include "geometry/grassmann.hpp"
#include "geometry/hilbert.hpp"
#include "geometry/named_quantities.hpp"
#include "gmock/gmock.h"
#include "gtest/gtest.h"
#include "numerics/apodization.hpp"
#include "numerics/fast_fourier_transform.hpp"
#include "numerics/polynomial_evaluators.hpp"
#include "quantities/elementary_functions.hpp"
#include "quantities/named_quantities.hpp"
#include "quantities/quantities.hpp"
#include "quantities/si.hpp"
#include "testing_utilities/almost_equals.hpp"
#include "testing_utilities/approximate_quantity.hpp"
#include "testing_utilities/is_near.hpp"
#include "testing_utilities/numerics_matchers.hpp"

namespace principia {
namespace numerics {
namespace frequency_analysis {

using geometry::Handedness;
using geometry::Hilbert;
using geometry::Inertial;
using geometry::Instant;
using geometry::Frame;
using geometry::Vector;
using quantities::Abs;
using quantities::Acceleration;
using quantities::AngularFrequency;
using quantities::Jerk;
using quantities::Length;
using quantities::Pow;
using quantities::Product;
using quantities::Sin;
using quantities::Snap;
using quantities::Speed;
using quantities::Square;
using quantities::Time;
using quantities::si::Metre;
using quantities::si::Radian;
using quantities::si::Second;
using testing_utilities::AlmostEquals;
using testing_utilities::IsNear;
using testing_utilities::RelativeErrorFrom;
using testing_utilities::operator""_⑴;
using ::testing::AllOf;
using ::testing::Gt;
using ::testing::Lt;
namespace si = quantities::si;

class DotImplementation {
 public:
  DotImplementation(Instant const& t_min, Instant const& t_max);

  template<typename LFunction, typename RFunction, typename Weight>
  typename Hilbert<std::invoke_result_t<LFunction, Instant>,
                   std::invoke_result_t<RFunction, Instant>>::InnerProductType
  operator()(LFunction const& left,
             RFunction const& right,
             Weight const& weight) const;

 private:
  Instant const t_min_;
  Instant const t_max_;
};

DotImplementation::DotImplementation(Instant const& t_min,
                                     Instant const& t_max)
    : t_min_(t_min),
      t_max_(t_max) {}

template<typename LFunction, typename RFunction, typename Weight>
typename Hilbert<std::invoke_result_t<LFunction, Instant>,
                 std::invoke_result_t<RFunction, Instant>>::InnerProductType
DotImplementation::operator()(LFunction const& left,
                              RFunction const& right,
                              Weight const& weight) const {
  return Dot(left, right, weight, t_min_, t_max_);
}

class FrequencyAnalysisTest : public ::testing::Test {
 protected:
  using World = Frame<serialization::Frame::TestTag,
                      Inertial,
                      Handedness::Right,
                      serialization::Frame::TEST>;

  using Series0 = PoissonSeries<Length, 0, HornerEvaluator>;
  using Series4 = PoissonSeries<Length, 4, HornerEvaluator>;

  FrequencyAnalysisTest()
      : random_polynomial4_([](Instant const& t0,
                               std::mt19937_64& random,
                               std::uniform_real_distribution<>& distribution) {
          auto const c0 = distribution(random) * Metre;
          auto const c1 = distribution(random) * Metre / Second;
          auto const c2 = distribution(random) * Metre / Pow<2>(Second);
          auto const c3 = distribution(random) * Metre / Pow<3>(Second);
          auto const c4 = distribution(random) * Metre / Pow<4>(Second);

          return Series4::Polynomial({c0, c1, c2, c3, c4}, t0);
        }) {}

  Instant const t0_;
  std::function<Series4::Polynomial(
      Instant const& t0,
      std::mt19937_64& random,
      std::uniform_real_distribution<>& distribution)>
      random_polynomial4_;
};

TEST_F(FrequencyAnalysisTest, PreciseMode) {
  using FFT = FastFourierTransform<Length, 1 << 16>;
  AngularFrequency const ω = 666.543 * π / FFT::size * Radian / Second;
  Time const Δt = 1 * Second;
  std::mt19937_64 random(42);
  std::uniform_real_distribution<> amplitude_distribution(-0.1, 0.1);
  std::uniform_real_distribution<> frequency_distribution(-100.0, 100.0);

  Series0::PolynomialsByAngularFrequency polynomials;

  // Main harmonic.
  polynomials.emplace(
      ω,
      Series0::Polynomials{/*sin=*/Series0::Polynomial({1 * Metre}, t0_),
                           /*cos=*/Series0::Polynomial({0 * Metre}, t0_)});

  // Noise with lower amplitude and higher frequency.
  for (int i = 0; i < 10; ++i) {
    auto const sin_amplitude = amplitude_distribution(random) * Metre;
    auto const cos_amplitude = amplitude_distribution(random) * Metre;
    polynomials.emplace(ω * frequency_distribution(random),
                        Series0::Polynomials{
                            /*sin=*/Series0::Polynomial({sin_amplitude}, t0_),
                            /*cos=*/Series0::Polynomial({cos_amplitude}, t0_)});
  }
  Series0 const sin(
      Series0::Polynomial({amplitude_distribution(random) * Metre}, t0_),
      polynomials);

  Instant const t_min = t0_;
  Instant const t_max = t0_ + (FFT::size - 1) * Δt;
  std::vector<Length> signal;
  for (int n = 0; n < FFT::size; ++n) {
    signal.push_back(sin(t0_ + n * Δt));
  }

  // Won't fit on the stack.
  auto transform = std::make_unique<FFT>(signal, Δt);

  // The FFT gives us an accuracy which is of the order of the number of points.
  auto const mode = transform->Mode();
  EXPECT_THAT(mode.midpoint(), RelativeErrorFrom(ω, IsNear(8.1e-4_⑴)));

  DotImplementation dot(t_min, t_max);

  // The precise analysis is only limited by our ability to pinpoint the
  // maximum.
  auto const precise_mode = PreciseMode(
      mode, sin, apodization::Hann<HornerEvaluator>(t_min, t_max), dot);
  EXPECT_THAT(precise_mode, RelativeErrorFrom(ω, IsNear(6.4e-11_⑴)));
}

TEST_F(FrequencyAnalysisTest, PoissonSeriesScalarProjection) {
  AngularFrequency const ω = 666.543 * π * Radian / Second;
  std::mt19937_64 random(42);
  std::uniform_real_distribution<> amplitude_distribution(-10.0, 10.0);

  auto const sin = random_polynomial4_(t0_, random, amplitude_distribution);
  auto const cos = random_polynomial4_(t0_, random, amplitude_distribution);
  Series4 const series(
      Series4::Polynomial(Series4::Polynomial::Coefficients{}, t0_),
      {{ω, Series4::Polynomials{sin, cos}}});

  Instant const t_min = t0_;
  Instant const t_max = t0_ + 100 * Radian / ω;
  DotImplementation const dot(t_min, t_max);

  // Projection on a 4th degree basis accurately reconstructs the function.
  auto const projection4 = Projection<4>(
      ω, series, apodization::Hann<HornerEvaluator>(t_min, t_max), dot);
  for (int i = 0; i <= 100; ++i) {
    EXPECT_THAT(projection4(t0_ + i * Radian / ω),
                AlmostEquals(series(t0_ + i * Radian / ω), 0, 2688));
  }

  // Projection on a 5th degree basis is also accurate.
  auto const projection5 = Projection<5>(
      ω, series, apodization::Hann<HornerEvaluator>(t_min, t_max), dot);
  for (int i = 0; i <= 100; ++i) {
    EXPECT_THAT(projection5(t0_ + i * Radian / ω),
                AlmostEquals(series(t0_ + i * Radian / ω), 0, 8000));
  }

  // Projection on a 3rd degree basis introduces significant errors.
  auto const projection3 = Projection<3>(
      ω, series, apodization::Hann<HornerEvaluator>(t_min, t_max), dot);
  for (int i = 0; i <= 100; ++i) {
    EXPECT_THAT(projection3(t0_ + i * Radian / ω),
                RelativeErrorFrom(series(t0_ + i * Radian / ω),
                                  AllOf(Gt(3.6e-13), Lt(9.0e-6))));
  }
}

TEST_F(FrequencyAnalysisTest, PoissonSeriesVectorProjection) {
  AngularFrequency const ω = 666.543 * π * Radian / Second;
  std::mt19937_64 random(42);
  std::uniform_real_distribution<> amplitude_distribution(-10.0, 10.0);
  using VectorSeries4 =
      PoissonSeries<Vector<Length, World>, 4, HornerEvaluator>;

  auto random_polynomial4 = [](Instant const& t0,
                               std::mt19937_64& random,
                               std::uniform_real_distribution<>& distribution) {
    auto const c0x = distribution(random) * Metre;
    auto const c1x = distribution(random) * Metre / Second;
    auto const c2x = distribution(random) * Metre / Pow<2>(Second);
    auto const c3x = distribution(random) * Metre / Pow<3>(Second);
    auto const c4x = distribution(random) * Metre / Pow<4>(Second);
    auto const c0y = distribution(random) * Metre;
    auto const c1y = distribution(random) * Metre / Second;
    auto const c2y = distribution(random) * Metre / Pow<2>(Second);
    auto const c3y = distribution(random) * Metre / Pow<3>(Second);
    auto const c4y = distribution(random) * Metre / Pow<4>(Second);
    auto const c0z = distribution(random) * Metre;
    auto const c1z = distribution(random) * Metre / Second;
    auto const c2z = distribution(random) * Metre / Pow<2>(Second);
    auto const c3z = distribution(random) * Metre / Pow<3>(Second);
    auto const c4z = distribution(random) * Metre / Pow<4>(Second);
    Vector<Length, World> const v0({c0x, c0y, c0z});
    Vector<Speed, World> const v1({c1x, c1y, c1z});
    Vector<Acceleration, World> const v2({c2x, c2y, c2z});
    Vector<Jerk, World> const v3({c3x, c3y, c3z});
    Vector<Snap, World> const v4({c4x, c4y, c4z});

    return VectorSeries4::Polynomial({v0, v1, v2, v3, v4}, t0);
  };

  auto const sin = random_polynomial4(t0_, random, amplitude_distribution);
  auto const cos = random_polynomial4(t0_, random, amplitude_distribution);
  VectorSeries4 const series(
      VectorSeries4::Polynomial(VectorSeries4::Polynomial::Coefficients{}, t0_),
      {{ω, VectorSeries4::Polynomials{sin, cos}}});

  Instant const t_min = t0_;
  Instant const t_max = t0_ + 100 * Radian / ω;
  DotImplementation const dot(t_min, t_max);

<<<<<<< HEAD
  // Projection on a 4-th degree basis accurately reconstructs the function.
=======
  // Projection on a 4th degree basis accurately reconstructs the function.
>>>>>>> 3a9bf815
  auto const projection4 = Projection<4>(
      ω, series, apodization::Hann<HornerEvaluator>(t_min, t_max), dot);
  for (int i = 0; i <= 100; ++i) {
    EXPECT_THAT(projection4(t0_ + i * Radian / ω),
                AlmostEquals(series(t0_ + i * Radian / ω), 0, 4016));
  }

<<<<<<< HEAD
  // Projection on a 5-th degree basis is also accurate.
=======
  // Projection on a 5th degree basis is also accurate.
>>>>>>> 3a9bf815
  auto const projection5 = Projection<5>(
      ω, series, apodization::Hann<HornerEvaluator>(t_min, t_max), dot);
  for (int i = 0; i <= 100; ++i) {
    EXPECT_THAT(projection5(t0_ + i * Radian / ω),
                AlmostEquals(series(t0_ + i * Radian / ω), 0, 5376));
  }

<<<<<<< HEAD
  // Projection on a 3-rd degree basis introduces significant errors.
=======
  // Projection on a 3rd degree basis introduces significant errors.
>>>>>>> 3a9bf815
  auto const projection3 = Projection<3>(
      ω, series, apodization::Hann<HornerEvaluator>(t_min, t_max), dot);
  for (int i = 0; i <= 100; ++i) {
    EXPECT_THAT(projection3(t0_ + i * Radian / ω),
                RelativeErrorFrom(series(t0_ + i * Radian / ω),
                                  AllOf(Gt(1.0e-10), Lt(2.7e-7))));
  }
}

TEST_F(FrequencyAnalysisTest, PiecewisePoissonSeriesProjection) {
  AngularFrequency const ω = 666.543 * π * Radian / Second;
  std::mt19937_64 random(42);
  std::uniform_real_distribution<> amplitude_distribution(-10.0, 10.0);
  std::uniform_real_distribution<> perturbation_distribution(-1e-6, 1e-6);

  using PiecewiseSeries4 = PiecewisePoissonSeries<Length, 4, HornerEvaluator>;

  auto const sin = random_polynomial4_(t0_, random, amplitude_distribution);
  auto const cos = random_polynomial4_(t0_, random, amplitude_distribution);
  Series4 const series(
      Series4::Polynomial(Series4::Polynomial::Coefficients{}, t0_),
      {{ω, Series4::Polynomials{sin, cos}}});

  // Build a series that is based on |series| with different perturbations over
  // different intervals.
  PiecewiseSeries4 piecewise_series({t0_, t0_ + 1 * Second}, series);
  for (int i = 1; i < 3; ++i) {
    auto const perturbation_sin =
        random_polynomial4_(t0_, random, perturbation_distribution);
    auto const perturbation_cos =
        random_polynomial4_(t0_, random, perturbation_distribution);
    Series4 const perturbation_series(
        Series4::Polynomial(Series4::Polynomial::Coefficients{}, t0_),
        {{ω, Series4::Polynomials{perturbation_sin, perturbation_cos}}});
    piecewise_series.Append({t0_ + i * Second, t0_ + (i + 1) * Second},
                            series + perturbation_series);
  }

  Instant const t_min = piecewise_series.t_min();
  Instant const t_max = piecewise_series.t_max();
  DotImplementation const dot(t_min, t_max);

  // Projection on a 4th degree basis.  The errors are of the order of the
  // perturbation.
  auto const projection4 =
      Projection<4>(ω,
                    piecewise_series,
                    apodization::Hann<HornerEvaluator>(t_min, t_max),
                    dot);
  for (int i = 0; i <= 100; ++i) {
    EXPECT_THAT(projection4(t0_ + i * Radian / ω),
                RelativeErrorFrom(series(t0_ + i * Radian / ω),
                                  AllOf(Gt(2.1e-7), Lt(8.8e-4))));
  }
}

TEST_F(FrequencyAnalysisTest, PoissonSeriesIncrementalProjectionNoSecular) {
  std::mt19937_64 random(42);
  std::uniform_real_distribution<> frequency_distribution(2000.0, 3000.0);

  std::vector<AngularFrequency> ωs;
  std::optional<Series4> series;
  for (int i = 3; i >= 1; --i) {
    std::uniform_real_distribution<> amplitude_distribution(-(1 << i),
                                                            (1 << i));
    ωs.push_back(frequency_distribution(random) * Radian / Second);
    auto const sin = random_polynomial4_(t0_, random, amplitude_distribution);
    auto const cos = random_polynomial4_(t0_, random, amplitude_distribution);
    Series4 const s(
        Series4::Polynomial(Series4::Polynomial::Coefficients{}, t0_),
        {{ωs.back(), Series4::Polynomials{sin, cos}}});
    if (series.has_value()) {
      series.value() += s;
    } else {
      series = s;
    }
  }

  Instant const t_min = t0_;
  Instant const t_max =
      t0_ + 200 * Radian / *std::max_element(ωs.cbegin(), ωs.cend());
  DotImplementation const dot(t_min, t_max);

  // A perfect calculator for the frequencies of the series.
  int ω_index = 0;
  auto angular_frequency_calculator =
      [&series, t_min, t_max, &ω_index, &ωs](
          auto const& residual) -> std::optional<AngularFrequency> {
    for (int i = 0; i <= 100; ++i) {
      EXPECT_THAT(
          Abs(residual(t_min + i * (t_max - t_min) / 100)),
          ω_index == 0
              ? AllOf(Gt(2.9e-2 * Metre), Lt(5.8 * Metre))
              : ω_index == 1
                    ? AllOf(Gt(6.7e-2 * Metre), Lt(7.9 * Metre))
                    : ω_index == 2
                          ? AllOf(Gt(1.1e-4 * Metre), Lt(9.7e-1 * Metre))
                          : AllOf(Gt(4.2e-10 * Metre), Lt(1.7e-5 * Metre)))
          << ω_index;
    }
    if (ω_index == ωs.size()) {
      return std::nullopt;
    } else {
      return ωs[ω_index++];
    }
  };

  // Projection on a 4th degree basis reconstructs the function with a decent
  // accuracy.
  auto const projection4 =
      IncrementalProjection<4>(series.value(),
                               angular_frequency_calculator,
                               apodization::Hann<HornerEvaluator>(t_min, t_max),
                               dot);
  for (int i = 0; i <= 100; ++i) {
    EXPECT_THAT(
        projection4(t_min + i * (t_max - t_min) / 100),
        RelativeErrorFrom(series.value()(t_min + i * (t_max - t_min) / 100),
                          AllOf(Gt(1.3e-10), Lt(5.4e-4))));
  }
}

TEST_F(FrequencyAnalysisTest, PoissonSeriesIncrementalProjectionSecular) {
  std::mt19937_64 random(42);
  std::uniform_real_distribution<> frequency_distribution(2000.0, 3000.0);
  std::uniform_real_distribution<> secular_distribution(-30.0, 30.0);

  std::vector<AngularFrequency> ωs = {AngularFrequency{}};
  Series4 series(
      random_polynomial4_(t0_, random, secular_distribution), {});
  for (int i = 3; i >= 1; --i) {
    std::uniform_real_distribution<> amplitude_distribution(-(1 << i),
                                                            (1 << i));
    ωs.push_back(frequency_distribution(random) * Radian / Second);
    auto const sin = random_polynomial4_(t0_, random, amplitude_distribution);
    auto const cos = random_polynomial4_(t0_, random, amplitude_distribution);
    series += Series4(
        Series4::Polynomial(Series4::Polynomial::Coefficients{}, t0_),
        {{ωs.back(), Series4::Polynomials{sin, cos}}});
  }

  Instant const t_min = t0_;
  Instant const t_max =
      t0_ + 200 * Radian / *std::max_element(ωs.cbegin(), ωs.cend());
  DotImplementation const dot(t_min, t_max);

  // A perfect calculator for the frequencies of the series.
  int ω_index = 0;
  auto angular_frequency_calculator =
      [&series, t_min, t_max, &ω_index, &ωs](
          auto const& residual) -> std::optional<AngularFrequency> {
    for (int i = 0; i <= 100; ++i) {
      EXPECT_THAT(
          Abs(residual(t_min + i * (t_max - t_min) / 100)),
          ω_index == 0
              ? AllOf(Gt(12.4 * Metre), Lt(19.5 * Metre))
              : ω_index == 1
                    ? AllOf(Gt(8.4e-3 * Metre), Lt(3.7 * Metre))
                    : ω_index == 2
                          ? AllOf(Gt(3.3e-2 * Metre), Lt(3.6 * Metre))
                          : ω_index == 3
                                ? AllOf(Gt(7.5e-3 * Metre), Lt(5.4 * Metre))
                                : AllOf(Gt(2.9e-14 * Metre),
                                        Lt(1.2e-9 * Metre)))
          << ω_index;
    }
    if (ω_index == ωs.size()) {
      return std::nullopt;
    } else {
      return ωs[ω_index++];
    }
  };

  // Projection on a 4th degree basis reconstructs the function with a decent
  // accuracy.
  auto const projection4 =
      IncrementalProjection<4>(series,
                               angular_frequency_calculator,
                               apodization::Hann<HornerEvaluator>(t_min, t_max),
                               dot);
  for (int i = 0; i <= 100; ++i) {
    EXPECT_THAT(
        projection4(t_min + i * (t_max - t_min) / 100),
        RelativeErrorFrom(series(t_min + i * (t_max - t_min) / 100),
                          AllOf(Gt(1.6e-15), Lt(6.6e-11))));
  }
}

}  // namespace frequency_analysis
}  // namespace numerics
}  // namespace principia<|MERGE_RESOLUTION|>--- conflicted
+++ resolved
@@ -256,11 +256,7 @@
   Instant const t_max = t0_ + 100 * Radian / ω;
   DotImplementation const dot(t_min, t_max);
 
-<<<<<<< HEAD
-  // Projection on a 4-th degree basis accurately reconstructs the function.
-=======
   // Projection on a 4th degree basis accurately reconstructs the function.
->>>>>>> 3a9bf815
   auto const projection4 = Projection<4>(
       ω, series, apodization::Hann<HornerEvaluator>(t_min, t_max), dot);
   for (int i = 0; i <= 100; ++i) {
@@ -268,11 +264,7 @@
                 AlmostEquals(series(t0_ + i * Radian / ω), 0, 4016));
   }
 
-<<<<<<< HEAD
-  // Projection on a 5-th degree basis is also accurate.
-=======
   // Projection on a 5th degree basis is also accurate.
->>>>>>> 3a9bf815
   auto const projection5 = Projection<5>(
       ω, series, apodization::Hann<HornerEvaluator>(t_min, t_max), dot);
   for (int i = 0; i <= 100; ++i) {
@@ -280,11 +272,7 @@
                 AlmostEquals(series(t0_ + i * Radian / ω), 0, 5376));
   }
 
-<<<<<<< HEAD
-  // Projection on a 3-rd degree basis introduces significant errors.
-=======
   // Projection on a 3rd degree basis introduces significant errors.
->>>>>>> 3a9bf815
   auto const projection3 = Projection<3>(
       ω, series, apodization::Hann<HornerEvaluator>(t_min, t_max), dot);
   for (int i = 0; i <= 100; ++i) {
