﻿
#include "numerics/double_precision.hpp"

#include <limits>
#include <random>

#include "geometry/frame.hpp"
#include "geometry/named_quantities.hpp"
#include "gmock/gmock.h"
#include "gtest/gtest.h"
#include "serialization/geometry.pb.h"
#include "testing_utilities/almost_equals.hpp"

#define PRINCIPIA_USE_IACA 0
#if PRINCIPIA_USE_IACA
#include "intel/iacaMarks.h"
#endif

namespace principia {
namespace numerics {
namespace internal_double_precision {

using geometry::Displacement;
using geometry::Frame;
using geometry::Position;
using geometry::Point;
using geometry::R3Element;
using quantities::Length;
using quantities::Mass;
using quantities::Momentum;
using quantities::Speed;
using quantities::Sqrt;
using quantities::Square;
using quantities::Tan;
using quantities::si::Kilogram;
using quantities::si::Metre;
using quantities::si::Radian;
using quantities::si::Second;
using testing_utilities::AlmostEquals;
using ::testing::Eq;
using ::testing::Ge;
using ::testing::Ne;

// Let's not try to compare those things.
template<typename T, typename U>
bool ComponentwiseGreaterThanOrEqualOrZero(DoublePrecision<T> const& left,
                                           DoublePrecision<U> const& right) {
  return true;
}

constexpr double ε = std::numeric_limits<double>::epsilon();
constexpr double ε² = ε * ε;
constexpr double ε³ = ε² * ε;
constexpr double ε⁴ = ε³ * ε;

using World = Frame<enum class WorldTag>;

class DoublePrecisionTest : public ::testing::Test {};

#if PRINCIPIA_USE_IACA
// A convenient skeleton for analysing code with IACA.
TEST_F(DoublePrecisionTest, DISABLED_IACA) {
  auto iaca = [](DoublePrecision<Displacement<World>> const& x,
                 DoublePrecision<Displacement<World>> const& y) {
    IACA_VC64_START;
    auto const result = x - y;
    IACA_VC64_END;
    return result;
  };
  auto const x = Displacement<World>({1 * Metre, 2 * Metre, 3 * Metre});
  auto const y = Displacement<World>({4 * Metre, 3 * Metre, 2 * Metre});
  CHECK_EQ(iaca(DoublePrecision<Displacement<World>>(x),
                DoublePrecision<Displacement<World>>(y)),
           iaca(DoublePrecision<Displacement<World>>(x),
                DoublePrecision<Displacement<World>>(y)));
}
#endif

TEST_F(DoublePrecisionTest, CompensatedSummationIncrement) {
  Position<World> const initial =
      World::origin + Displacement<World>({1 * Metre, 0 * Metre, 0 * Metre});
  DoublePrecision<Position<World>> accumulator(initial);
  Displacement<World> const δ({ε / 4 * Metre, 0 * Metre, 0 * Metre});
  for (int i = 0; i < 4; ++i) {
    accumulator.Increment(δ);
    if (i < 2) {
      EXPECT_THAT(accumulator.value, Eq(initial));
    }
  }
  EXPECT_THAT((accumulator.value - World::origin).coordinates().x,
              Eq((1 + ε) * Metre));
  EXPECT_THAT(accumulator.error.coordinates().x, Eq(0 * Metre));
}

TEST_F(DoublePrecisionTest, CompensatedSummationDecrement) {
  Position<World> const initial =
      World::origin + Displacement<World>({1 * Metre, 0 * Metre, 0 * Metre});
  DoublePrecision<Position<World>> accumulator(initial);
  Displacement<World> const δ({ε / 4 * Metre, 0 * Metre, 0 * Metre});
  for (int i = 0; i < 4; ++i) {
    accumulator.Decrement(δ);
    if (i < 1) {
      EXPECT_THAT(accumulator.value, Eq(initial));
    }
  }
  EXPECT_THAT((accumulator.value - World::origin).coordinates().x,
              Eq((1 - ε) * Metre));
  EXPECT_THAT(accumulator.error.coordinates().x, Eq(0 * Metre));
}

TEST_F(DoublePrecisionTest, IllConditionedCompensatedSummationIncrement) {
  Length const x = (1 + ε) * Metre;
  Point<Length> const zero;
  for (bool const cancellation : {true, false}) {
    Length const y = cancellation ? ε * x : π * x;
    DoublePrecision<Point<Length>> accumulator;
    accumulator.Increment(+x);
    accumulator.Increment(-y);
    accumulator.Increment(+x);
    accumulator.Increment(-y);
    accumulator.Increment(-x);
    accumulator.Increment(+y);
    accumulator.Increment(-x);
    accumulator.Increment(+y);
    if (cancellation) {
      EXPECT_THAT(accumulator.value - zero, Eq(ε² * Metre));
    } else {
      EXPECT_THAT(accumulator.value - zero, Eq(0 * Metre));
    }
    EXPECT_THAT(accumulator.error, Eq(0 * Metre));
  }
}

TEST_F(DoublePrecisionTest, IllConditionedCompensatedSummationDecrement) {
  Length const x = (1 + ε) * Metre;
  Point<Length> const zero;
  for (bool const cancellation : {true, false}) {
    Length const y = cancellation ? ε * x : π * x;
    DoublePrecision<Point<Length>> accumulator;
    accumulator.Decrement(+x);
    accumulator.Decrement(-y);
    accumulator.Decrement(+x);
    accumulator.Decrement(-y);
    accumulator.Decrement(-x);
    accumulator.Decrement(+y);
    accumulator.Decrement(-x);
    accumulator.Decrement(+y);
    if (cancellation) {
      EXPECT_THAT(accumulator.value - zero, Eq(-ε² * Metre));
    } else {
      EXPECT_THAT(accumulator.value - zero, Eq(0 * Metre));
    }
    EXPECT_THAT(accumulator.error, Eq(0 * Metre));
  }
}

TEST_F(DoublePrecisionTest, LongAdd) {
  Length const x = (1 + ε) * Metre;
  Point<Length> const zero;
  for (bool cancellation : {true, false}) {
    Length const y = cancellation ? ε * x : π * x;
    DoublePrecision<Point<Length>> accumulator;
    accumulator += TwoSum(+x, -y);
    accumulator -= TwoSum(-x, +y);
    accumulator -= TwoSum(+x, -y);
    accumulator += TwoSum(-x, +y);
    EXPECT_THAT(accumulator.value - zero, Eq(0 * Metre));
    EXPECT_THAT(accumulator.error, Eq(0 * Metre));
  }
}

TEST_F(DoublePrecisionTest, LongAddPositions) {
  DoublePrecision<Position<World>> accumulator;
  Displacement<World> const δ_value(
      {1 * Metre, 2 * Metre, 3 * Metre});
  Displacement<World> const δ_error(
      {ε / 4 * Metre, ε / 2 * Metre, ε / 2 * Metre});
  DoublePrecision<Displacement<World>> const δ = TwoSum(δ_error, δ_value);
  EXPECT_THAT(δ.value, Eq(δ_value));
  EXPECT_THAT(δ.error, Eq(δ_error));
  for (int i = 0; i < 4; ++i) {
    accumulator += δ;
  }
  for (int i = 0; i < 3; ++i) {
    accumulator -= DoublePrecision<Displacement<World>>(δ_value);
  }
  DoublePrecision<Displacement<World>> const accumulated_displacement =
      accumulator - DoublePrecision<Position<World>>(World::origin);
  EXPECT_THAT(accumulated_displacement.value,
              Eq(δ_value + Displacement<World>(
                               {ε * Metre, 2 * ε * Metre, 2 * ε * Metre})));
  EXPECT_THAT(accumulated_displacement.error,
              Eq(Displacement<World>({0 * Metre, 0 * Metre, 0 * Metre})));
}

TEST_F(DoublePrecisionTest, DoubleDoubleDouble) {
  using DoubleDouble = DoublePrecision<double>;
  using DoubleDoubleDouble = DoublePrecision<DoubleDouble>;
  auto wider = [](double x) { return DoubleDouble(x); };
  auto widest = [](double x) { return DoubleDoubleDouble(DoubleDouble(x)); };
  DoubleDoubleDouble accumulator;
  accumulator.Increment(wider(1));
  accumulator.Increment(wider(ε / 2));
  DoubleDoubleDouble const δ(wider(ε² / 4));
  EXPECT_THAT(DebugString(accumulator + δ),
              Eq("+1.00000000000000000e+00|+1.11022302462515654e-16|"
                 "+1.23259516440783095e-32|+0.00000000000000000e+00"));
  for (int i = 0; i < 4; ++i) {
    accumulator += δ;
  }
  accumulator -= widest(ε / 2);
  EXPECT_THAT(DebugString(accumulator),
              Eq("+1.00000000000000000e+00|+4.93038065763132378e-32|"
                 "+0.00000000000000000e+00|+0.00000000000000000e+00"));
  DoubleDoubleDouble const long_long_long_float =
      TwoSum(TwoSum(1, ε / 2), TwoSum(ε² / 4, ε³ / 8));
  EXPECT_THAT(DebugString(long_long_long_float),
              Eq("+1.00000000000000000e+00|+1.11022302462515654e-16|"
                 "+1.23259516440783095e-32|+1.36845553156720417e-48"));
  EXPECT_THAT(long_long_long_float + widest(ε⁴ / 16), Eq(long_long_long_float));
  EXPECT_THAT(long_long_long_float + long_long_long_float,
              Eq(TwoSum(Scale(2, long_long_long_float.value),
                        Scale(2, long_long_long_float.error))));
}

TEST_F(DoublePrecisionTest, ComparableTwoSum) {
  DoublePrecision<double> x = TwoSum(π, e);
  int value_exponent;
  int error_exponent;
  std::frexp(x.value, &value_exponent);
  std::frexp(x.error, &error_exponent);
  EXPECT_THAT(value_exponent - error_exponent, Ge(53));
}

// There is a some of replicated code (up to signs) in the differences because
// of typing concerns.  We check consistency of many things with the operator+
// on DoublePrecision<Vector>.
TEST_F(DoublePrecisionTest, Consistencies) {
  using Vector = R3Element<double>;
  using Point = Point<Vector>;
  DoublePrecision<Point> const wide_origin{};
  Vector const null_vector{0, 0, 0};
  Vector const v1{π, -e, Sqrt(2)};
  Vector const v2 = 1024 * ε * Vector{(1 + Sqrt(5)) / 2, std::log(2), -Sqrt(π)};
  Vector const v3{std::log(π), Tan(e * Radian), Sqrt(e)};
  Vector const v4 =
      1024 * ε *
      Vector{std::log((1 + Sqrt(5)) / 2), Sqrt(std::log(2)), std::log(Sqrt(2))};
  DoublePrecision<Vector> const wide_v1(v1);
  DoublePrecision<Vector> const w1 = TwoSum(v1, v2);
  DoublePrecision<Vector> const w2 = TwoSum(v3, v4);
  DoublePrecision<Point> const q1 = wide_origin + w1;
  DoublePrecision<Point> const q2 = wide_origin + w2;

  // DoublePrecision<Vector> - DoublePrecision<Vector>.
  EXPECT_THAT(DebugString(w1 - w2), Eq(DebugString(w1 + -w2)));
  // DoublePrecision<Point> - DoublePrecision<Vector>.
  EXPECT_THAT(DebugString((q1 - w2) - wide_origin), Eq(DebugString(w1 + -w2)));
  // DoublePrecision<Point> - DoublePrecision<Point>.
  EXPECT_THAT(DebugString(q1 - q2), Eq(DebugString(w1 + -w2)));

  // We now showcase the difference between |Increment| and |operator+=|.
  auto compensated_accumulator = -w2;
  compensated_accumulator.Increment(v1);
  auto double_accumulator = -w2;
  double_accumulator += wide_v1;
  EXPECT_THAT(compensated_accumulator.value,
              AlmostEquals(double_accumulator.value, 1));
  EXPECT_THAT(compensated_accumulator.error, Eq(null_vector));
  EXPECT_THAT(double_accumulator.error, Ne(null_vector));
  compensated_accumulator.Increment(-v1);
  double_accumulator -= wide_v1;
  EXPECT_THAT(double_accumulator, Eq(-w2));
  EXPECT_THAT(compensated_accumulator, Ne(-w2));
}

TEST_F(DoublePrecisionTest, Product) {
  Mass const a = 1.0 / 3.0 * Kilogram;
  Speed const b = 1.0 / 7.0 * Metre / Second;
  DoublePrecision<Momentum> const c = TwoProduct(a, b);
  // The numbers below were obtained using Mathematica.
  EXPECT_THAT(c.value,
              AlmostEquals(6862628003612184.0 * std::pow(0.5, 57) * Kilogram *
                               Metre / Second,
                           0));
  EXPECT_THAT(c.error,
              AlmostEquals(-3431314001806092.0 * std::pow(0.5, 110) * Kilogram *
                               Metre / Second,
                           0));
}

TEST_F(DoublePrecisionTest, LongProduct) {
  DoublePrecision<Length> a(3 * Metre);
  a.Increment(474 * ε * Metre);
  DoublePrecision<Length> b(7 * Metre);
  b.Increment(-517 * ε * Metre);
  DoublePrecision<Square<Length>> const c = a * b;
  // The numbers below were obtained using Mathematica.
  EXPECT_THAT(
      c.value,
      AlmostEquals(5910974510923886.0 * std::pow(0.5, 48) * Metre * Metre,
                   0));
  EXPECT_THAT(
      c.error,
      AlmostEquals(7881299347837104.0 * std::pow(0.5, 102) * Metre * Metre,
                   0));
}

TEST_F(DoublePrecisionTest, LongQuotient) {
  DoublePrecision<Length> a(3 * Metre);
  a.Increment(474 * ε * Metre);
  DoublePrecision<Length> b(7 * Metre);
  b.Increment(-517 * ε * Metre);
  DoublePrecision<double> const c = a / b;
  // The numbers below were obtained using Mathematica.
  EXPECT_THAT(c.value,
              AlmostEquals(7720456504064105.0 * std::pow(0.5, 54), 0));
  EXPECT_THAT(c.error,
              AlmostEquals(-7352815717686216.0 * std::pow(0.5, 110), 0));
}

TEST_F(DoublePrecisionTest, Mod2π) {
  // Slightly above 2000 π.
<<<<<<< HEAD
  DoublePrecision<Angle> a(0x1.88b2f742cdaf5p12 * Radian);
  auto const c = Mod2π(a);
  // TODO(egg): The numbers below should be in hex.
  EXPECT_THAT(c.value + c.error,
              AlmostEquals(0.000059263529049710376886 * Radian, 0));
  EXPECT_THAT(a.value - 2000 * π * Radian,
              AlmostEquals(0.000059263529049710376886 * Radian, 94865450));
=======
  DoublePrecision<Angle> a((2e3 * 103'993 + 2) / 33'102 * Radian);
  auto const c = Mod2π(a);
  // HexLiteral[
  //     CorrectlyRound[Mod[CorrectlyRound[(2000 103993 + 2)/33102], 2 π]]]
  EXPECT_THAT(c.value + c.error,
              AlmostEquals(0x1.F12375A5877D6p-15 * Radian, 0));
  // HexLiteral[CorrectlyRound[(2000 103993 + 2)/33102] -
  //     CorrectlyRound[2000 CorrectlyRound[π]]]
  EXPECT_THAT(a.value - 2000 * π * Radian,
              AlmostEquals(0x1.F123760000000p-15 * Radian, 0));
>>>>>>> 8fde9a69
}

}  // namespace internal_double_precision
}  // namespace numerics
}  // namespace principia

#undef PRINCIPIA_USE_IACA<|MERGE_RESOLUTION|>--- conflicted
+++ resolved
@@ -321,15 +321,6 @@
 
 TEST_F(DoublePrecisionTest, Mod2π) {
   // Slightly above 2000 π.
-<<<<<<< HEAD
-  DoublePrecision<Angle> a(0x1.88b2f742cdaf5p12 * Radian);
-  auto const c = Mod2π(a);
-  // TODO(egg): The numbers below should be in hex.
-  EXPECT_THAT(c.value + c.error,
-              AlmostEquals(0.000059263529049710376886 * Radian, 0));
-  EXPECT_THAT(a.value - 2000 * π * Radian,
-              AlmostEquals(0.000059263529049710376886 * Radian, 94865450));
-=======
   DoublePrecision<Angle> a((2e3 * 103'993 + 2) / 33'102 * Radian);
   auto const c = Mod2π(a);
   // HexLiteral[
@@ -340,7 +331,6 @@
   //     CorrectlyRound[2000 CorrectlyRound[π]]]
   EXPECT_THAT(a.value - 2000 * π * Radian,
               AlmostEquals(0x1.F123760000000p-15 * Radian, 0));
->>>>>>> 8fde9a69
 }
 
 }  // namespace internal_double_precision
