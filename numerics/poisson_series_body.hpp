﻿
#pragma once

#include "numerics/poisson_series.hpp"

#include <algorithm>
#include <functional>
#include <map>
#include <optional>
#include <utility>
#include <vector>

#include "numerics/double_precision.hpp"
#include "numerics/quadrature.hpp"
#include "numerics/ulp_distance.hpp"
#include "quantities/elementary_functions.hpp"
#include "quantities/named_quantities.hpp"
#include "quantities/si.hpp"

namespace principia {
namespace numerics {
namespace internal_poisson_series {

using quantities::Abs;
using quantities::Angle;
using quantities::Cos;
using quantities::Infinity;
using quantities::Sin;
using quantities::Sqrt;
using quantities::Variation;
using quantities::si::Radian;
namespace si = quantities::si;

// These parameters have been tuned for approximation of the Moon over 3 months
// with 10 periods.

// In the fast/slow algorithms, specifies the maximum number of periods over the
// time interval below which we use Clenshaw-Curtis integration.
constexpr int clenshaw_curtis_max_periods_overall = 40;

// The minimum value of the max_point parameter passed to Clenshaw-Curtis
// integration, irrespective of the frequencies of the argument function.
constexpr int clenshaw_curtis_min_points_overall = 65;

// The maximum number of points use in Clenshaw-Curtis integration for each
// period of the highest frequency of the argument function.
constexpr int clenshaw_curtis_points_per_period = 4;

// The desired relative error on Clenshaw-Curtis integration, as determined by
// two successive computations with increasing number of points.
constexpr double clenshaw_curtis_relative_error = 0x1p-32;

// This function computes ∫ₜ₁ᵗ²(p(t) sin ω t + q(t) cos ω t) dt.
template<typename Value,
         int degree,
         template<typename, typename, int> class Evaluator>
quantities::Primitive<Value, Time> AngularFrequencyIntegrate(
    AngularFrequency const& ω,
    PolynomialInMonomialBasis<Value, Instant, degree, Evaluator> const& p,
    PolynomialInMonomialBasis<Value, Instant, degree, Evaluator> const& q,
    Instant const& t1,
    Instant const& t2,
    double const sin_ωt1,
    double const cos_ωt1,
    double const sin_ωt2,
    double const cos_ωt2) {
  static_assert(degree >= 0);
  DoublePrecision<Value> sum;
  sum += q(t2) * sin_ωt2;
  sum -= p(t2) * cos_ωt2;
  sum -= q(t1) * sin_ωt1;
  sum += p(t1) * cos_ωt1;
  if constexpr (degree > 0) {
    sum += AngularFrequencyIntegrate(ω,
                                     /*p=*/-q.template Derivative<1>(),
                                     /*q=*/p.template Derivative<1>(),
                                     t1, t2,
                                     sin_ωt1, cos_ωt1,
                                     sin_ωt2, cos_ωt2);
  }
  return (sum.value + sum.error) / ω * Radian;
}

// This function computes ∫(p(t) sin ω t + q(t) cos ω t) dt where p and q are
// the two parts of the polynomials argument.
template<typename Value,
         int aperiodic_degree, int periodic_degree,
         template<typename, typename, int> class Evaluator>
typename PoissonSeries<Primitive<Value, Time>,
                       aperiodic_degree + 1, periodic_degree + 1,
                       Evaluator>::Polynomials
AngularFrequencyPrimitive(
    AngularFrequency const& ω,
    typename PoissonSeries<Value,
                           aperiodic_degree, periodic_degree,
                           Evaluator>::Polynomials const& polynomials) {
  using Result = PoissonSeries<Primitive<Value, Time>,
                               aperiodic_degree + 1, periodic_degree + 1,
                               Evaluator>;
  using PeriodicPolynomial = typename Result::PeriodicPolynomial;

  // Integration by parts.
  typename Result::Polynomials const first_part{
      /*sin=*/PeriodicPolynomial(polynomials.cos / ω * Radian),
      /*cos=*/PeriodicPolynomial(-polynomials.sin / ω * Radian)};
  if constexpr (periodic_degree == 0) {
    return first_part;
  } else {
    auto const sin_polynomial =
        -polynomials.cos.template Derivative<1>() / ω * Radian;
    auto const cos_polynomial =
        polynomials.sin.template Derivative<1>() / ω * Radian;
    auto const second_part =
        AngularFrequencyPrimitive<Value,
                                  aperiodic_degree - 1, periodic_degree - 1,
                                  Evaluator>(ω,
                                             {/*sin=*/sin_polynomial,
                                              /*cos=*/cos_polynomial});
    return {/*sin=*/first_part.sin + second_part.sin,
            /*cos=*/first_part.cos + second_part.cos};
  }
}

// A helper for multiplication of Poisson series and pointwise inner product.
// The functor Product must take a pair of Poisson series with the types of left
// and right and return a suitable Poisson series.
template<typename LValue, typename RValue,
         int aperiodic_ldegree, int periodic_ldegree,
         int aperiodic_rdegree, int periodic_rdegree,
         template<typename, typename, int> class Evaluator,
         typename Product>
auto Multiply(PoissonSeries<LValue,
                            aperiodic_ldegree, periodic_ldegree,
                            Evaluator> const& left,
              PoissonSeries<RValue,
                            aperiodic_rdegree, periodic_rdegree,
                            Evaluator> const& right,
              Product const& product) {
  using Result = PoissonSeries<
      typename std::invoke_result_t<
          Product,
          typename PoissonSeries<LValue,
                                  aperiodic_ldegree, periodic_ldegree,
                                  Evaluator>::AperiodicPolynomial,
          typename PoissonSeries<RValue,
                                  aperiodic_rdegree, periodic_rdegree,
                                  Evaluator>::AperiodicPolynomial>::
          Value,
      std::max({aperiodic_ldegree + aperiodic_rdegree,
                aperiodic_ldegree + periodic_rdegree,
                periodic_ldegree + aperiodic_rdegree,
                periodic_ldegree + periodic_rdegree}),
      std::max({aperiodic_ldegree + periodic_rdegree,
                periodic_ldegree + aperiodic_rdegree,
                periodic_ldegree + periodic_rdegree}),
      Evaluator>;

  auto aperiodic = typename Result::AperiodicPolynomial(
      product(left.aperiodic_, right.aperiodic_));

  // Compute all the individual terms using elementary trigonometric identities
  // and put them in a vector, because the same frequency may appear multiple
  // times.
  typename Result::PolynomialsByAngularFrequency periodic;
  periodic.reserve(left.periodic_.size() + right.periodic_.size() +
                   2 * left.periodic_.size() * right.periodic_.size());
  for (auto const& [ω, polynomials] : left.periodic_) {
    auto const cos_polynomial = typename Result::PeriodicPolynomial(
        product(polynomials.cos, right.aperiodic_));
    auto const sin_polynomial = typename Result::PeriodicPolynomial(
        product(polynomials.sin, right.aperiodic_));
    periodic.emplace_back(ω,
                          typename Result::Polynomials{/*sin=*/sin_polynomial,
                                                       /*cos=*/cos_polynomial});
  }
  for (auto const& [ω, polynomials] : right.periodic_) {
    auto const cos_polynomial = typename Result::PeriodicPolynomial(
        product(left.aperiodic_, polynomials.cos));
    auto const sin_polynomial = typename Result::PeriodicPolynomial(
        product(left.aperiodic_, polynomials.sin));
    periodic.emplace_back(ω,
                          typename Result::Polynomials{/*sin=*/sin_polynomial,
                                                       /*cos=*/cos_polynomial});
  }
  for (auto const& [ωl, polynomials_left] : left.periodic_) {
    for (auto const& [ωr, polynomials_right] : right.periodic_) {
      auto const cos_cos = typename Result::PeriodicPolynomial(
          product(polynomials_left.cos, polynomials_right.cos));
      auto const cos_sin = typename Result::PeriodicPolynomial(
          product(polynomials_left.cos, polynomials_right.sin));
      auto const sin_cos = typename Result::PeriodicPolynomial(
          product(polynomials_left.sin, polynomials_right.cos));
      auto const sin_sin = typename Result::PeriodicPolynomial(
          product(polynomials_left.sin, polynomials_right.sin));
      periodic.emplace_back(
          ωl - ωr,
          typename Result::Polynomials{/*sin=*/(-cos_sin + sin_cos) / 2,
                                       /*cos=*/(sin_sin + cos_cos) / 2});
      periodic.emplace_back(
          ωl + ωr,
          typename Result::Polynomials{/*sin=*/(cos_sin + sin_cos) / 2,
                                       /*cos=*/(-sin_sin + cos_cos) / 2});
    }
  }

  return Result(typename Result::PrivateConstructor{},
                std::move(aperiodic),
                std::move(periodic));
}

template<typename Value,
         int aperiodic_degree_, int periodic_degree_,
         template<typename, typename, int> class Evaluator>
PoissonSeries<Value, aperiodic_degree_, periodic_degree_, Evaluator>::
PoissonSeries(AperiodicPolynomial const& aperiodic,
              PolynomialsByAngularFrequency const& periodic)
    : PoissonSeries(PrivateConstructor{},
                    AperiodicPolynomial(aperiodic),
                    PolynomialsByAngularFrequency(periodic)) {}

template<typename Value,
         int aperiodic_degree_, int periodic_degree_,
         template<typename, typename, int> class Evaluator>
template<int higher_aperiodic_degree, int higher_periodic_degree,
         template<typename, typename, int> class HigherEvaluator>
PoissonSeries<Value, aperiodic_degree_, periodic_degree_, Evaluator>::
operator PoissonSeries<Value,
                       higher_aperiodic_degree, higher_periodic_degree,
                       HigherEvaluator>() const {
  static_assert(aperiodic_degree_ <= higher_aperiodic_degree);
  static_assert(periodic_degree_ <= higher_periodic_degree);
  using Result = PoissonSeries<Value,
                               higher_aperiodic_degree, higher_periodic_degree,
                               HigherEvaluator>;
  auto aperiodic = typename Result::AperiodicPolynomial(aperiodic_);
  typename Result::PolynomialsByAngularFrequency periodic;
  periodic.reserve(periodic_.size());
  for (auto const& [ω, polynomials] : periodic_) {
    periodic.emplace_back(
        ω,
        typename Result::Polynomials{
            /*sin=*/typename Result::PeriodicPolynomial(polynomials.sin),
            /*cos=*/typename Result::PeriodicPolynomial(polynomials.cos)});
  }
  return Result(typename Result::TrustedPrivateConstructor{},
                std::move(aperiodic),
                std::move(periodic));
}

template<typename Value,
         int aperiodic_degree_, int periodic_degree_,
         template<typename, typename, int> class Evaluator>
Instant const&
PoissonSeries<Value, aperiodic_degree_, periodic_degree_, Evaluator>::
origin() const {
  return origin_;
}

template<typename Value,
         int aperiodic_degree_, int periodic_degree_,
         template<typename, typename, int> class Evaluator> AngularFrequency
PoissonSeries<Value, aperiodic_degree_, periodic_degree_, Evaluator>::
max_ω() const {
  return periodic_.empty() ? AngularFrequency{} : periodic_.back().first;
}

template<typename Value,
         int aperiodic_degree_, int periodic_degree_,
         template<typename, typename, int> class Evaluator>
Value PoissonSeries<Value, aperiodic_degree_, periodic_degree_, Evaluator>::
operator()(Instant const& t) const {
  Time const Δt = t - origin_;
  Value result = aperiodic_(t);
  for (auto const& [ω, polynomials] : periodic_) {
    Angle const ωΔt = ω * Δt;
    result += polynomials.sin(t) * Sin(ωΔt) + polynomials.cos(t) * Cos(ωΔt);
  }
  return result;
}

template<typename Value,
         int aperiodic_degree_, int periodic_degree_,
         template<typename, typename, int> class Evaluator>
PoissonSeries<Value, aperiodic_degree_, periodic_degree_, Evaluator>
PoissonSeries<Value, aperiodic_degree_, periodic_degree_, Evaluator>::AtOrigin(
    Instant const& origin) const {
  Time const shift = origin - origin_;
  auto aperiodic = aperiodic_.AtOrigin(origin);

  PolynomialsByAngularFrequency periodic;
  periodic.reserve(periodic_.size());
  for (auto const& [ω, polynomials] : periodic_) {
    double const cos_ω_shift = Cos(ω * shift);
    double const sin_ω_shift = Sin(ω * shift);
    PeriodicPolynomial const sin_at_origin = polynomials.sin.AtOrigin(origin);
    PeriodicPolynomial const cos_at_origin = polynomials.cos.AtOrigin(origin);
    periodic.emplace_back(ω,
                          Polynomials{/*sin=*/sin_at_origin * cos_ω_shift -
                                              cos_at_origin * sin_ω_shift,
                                      /*cos=*/sin_at_origin * sin_ω_shift +
                                              cos_at_origin * cos_ω_shift});
  }
  return {TrustedPrivateConstructor{},
          std::move(aperiodic),
          std::move(periodic)};
}

template<typename Value,
         int aperiodic_degree_, int periodic_degree_,
         template<typename, typename, int> class Evaluator>
PoissonSeries<quantities::Primitive<Value, Time>,
              aperiodic_degree_ + 1, periodic_degree_ + 1,
              Evaluator>
PoissonSeries<Value, aperiodic_degree_, periodic_degree_, Evaluator>::
Primitive() const {
  using Result = PoissonSeries<quantities::Primitive<Value, Time>,
                               aperiodic_degree_ + 1, periodic_degree_ + 1,
                               Evaluator>;
  typename Result::AperiodicPolynomial aperiodic = aperiodic_.Primitive();
  typename Result::PolynomialsByAngularFrequency periodic;
  periodic.reserve(periodic_.size());
  for (auto const& [ω, polynomials] : periodic_) {
    periodic.emplace_back(
        ω,
        AngularFrequencyPrimitive<Value,
                                  aperiodic_degree_, periodic_degree_,
                                  Evaluator>(ω, polynomials));
  }
  return Result{aperiodic, periodic};
}

template<typename Value,
         int aperiodic_degree_, int periodic_degree_,
         template<typename, typename, int> class Evaluator>
quantities::Primitive<Value, Time>
PoissonSeries<Value, aperiodic_degree_, periodic_degree_, Evaluator>::
Integrate(Instant const& t1,
          Instant const& t2) const {
<<<<<<< HEAD
  auto const aperiodic_primitive = aperiodic_.Primitive();
  quantities::Primitive<Value, Time> result =
      aperiodic_primitive(t2) - aperiodic_primitive(t1);

  //LOG(ERROR)<<"APP: "<<result;
=======
  quantities::Primitive<Value, Time> result = aperiodic_.Integrate(t1, t2);
>>>>>>> ca98b4bd
  for (auto const& [ω, polynomials] : periodic_) {
    // This implementation follows [HO09], Theorem 1 and [INO06] equation 4.
    // The trigonometric functions are computed only once as we iterate through
    // the degree of the polynomials.
    auto const sin_ωt1 = Sin(ω * (t1 - origin_));
    auto const cos_ωt1 = Cos(ω * (t1 - origin_));
    auto const sin_ωt2 = Sin(ω * (t2 - origin_));
    auto const cos_ωt2 = Cos(ω * (t2 - origin_));
    result += AngularFrequencyIntegrate(ω,
                                        polynomials.sin, polynomials.cos,
                                        t1, t2,
                                        sin_ωt1, cos_ωt1,
                                        sin_ωt2, cos_ωt2);
    //LOG(ERROR)<<"AFI: "<<AngularFrequencyIntegrate(ω,
    //                                    polynomials.sin, polynomials.cos,
    //                                    t1, t2,
    //                                    sin_ωt1, cos_ωt1,
    //                                    sin_ωt2, cos_ωt2)<< " "<<ω;
  }
  //LOG(ERROR)<<"RES: "<<result;
  return result;
}

template<typename Value,
         int aperiodic_degree_, int periodic_degree_,
         template<typename, typename, int> class Evaluator>
template<int aperiodic_wdegree, int periodic_wdegree>
typename Hilbert<Value>::NormType
PoissonSeries<Value, aperiodic_degree_, periodic_degree_, Evaluator>::
Norm(PoissonSeries<double,
                   aperiodic_wdegree, periodic_wdegree,
                   Evaluator> const& weight,
     Instant const& t_min,
     Instant const& t_max) const {
  AngularFrequency const ω_cutoff =
      2 * π * Radian * clenshaw_curtis_max_periods_overall / (t_max - t_min);
  auto const split = Split(ω_cutoff);

  AngularFrequency const max_ω = 2 * split.slow.max_ω() + weight.max_ω();
  std::optional<int> const max_points =
      MaxPointsHeuristicsForAutomaticClenshawCurtis(
          max_ω,
          t_max - t_min,
          clenshaw_curtis_min_points_overall,
          clenshaw_curtis_points_per_period);

  auto slow_integrand = [&split, &weight](Instant const& t) {
    return Hilbert<Value>::Norm²(split.slow(t)) * weight(t);
  };
  auto const slow_quadrature = quadrature::AutomaticClenshawCurtis(
      slow_integrand,
      t_min, t_max,
      /*max_relative_error=*/clenshaw_curtis_relative_error,
      /*max_points=*/max_points);

  auto const fast_integrand =
      PointwiseInnerProduct(split.fast, split.fast + 2 * split.slow) *
      weight;
  auto const fast_quadrature = fast_integrand.Integrate(t_min, t_max);

  //using T = quantities::Primitive<typename Hilbert<Value>::Norm²Type, Time>;
  //LOG_IF(ERROR, slow_quadrature + fast_quadrature < T{})
  //    << slow_quadrature << " " << fast_quadrature;

  return Sqrt((slow_quadrature + fast_quadrature) / (t_max - t_min));
}

template<typename Value,
         int aperiodic_degree_, int periodic_degree_,
         template<typename, typename, int> class Evaluator>
template<int aperiodic_rdegree, int periodic_rdegree>
PoissonSeries<Value, aperiodic_degree_, periodic_degree_, Evaluator>&
PoissonSeries<Value, aperiodic_degree_, periodic_degree_, Evaluator>::
operator+=(PoissonSeries<Value,
                         aperiodic_rdegree, periodic_rdegree,
                         Evaluator> const& right) {
  static_assert(aperiodic_rdegree <= aperiodic_degree_);
  static_assert(periodic_rdegree <= periodic_degree_);
  *this = *this + right;
  return *this;
}

template<typename Value,
         int aperiodic_degree_, int periodic_degree_,
         template<typename, typename, int> class Evaluator>
template<int aperiodic_rdegree, int periodic_rdegree>
PoissonSeries<Value, aperiodic_degree_, periodic_degree_, Evaluator>&
PoissonSeries<Value, aperiodic_degree_, periodic_degree_, Evaluator>::
operator-=(PoissonSeries<Value,
                         aperiodic_rdegree, periodic_rdegree,
                         Evaluator> const& right) {
  static_assert(aperiodic_rdegree <= aperiodic_degree_);
  static_assert(periodic_rdegree <= periodic_degree_);
  *this = *this - right;
  return *this;
}

template<typename Value,
         int aperiodic_degree_, int periodic_degree_,
         template<typename, typename, int> class Evaluator>
void PoissonSeries<Value, aperiodic_degree_, periodic_degree_, Evaluator>::
WriteToMessage(not_null<serialization::PoissonSeries*> const message) const {
  aperiodic_.WriteToMessage(message->mutable_aperiodic());
  for (auto const& [ω, polynomials] : periodic_) {
    auto* const polynomials_and_angular_frequency = message->add_periodic();
    ω.WriteToMessage(
        polynomials_and_angular_frequency->mutable_angular_frequency());
    polynomials.sin.WriteToMessage(
        polynomials_and_angular_frequency->mutable_sin());
    polynomials.cos.WriteToMessage(
        polynomials_and_angular_frequency->mutable_cos());
  }
}

template<typename Value,
         int aperiodic_degree_, int periodic_degree_,
         template<typename, typename, int> class Evaluator>
PoissonSeries<Value, aperiodic_degree_, periodic_degree_, Evaluator>
PoissonSeries<Value, aperiodic_degree_, periodic_degree_, Evaluator>::
ReadFromMessage(serialization::PoissonSeries const& message) {
  auto const aperiodic =
      AperiodicPolynomial::ReadFromMessage(message.aperiodic());
  PolynomialsByAngularFrequency periodic;
  for (auto const& polynomial_and_angular_frequency : message.periodic()) {
    auto const ω = AngularFrequency::ReadFromMessage(
        polynomial_and_angular_frequency.angular_frequency());
    auto const sin = PeriodicPolynomial::ReadFromMessage(
        polynomial_and_angular_frequency.sin());
    auto const cos = PeriodicPolynomial::ReadFromMessage(
        polynomial_and_angular_frequency.cos());
    periodic.emplace_back(ω, Polynomials{/*sin=*/sin, /*cos=*/cos});
  }
  return PoissonSeries(aperiodic, periodic);
}

template<typename Value,
         int aperiodic_degree_, int periodic_degree_,
         template<typename, typename, int> class Evaluator>
PoissonSeries<Value, aperiodic_degree_, periodic_degree_, Evaluator>::
PoissonSeries(PrivateConstructor,
              AperiodicPolynomial aperiodic,
              PolynomialsByAngularFrequency periodic)
    : origin_(aperiodic.origin()),
      aperiodic_(std::move(aperiodic)),
      periodic_(std::move(periodic)) {
  // The |periodic| vector may have elements with positive or negative angular
  // frequencies.  Normalize our member variable to only have positive angular
  // frequencies.

  // Sort by ascending frequency, irrespective of sign.
  std::sort(
      periodic_.begin(),
      periodic_.end(),
      [](typename PolynomialsByAngularFrequency::value_type const& left,
         typename PolynomialsByAngularFrequency::value_type const& right) {
        return Abs(left.first) < Abs(right.first);
      });

  // Group the terms together by frequency, removing consecutive terms with the
  // same frequency, normalizing negative frequencies, and moving zero
  // frequencies to the aperiodic term.
  std::optional<AngularFrequency> previous_abs_ω;
  for (auto it = periodic_.begin(); it != periodic_.end();) {
    auto& ω = it->first;
    auto const abs_ω = Abs(ω);
    auto& polynomials = it->second;

    // All polynomials must have the same origin.
    CHECK_EQ(origin_, polynomials.sin.origin());
    CHECK_EQ(origin_, polynomials.cos.origin());

    if (ω < AngularFrequency{}) {
      if (previous_abs_ω.has_value() && previous_abs_ω.value() == -ω) {
        auto& previous_polynomials = std::prev(it)->second;
        previous_polynomials.sin -= polynomials.sin;
        previous_polynomials.cos += polynomials.cos;
        it = periodic_.erase(it);
      } else {
        ω = -ω;
        polynomials.sin = -polynomials.sin;
        ++it;
      }
    } else if (ω > AngularFrequency{}) {
      if (previous_abs_ω.has_value() && previous_abs_ω.value() == ω) {
        auto& previous_polynomials = std::prev(it)->second;
        previous_polynomials.sin += polynomials.sin;
        previous_polynomials.cos += polynomials.cos;
        it = periodic_.erase(it);
      } else {
        ++it;
      }
    } else if constexpr (aperiodic_degree_ >= periodic_degree_) {
      aperiodic_ += AperiodicPolynomial(polynomials.cos);
      it = periodic_.erase(it);
    } else {
      LOG(FATAL) << "Degrees mismatch for zero frequency: " << polynomials.cos;
    }
    previous_abs_ω = abs_ω;
  }
}

template<typename Value,
         int aperiodic_degree_, int periodic_degree_,
         template<typename, typename, int> class Evaluator>
PoissonSeries<Value, aperiodic_degree_, periodic_degree_, Evaluator>::
PoissonSeries(TrustedPrivateConstructor,
              AperiodicPolynomial aperiodic,
              PolynomialsByAngularFrequency periodic)
    : origin_(aperiodic.origin()),
      aperiodic_(std::move(aperiodic)),
      periodic_(std::move(periodic)) {}

template<typename Value,
         int aperiodic_degree_, int periodic_degree_,
         template<typename, typename, int> class Evaluator>
typename PoissonSeries<Value,
                       aperiodic_degree_, periodic_degree_,
                       Evaluator>::SplitPoissonSeries
PoissonSeries<Value, aperiodic_degree_, periodic_degree_, Evaluator>::
Split(AngularFrequency const& ω_cutoff) const {
  // TODO(phl): Should we try to avoid a linear search and copies?
  typename PoissonSeries::PolynomialsByAngularFrequency slow_periodic;
  typename PoissonSeries::PolynomialsByAngularFrequency fast_periodic;
  for (auto const& [ω, polynomials] : periodic_) {
    if (ω <= ω_cutoff) {
      slow_periodic.emplace_back(ω, polynomials);
    } else {
      fast_periodic.emplace_back(ω, polynomials);
    }
  }

  // The reason for having the slow/fast split is to handle cancellations that
  // occurs between the aperiodic component and the components with low
  // frequencies.  If there are no low frequencies, we might as well put the
  // aperiodic component in the high-frequencies half.
  if (slow_periodic.empty()) {
    PoissonSeries slow(TrustedPrivateConstructor{},
                       typename PoissonSeries::AperiodicPolynomial(
                           {}, aperiodic_.origin()),
                       std::move(slow_periodic));
    PoissonSeries fast(TrustedPrivateConstructor{},
                       aperiodic_,
                       std::move(fast_periodic));
    return {/*slow=*/std::move(slow), /*fast=*/std::move(fast)};
  } else {
    PoissonSeries slow(TrustedPrivateConstructor{},
                       aperiodic_,
                       std::move(slow_periodic));
    PoissonSeries fast(TrustedPrivateConstructor{},
                       typename PoissonSeries::AperiodicPolynomial(
                           {}, aperiodic_.origin()),
                       std::move(fast_periodic));
    return {/*slow=*/std::move(slow), /*fast=*/std::move(fast)};
  }
}

template<typename Value,
         int aperiodic_rdegree, int periodic_rdegree,
         template<typename, typename, int> class Evaluator>
PoissonSeries<Value, aperiodic_rdegree, periodic_rdegree, Evaluator>
operator+(PoissonSeries<Value,
                        aperiodic_rdegree, periodic_rdegree,
                        Evaluator> const& right) {
  return right;
}

template<typename Value,
         int aperiodic_rdegree, int periodic_rdegree,
         template<typename, typename, int> class Evaluator>
PoissonSeries<Value, aperiodic_rdegree, periodic_rdegree, Evaluator>
operator-(PoissonSeries<Value,
                        aperiodic_rdegree, periodic_rdegree,
                        Evaluator> const& right) {
  using Result = PoissonSeries<Value,
                               aperiodic_rdegree, periodic_rdegree,
                               Evaluator>;
  auto aperiodic = -right.aperiodic_;
  typename Result::PolynomialsByAngularFrequency periodic;
  periodic.reserve(right.periodic_.size());
  for (auto const& [ω, polynomials] : right.periodic_) {
    periodic.emplace_back(
        ω,
        typename Result::Polynomials{/*sin=*/-polynomials.sin,
                                     /*cos=*/-polynomials.cos});
  }
  return {typename Result::TrustedPrivateConstructor{},
          std::move(aperiodic),
          std::move(periodic)};
}

template<typename Value,
         int aperiodic_ldegree, int periodic_ldegree,
         int aperiodic_rdegree, int periodic_rdegree,
         template<typename, typename, int> class Evaluator>
PoissonSeries<Value,
              PRINCIPIA_MAX(aperiodic_ldegree, aperiodic_rdegree),
              PRINCIPIA_MAX(periodic_ldegree, periodic_rdegree),
              Evaluator>
operator+(PoissonSeries<Value,
                        aperiodic_ldegree, periodic_ldegree,
                        Evaluator> const& left,
          PoissonSeries<Value,
                        aperiodic_rdegree, periodic_rdegree,
                        Evaluator> const& right) {
  using Result =
      PoissonSeries<Value,
                    std::max(aperiodic_ldegree, aperiodic_rdegree),
                    std::max(periodic_ldegree, periodic_rdegree),
                    Evaluator>;
  using PeriodicPolynomial = typename Result::PeriodicPolynomial;

  auto aperiodic = left.aperiodic_ + right.aperiodic_;
  typename Result::PolynomialsByAngularFrequency periodic;
  periodic.reserve(left.periodic_.size() + right.periodic_.size());
  auto it_left = left.periodic_.cbegin();
  auto it_right = right.periodic_.cbegin();
  while (it_left != left.periodic_.cend() ||
         it_right != right.periodic_.cend()) {
    auto const ωl = it_left == left.periodic_.cend()
                        ? Infinity<AngularFrequency>
                        : it_left->first;
    auto const ωr = it_right == right.periodic_.cend()
                        ? Infinity<AngularFrequency>
                        : it_right->first;
    if (ωl < ωr) {
      auto const& polynomials_left = it_left->second;
      periodic.emplace_back(
          ωl,
          typename Result::Polynomials{
              /*sin=*/PeriodicPolynomial(polynomials_left.sin),
              /*cos=*/PeriodicPolynomial(polynomials_left.cos)});
      ++it_left;
    } else if (ωr < ωl) {
      auto const& polynomials_right = it_right->second;
      periodic.emplace_back(
          ωr,
          typename Result::Polynomials{
              /*sin=*/PeriodicPolynomial(polynomials_right.sin),
              /*cos=*/PeriodicPolynomial(polynomials_right.cos)});
      ++it_right;
    } else {
      DCHECK_EQ(ωl, ωr);
      auto const& polynomials_left = it_left->second;
      auto const& polynomials_right = it_right->second;
      periodic.emplace_back(
          ωl,
          typename Result::Polynomials{
              /*sin=*/polynomials_left.sin + polynomials_right.sin,
              /*cos=*/polynomials_left.cos + polynomials_right.cos});
      ++it_left;
      ++it_right;
    }
  }
  // Because we have done a merge on the periodic vectors, we can use the
  // trusted constructor.
  return {typename Result::TrustedPrivateConstructor{},
          std::move(aperiodic),
          std::move(periodic)};
}

template<typename Value,
         int aperiodic_ldegree, int periodic_ldegree,
         int aperiodic_rdegree, int periodic_rdegree,
         template<typename, typename, int> class Evaluator>
PoissonSeries<Value,
              PRINCIPIA_MAX(aperiodic_ldegree, aperiodic_rdegree),
              PRINCIPIA_MAX(periodic_ldegree, periodic_rdegree),
              Evaluator>
operator-(PoissonSeries<Value,
                        aperiodic_ldegree, periodic_ldegree,
                        Evaluator> const& left,
          PoissonSeries<Value,
                        aperiodic_rdegree, periodic_rdegree,
                        Evaluator> const& right) {
  using Result = PoissonSeries<Value,
                               std::max(aperiodic_ldegree, aperiodic_rdegree),
                               std::max(periodic_ldegree, periodic_rdegree),
                               Evaluator>;
  using PeriodicPolynomial = typename Result::PeriodicPolynomial;

  auto aperiodic = left.aperiodic_ - right.aperiodic_;
  typename Result::PolynomialsByAngularFrequency periodic;
  periodic.reserve(left.periodic_.size() + right.periodic_.size());
  auto it_left = left.periodic_.cbegin();
  auto it_right = right.periodic_.cbegin();
  while (it_left != left.periodic_.cend() ||
         it_right != right.periodic_.cend()) {
    auto const ωl = it_left == left.periodic_.cend()
                        ? Infinity<AngularFrequency>
                        : it_left->first;
    auto const ωr = it_right == right.periodic_.cend()
                        ? Infinity<AngularFrequency>
                        : it_right->first;
    if (ωl < ωr) {
      auto const& polynomials_left = it_left->second;
      periodic.emplace_back(
          ωl,
          typename Result::Polynomials{
              /*sin=*/PeriodicPolynomial(polynomials_left.sin),
              /*cos=*/PeriodicPolynomial(polynomials_left.cos)});
      ++it_left;
    } else if (ωr < ωl) {
      auto const& polynomials_right = it_right->second;
      periodic.emplace_back(
          ωr,
          typename Result::Polynomials{
              /*sin=*/PeriodicPolynomial(-polynomials_right.sin),
              /*cos=*/PeriodicPolynomial(-polynomials_right.cos)});
      ++it_right;
    } else {
      DCHECK_EQ(ωl, ωr);
      auto const& polynomials_left = it_left->second;
      auto const& polynomials_right = it_right->second;
      periodic.emplace_back(
          ωl,
          typename Result::Polynomials{
              /*sin=*/polynomials_left.sin - polynomials_right.sin,
              /*cos=*/polynomials_left.cos - polynomials_right.cos});
      ++it_left;
      ++it_right;
    }
  }
  // Because we have done a merge on the periodic vectors, we can use the
  // trusted constructor.
  return {typename Result::TrustedPrivateConstructor{},
          std::move(aperiodic),
          std::move(periodic)};
}

template<typename Scalar, typename Value,
         int aperiodic_rdegree, int periodic_rdegree,
         template<typename, typename, int> class Evaluator>
PoissonSeries<Product<Scalar, Value>,
              aperiodic_rdegree, periodic_rdegree,
              Evaluator>
operator*(Scalar const& left,
          PoissonSeries<Value,
                        aperiodic_rdegree, periodic_rdegree,
                        Evaluator> const& right) {
  using Result = PoissonSeries<Product<Scalar, Value>,
                               aperiodic_rdegree, periodic_rdegree,
                               Evaluator>;
  auto aperiodic = left * right.aperiodic_;
  typename Result::PolynomialsByAngularFrequency periodic;
  periodic.reserve(right.periodic_.size());
  for (auto const& [ω, polynomials] : right.periodic_) {
    periodic.emplace_back(
        ω,
        typename Result::Polynomials{/*sin=*/left * polynomials.sin,
                                     /*cos=*/left * polynomials.cos});
  }
  return {typename Result::PrivateConstructor{},
          std::move(aperiodic),
          std::move(periodic)};
}

template<typename Scalar, typename Value,
         int aperiodic_ldegree, int periodic_ldegree,
         template<typename, typename, int> class Evaluator>
PoissonSeries<Product<Value, Scalar>,
              aperiodic_ldegree, periodic_ldegree,
              Evaluator>
operator*(PoissonSeries<Value,
                        aperiodic_ldegree, periodic_ldegree,
                        Evaluator> const& left,
          Scalar const& right) {
  using Result = PoissonSeries<Product<Value, Scalar>,
                               aperiodic_ldegree, periodic_ldegree,
                               Evaluator>;
  auto aperiodic = left.aperiodic_ * right;
  typename Result::PolynomialsByAngularFrequency periodic;
  periodic.reserve(left.periodic_.size());
  for (auto const& [ω, polynomials] : left.periodic_) {
    periodic.emplace_back(
        ω,
        typename Result::Polynomials{/*sin=*/polynomials.sin * right,
                                     /*cos=*/polynomials.cos * right});
  }
  return {typename Result::TrustedPrivateConstructor{},
          std::move(aperiodic),
          std::move(periodic)};
}

template<typename Scalar, typename Value,
         int aperiodic_ldegree, int periodic_ldegree,
         template<typename, typename, int> class Evaluator>
PoissonSeries<Quotient<Value, Scalar>,
              aperiodic_ldegree, periodic_ldegree,
              Evaluator>
operator/(PoissonSeries<Value,
                        aperiodic_ldegree, periodic_ldegree,
                        Evaluator> const& left,
          Scalar const& right) {
  using Result = PoissonSeries<Quotient<Value, Scalar>,
                               aperiodic_ldegree, periodic_ldegree,
                               Evaluator>;
  auto aperiodic = left.aperiodic_ / right;
  typename Result::PolynomialsByAngularFrequency periodic;
  periodic.reserve(left.periodic_.size());
  for (auto const& [ω, polynomials] : left.periodic_) {
    periodic.emplace_back(
        ω,
        typename Result::Polynomials{/*sin=*/polynomials.sin / right,
                                     /*cos=*/polynomials.cos / right});
  }
  return {typename Result::TrustedPrivateConstructor{},
          std::move(aperiodic),
          std::move(periodic)};
}

template<typename LValue, typename RValue,
         int aperiodic_ldegree, int periodic_ldegree,
         int aperiodic_rdegree, int periodic_rdegree,
         template<typename, typename, int> class Evaluator>
PoissonSeries<Product<LValue, RValue>,
              PRINCIPIA_MAX4(aperiodic_ldegree + aperiodic_rdegree,
                             aperiodic_ldegree + periodic_rdegree,
                             periodic_ldegree + aperiodic_rdegree,
                             periodic_ldegree + periodic_rdegree),
              PRINCIPIA_MAX3(aperiodic_ldegree + periodic_rdegree,
                             periodic_ldegree + aperiodic_rdegree,
                             periodic_ldegree + periodic_rdegree),
              Evaluator>
operator*(PoissonSeries<LValue,
                        aperiodic_ldegree, periodic_ldegree,
                        Evaluator> const& left,
          PoissonSeries<RValue,
                        aperiodic_rdegree, periodic_rdegree,
                        Evaluator> const& right) {
  auto product = [](auto const& left, auto const& right) {
    return left * right;
  };

  return Multiply<LValue, RValue,
                  aperiodic_ldegree, periodic_ldegree,
                  aperiodic_rdegree, periodic_rdegree,
                  Evaluator>(left, right, product);
}

template<typename LValue, typename RValue,
         int aperiodic_ldegree, int periodic_ldegree,
         int aperiodic_rdegree, int periodic_rdegree,
         template<typename, typename, int> class Evaluator>
PoissonSeries<typename Hilbert<LValue, RValue>::InnerProductType,
              PRINCIPIA_MAX4(aperiodic_ldegree + aperiodic_rdegree,
                             aperiodic_ldegree + periodic_rdegree,
                             periodic_ldegree + aperiodic_rdegree,
                             periodic_ldegree + periodic_rdegree),
              PRINCIPIA_MAX3(aperiodic_ldegree + periodic_rdegree,
                             periodic_ldegree + aperiodic_rdegree,
                             periodic_ldegree + periodic_rdegree),
              Evaluator>
PointwiseInnerProduct(PoissonSeries<LValue,
                                    aperiodic_ldegree, periodic_ldegree,
                                    Evaluator> const& left,
                      PoissonSeries<RValue,
                                    aperiodic_rdegree, periodic_rdegree,
                                    Evaluator> const& right) {
  auto product = [](auto const& left, auto const& right) {
    return PointwiseInnerProduct(left, right);
  };

  return Multiply<LValue, RValue,
                  aperiodic_ldegree,  periodic_ldegree,
                  aperiodic_rdegree, periodic_rdegree,
                  Evaluator>(left, right, product);
}

template<typename Value,
         int aperiodic_degree, int periodic_degree,
         template<typename, typename, int> class Evaluator>
std::ostream& operator<<(
    std::ostream& out,
    PoissonSeries<Value,
                  aperiodic_degree, periodic_degree,
                  Evaluator> const& series) {
  bool is_start_of_output = true;
  if (!series.aperiodic_.is_zero()) {
    out << series.aperiodic_;
    is_start_of_output = false;
  }
  for (auto const& [ω, polynomials] : series.periodic_) {
    if (!polynomials.sin.is_zero()) {
      if (!is_start_of_output) {
        out << " + ";
      }
      out <<"(" << polynomials.sin << ") * Sin(" << quantities::DebugString(ω)
          << " * (T - " << series.origin_ << "))";
      is_start_of_output = false;
    }
    if (!polynomials.cos.is_zero()) {
      if (!is_start_of_output) {
        out << " + ";
      }
      out << "(" << polynomials.cos << ") * Cos(" << quantities::DebugString(ω)
          << " * (T - " << series.origin_ << "))";
      is_start_of_output = false;
    }
  }
  return out;
}

template<typename LValue, typename RValue,
         int aperiodic_ldegree, int periodic_ldegree,
         int aperiodic_rdegree, int periodic_rdegree,
         int aperiodic_wdegree, int periodic_wdegree,
         template<typename, typename, int> class Evaluator>
typename Hilbert<LValue, RValue>::InnerProductType InnerProduct(
    PoissonSeries<LValue,
                  aperiodic_ldegree, periodic_ldegree,
                  Evaluator> const& left,
    PoissonSeries<RValue,
                  aperiodic_rdegree, periodic_rdegree,
                  Evaluator> const& right,
    PoissonSeries<double,
                  aperiodic_wdegree, periodic_wdegree,
                  Evaluator> const& weight,
    Instant const& t_min,
    Instant const& t_max) {
  AngularFrequency const ω_cutoff =
      2 * π * Radian * clenshaw_curtis_max_periods_overall / (t_max - t_min);
  auto const left_split = left.Split(ω_cutoff);
  auto const right_split = right.Split(ω_cutoff);

  AngularFrequency const max_ω =
      left_split.slow.max_ω() + right_split.slow.max_ω() + weight.max_ω();
  std::optional<int> const max_points =
      MaxPointsHeuristicsForAutomaticClenshawCurtis(
          max_ω,
          t_max - t_min,
          clenshaw_curtis_min_points_overall,
          clenshaw_curtis_points_per_period);

  auto slow_integrand = [&left_split, &right_split, &weight](Instant const& t) {
    return Hilbert<LValue, RValue>::InnerProduct(left_split.slow(t),
                                                 right_split.slow(t)) *
           weight(t);
  };
  auto const slow_quadrature = quadrature::AutomaticClenshawCurtis(
      slow_integrand,
      t_min, t_max,
      /*max_relative_error=*/clenshaw_curtis_relative_error,
      /*max_points=*/max_points);

  auto const fast_integrand =
      (PointwiseInnerProduct(left_split.fast, right_split.slow) +
       PointwiseInnerProduct(left_split.slow, right_split.fast) +
       PointwiseInnerProduct(left_split.fast, right_split.fast)) *
      weight;
  auto const fast_quadrature = fast_integrand.Integrate(t_min, t_max);

  return (slow_quadrature + fast_quadrature) / (t_max - t_min);
}

inline std::optional<int> MaxPointsHeuristicsForAutomaticClenshawCurtis(
    AngularFrequency const& max_ω,
    Time const& Δt,
    int min_points_overall,
    int points_per_period) {
  return max_ω == AngularFrequency()
             ? std::optional<int>{}
             : std::max(min_points_overall,
                        static_cast<int>(points_per_period * Δt * max_ω /
                                         (2 * π * Radian)));
}

}  // namespace internal_poisson_series
}  // namespace numerics
}  // namespace principia<|MERGE_RESOLUTION|>--- conflicted
+++ resolved
@@ -336,15 +336,7 @@
 PoissonSeries<Value, aperiodic_degree_, periodic_degree_, Evaluator>::
 Integrate(Instant const& t1,
           Instant const& t2) const {
-<<<<<<< HEAD
-  auto const aperiodic_primitive = aperiodic_.Primitive();
-  quantities::Primitive<Value, Time> result =
-      aperiodic_primitive(t2) - aperiodic_primitive(t1);
-
-  //LOG(ERROR)<<"APP: "<<result;
-=======
   quantities::Primitive<Value, Time> result = aperiodic_.Integrate(t1, t2);
->>>>>>> ca98b4bd
   for (auto const& [ω, polynomials] : periodic_) {
     // This implementation follows [HO09], Theorem 1 and [INO06] equation 4.
     // The trigonometric functions are computed only once as we iterate through
@@ -358,13 +350,7 @@
                                         t1, t2,
                                         sin_ωt1, cos_ωt1,
                                         sin_ωt2, cos_ωt2);
-    //LOG(ERROR)<<"AFI: "<<AngularFrequencyIntegrate(ω,
-    //                                    polynomials.sin, polynomials.cos,
-    //                                    t1, t2,
-    //                                    sin_ωt1, cos_ωt1,
-    //                                    sin_ωt2, cos_ωt2)<< " "<<ω;
-  }
-  //LOG(ERROR)<<"RES: "<<result;
+  }
   return result;
 }
 
@@ -404,10 +390,6 @@
       PointwiseInnerProduct(split.fast, split.fast + 2 * split.slow) *
       weight;
   auto const fast_quadrature = fast_integrand.Integrate(t_min, t_max);
-
-  //using T = quantities::Primitive<typename Hilbert<Value>::Norm²Type, Time>;
-  //LOG_IF(ERROR, slow_quadrature + fast_quadrature < T{})
-  //    << slow_quadrature << " " << fast_quadrature;
 
   return Sqrt((slow_quadrature + fast_quadrature) / (t_max - t_min));
 }
