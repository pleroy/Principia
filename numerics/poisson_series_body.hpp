--- conflicted
+++ resolved
@@ -310,16 +310,11 @@
     PoissonSeries<double, wdegree_, Evaluator> const& weight,
     Instant const& t_min,
     Instant const& t_max) const {
-<<<<<<< HEAD
   auto integrand = [this, &weight](Instant const& t) {
-    return Hilbert<Value>::InnerProduct((*this)(t)*weight(t), (*this)(t));
+    return Hilbert<Value>::InnerProduct((*this)(t), (*this)(t)) * weight(t);
   };
   return Sqrt(quadrature::AutomaticClenshawCurtis(integrand, t_min, t_max) /
               (t_max - t_min));
-=======
-  auto const integrand = PointwiseInnerProduct(*this, *this) * weight;
-  return Sqrt(integrand.Integrate(t_min, t_max) / (t_max - t_min));
->>>>>>> 9caab071
 }
 
 template<typename Value, int degree_,
