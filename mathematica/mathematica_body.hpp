﻿
#pragma once

#include "mathematica/mathematica.hpp"

#include <cmath>
#include <limits>
#include <map>
#include <sstream>
#include <string>
#include <tuple>
#include <vector>

#include "base/mod.hpp"
#include "base/not_constructible.hpp"
#include "base/traits.hpp"
#include "quantities/si.hpp"

namespace principia {
namespace mathematica {
namespace internal_mathematica {

using astronomy::J2000;
using base::is_instance_of_v;
using base::mod;
using base::not_constructible;
using base::not_null;
using quantities::DebugString;
using quantities::IsFinite;
using quantities::si::Metre;
using quantities::si::Radian;
using quantities::si::Second;
namespace si = quantities::si;

// Wraps the string in quotes and escapes things properly.
inline std::string Escape(std::string_view const str) {
  std::string result = "\"";
  for (const char c : str) {
    switch (c) {
      case '"':
        result += "\\\"";
        break;
      case '\\':
        result += "\\\\";
        break;
      default:
        result += c;
        break;
    }
  }
  result += "\"";
  return result;
}

// Does not wrap its arguments in ToMathematica.
inline std::string Apply(
    std::string const& function,
    std::vector<std::string> const& arguments) {
  std::string result;
  result += function;
  result += "[";
  for (int i = 0; i < arguments.size(); ++i) {
    result += arguments[i];
    result += (i + 1 < arguments.size() ? "," : "");
  }
  result += "]";
  return result;
}

// A helper struct to scan the elements of a tuple and stringify them.
template<int index, typename Tuple, typename OptionalExpressIn>
struct TupleHelper : not_constructible {
  static void ToMathematicaStrings(Tuple const& tuple,
                                   std::vector<std::string>& expressions,
                                   OptionalExpressIn express_in) {
    TupleHelper<index - 1, Tuple, OptionalExpressIn>::ToMathematicaStrings(
        tuple, expressions, express_in);
    expressions.push_back(ToMathematica(std::get<index - 1>(tuple),
                          express_in));
  }
};

template<typename Tuple, typename OptionalExpressIn>
struct TupleHelper<0, Tuple, OptionalExpressIn> : not_constructible {
  static void ToMathematicaStrings(Tuple const& tuple,
                                   std::vector<std::string>& expressions,
                                   OptionalExpressIn express_in) {}
};

template<typename V, typename A, int d,
         template<typename, typename, int> class E,
         typename OptionalExpressIn>
std::string ToMathematicaBody(
    PolynomialInMonomialBasis<V, A, d, E> const& polynomial,
    OptionalExpressIn express_in) {
  using Coefficients =
      typename PolynomialInMonomialBasis<V, A, d, E>::Coefficients;
  std::vector<std::string> coefficients;
  coefficients.reserve(std::tuple_size_v<Coefficients>);
  TupleHelper<std::tuple_size_v<Coefficients>,
              Coefficients,
              OptionalExpressIn>::ToMathematicaStrings(polynomial.coefficients_,
                                                       coefficients,
                                                       express_in);
  std::string argument;
  if constexpr (is_instance_of_v<Point, A>) {
    argument =
        Apply("Subtract", {"#", ToMathematica(polynomial.origin_, express_in)});
  } else {
    argument = "#";
  }
  std::vector<std::string> monomials;
  for (int i = 0; i < coefficients.size(); ++i) {
    if (i == 0) {
      monomials.push_back(coefficients[i]);
    } else if (i == 1) {
      monomials.push_back(Apply("Times", {coefficients[i], argument}));
    } else {
      monomials.push_back(Apply(
          "Times",
          {coefficients[i], Apply("Power", {argument, std::to_string(i)})}));
    }
  }
  return Apply("Plus", monomials);
}

template<typename V, int ad, int pd,
         template<typename, typename, int> class E,
         typename OptionalExpressIn>
std::string ToMathematicaBody(
    PoissonSeries<V, ad, pd, E> const& series,
    OptionalExpressIn express_in) {
  std::vector<std::string> components = {
      ToMathematicaBody(series.aperiodic_, express_in)};
  for (auto const& [ω, polynomials] : series.periodic_) {
    std::string const polynomial_sin =
        ToMathematicaBody(polynomials.sin, express_in);
    std::string const polynomial_cos =
        ToMathematicaBody(polynomials.cos, express_in);
    std::string const angle =
        Apply("Times",
              {ToMathematica(ω, express_in),
               Apply("Subtract",
                     {"#", ToMathematica(series.origin_, express_in)})});
    components.push_back(Apply("Times",
                               {polynomial_sin, Apply("Sin", {angle})}));
    components.push_back(Apply("Times",
                               {polynomial_cos, Apply("Cos", {angle})}));
  }
  return Apply("Plus", components);
}

template<typename V, int ad, int pd,
         template<typename, typename, int> class E,
         typename OptionalExpressIn>
std::string ToMathematicaBody(
    PiecewisePoissonSeries<V, ad, pd, E> const& series,
    OptionalExpressIn express_in) {
  std::vector<std::string> conditions_and_functions;
  for (int i = 0; i < series.series_.size(); ++i) {
    std::string const function =
        ToMathematicaBody(series.series_[i], express_in);
    std::string const condition =
        Apply("Between",
              {"#",
               Apply("List",
                     {ToMathematica(series.bounds_[i], express_in),
                      ToMathematica(series.bounds_[i + 1], express_in)})});
    conditions_and_functions.push_back(Apply("List", {function, condition}));
  }
  return Apply("Piecewise", {Apply("List", conditions_and_functions)});
}

template<typename... Qs>
ExpressIn<Qs...>::ExpressIn(Qs const&... qs)
    : units_(std::make_tuple(qs...)) {}

template<typename... Qs>
template<typename Q>
double ExpressIn<Qs...>::operator()(Q const& q) const {
  return Divide<Q::Dimensions::Length, Length>(
      Divide<Q::Dimensions::Mass, Mass>(
          Divide<Q::Dimensions::Time, Time>(
              Divide<Q::Dimensions::Current, Current>(
                  Divide<Q::Dimensions::Temperature, Temperature>(
                      Divide<Q::Dimensions::Amount, Amount>(
                          Divide<Q::Dimensions::LuminousIntensity,
                                 LuminousIntensity>(
                              Divide<Q::Dimensions::Angle, Angle>(q))))))));
}

template<typename... Qs>
template<std::int64_t exponent, typename Q1, typename Q2>
Quotient<Q2, Exponentiation<Q1, exponent>> ExpressIn<Qs...>::Divide(
    Q2 const& q2) const {
  if constexpr (exponent == 0) {
    return q2;
  } else {
    return q2 / Pow<exponent>(std::get<Q1>(units_));
  }
}

template<typename T, typename OptionalExpressIn>
std::string Apply(std::string const& name,
                  T const& right,
                  OptionalExpressIn express_in) {
  return Apply("Apply", {name, ToMathematica(right, express_in)});
}

inline std::string Evaluate(std::string const& expression) {
  return Apply("Evaluate", {expression});
}

template<typename T, typename OptionalExpressIn>
std::string Option(std::string const& name,
                   T const& right,
                   OptionalExpressIn express_in) {
  return Apply("Rule", {name, ToMathematica(right, express_in)});
}

template<typename T, typename OptionalExpressIn>
std::string Assign(std::string const& name,
                   T const& right,
                   OptionalExpressIn express_in) {
  return Apply("Set", {name, ToMathematica(right, express_in)}) + ";\n";
}

template<typename T, typename U, typename OptionalExpressIn>
std::string PlottableDataset(std::vector<T> const& x,
                             std::vector<U> const& y,
                             OptionalExpressIn express_in) {
  std::vector<std::string> const xy = {ToMathematica(x, express_in),
                                       ToMathematica(y, express_in)};
  return Apply("Transpose", {Apply("List", xy)});
}

template<typename T, typename OptionalExpressIn>
std::string ToMathematica(std::vector<T> const& list,
                          OptionalExpressIn express_in) {
  std::vector<std::string> expressions;
  expressions.reserve(list.size());
  for (auto const& expression : list) {
    expressions.emplace_back(ToMathematica(expression, express_in));
  }
  return Apply("List", expressions);
}

template<typename It, typename OptionalExpressIn>
std::string ToMathematica(It const begin, It const end,
                          OptionalExpressIn express_in) {
  std::vector<std::string> expressions;
  for (auto it = begin; it != end; ++it) {
    expressions.emplace_back(ToMathematica(*it, express_in));
  }
  return Apply("List", expressions);
}

template<typename OptionalExpressIn>
std::string ToMathematica(bool const b, OptionalExpressIn /*express_in*/) {
  return b ? "True" : "False";
}

template<typename T, typename, typename OptionalExpressIn>
std::string ToMathematica(T const integer, OptionalExpressIn /*express_in*/) {
  return std::to_string(integer);
}

template<typename T, typename, typename OptionalExpressIn, typename>
std::string ToMathematica(T const real,
                          OptionalExpressIn /*express_in*/) {
  std::string absolute_value;
  if (std::isinf(real)) {
    absolute_value = "Infinity";
  } else if (std::isnan(real)) {
    absolute_value = "Indeterminate";
  } else if (real == 0) {
    absolute_value = "0";
  } else {
    constexpr int τ = std::numeric_limits<T>::digits;
    int const exponent = std::ilogb(real);
    // This offset makes n an integer in [β^(τ-1), β^τ[, i.e., a τ-digit
    // integer.
    int exponent_offset = τ - 1;
    if (std::numeric_limits<T>::radix == 2) {
      // For binary floating point, push the leading 1 to the least significant
      // bit of a hex digit.
      exponent_offset += mod(1 - τ, 4);
    }
    std::int64_t const n =
        std::scalbln(std::abs(real), exponent_offset - exponent);
    absolute_value = Apply("Times",
                           {std::numeric_limits<T>::radix == 10
                                ? ToMathematica(n)
                                : (std::stringstream()
                                   << "16^^" << std::uppercase << std::hex << n)
                                      .str(),
                            Apply("Power",
                                  {"2",
                                   Apply("Subtract",
                                         {ToMathematica(std::ilogb(real)),
                                          ToMathematica(exponent_offset)})})});
  }
  return std::signbit(real) ? Apply("Minus", {absolute_value}) : absolute_value;
}

template<typename OptionalExpressIn>
std::string ToMathematica(Quaternion const& quaternion,
                          OptionalExpressIn /*express_in*/) {
  return Apply("Quaternion",
               {ToMathematica(quaternion.real_part()),
                ToMathematica(quaternion.imaginary_part().x),
                ToMathematica(quaternion.imaginary_part().y),
                ToMathematica(quaternion.imaginary_part().z)});
}

template<typename T, int size, typename OptionalExpressIn>
std::string ToMathematica(FixedVector<T, size> const& fixed_vector,
                          OptionalExpressIn express_in) {
  std::vector<std::string> expressions;
  for (int i = 0; i < size; ++i) {
    expressions.emplace_back(ToMathematica(fixed_vector[i], express_in));
  }
  return Apply("List", expressions);
}

template<typename T, typename OptionalExpressIn>
std::string ToMathematica(R3Element<T> const& r3_element,
                          OptionalExpressIn express_in) {
  std::vector<std::string> expressions;
  expressions.emplace_back(ToMathematica(r3_element.x, express_in));
  expressions.emplace_back(ToMathematica(r3_element.y, express_in));
  expressions.emplace_back(ToMathematica(r3_element.z, express_in));
  return Apply("List", expressions);
}

template<typename T, typename OptionalExpressIn>
std::string ToMathematica(R3x3Matrix<T> const& r3x3_matrix,
                          OptionalExpressIn express_in) {
  std::vector<R3Element<T>> rows;
  rows.push_back(r3x3_matrix.row_x());
  rows.push_back(r3x3_matrix.row_y());
  rows.push_back(r3x3_matrix.row_z());
  return ToMathematica(rows, express_in);
}

template<typename D, typename... Qs>
std::string ToMathematica(Quantity<D> const& quantity,
                          ExpressIn<Qs...> express_in) {
  return ToMathematica(express_in(quantity));
}

template<typename D>
std::string ToMathematica(Quantity<D> const& quantity,
                          std::nullopt_t express_in) {
  std::string s = DebugString(quantity);
  std::string const number = ToMathematica(quantity / si::Unit<Quantity<D>>);
  std::size_t const split = s.find(" ");
  std::string const units = Escape(s.substr(split, s.size()));
  return Apply("Quantity", {number, units});
}

template<typename T, typename OptionalExpressIn>
std::string ToMathematica(DoublePrecision<T> const& double_precision,
                          OptionalExpressIn express_in) {
  return Apply("Plus",
<<<<<<< HEAD
               {Apply("SetPrecision",
                      {ToMathematica(double_precision.value, express_in),
                       "2*$MachinePrecision"}),
                Apply("SetPrecision",
                      {ToMathematica(double_precision.error, express_in),
                       "2*$MachinePrecision"})});
=======
               {ToMathematica(double_precision.value, express_in),
                ToMathematica(double_precision.error, express_in)});
>>>>>>> 01b09bb4
}

template<typename S, typename F, typename OptionalExpressIn>
std::string ToMathematica(Vector<S, F> const& vector,
                          OptionalExpressIn express_in) {
  return ToMathematica(vector.coordinates(), express_in);
}

template<typename S, typename F, typename OptionalExpressIn>
std::string ToMathematica(Bivector<S, F> const& bivector,
                          OptionalExpressIn express_in) {
  return ToMathematica(bivector.coordinates(), express_in);
}

template<typename V, typename OptionalExpressIn>
std::string ToMathematica(Point<V> const & point,
                          OptionalExpressIn express_in) {
  return ToMathematica(point - Point<V>(), express_in);
}

template<typename S, typename F,
         template<typename, typename> typename M,
         typename OptionalExpressIn>
std::string ToMathematica(SymmetricBilinearForm<S, F, M> const& form,
                          OptionalExpressIn express_in) {
  return ToMathematica(form.coordinates(), express_in);
}

template<typename F, typename OptionalExpressIn>
std::string ToMathematica(DegreesOfFreedom<F> const& degrees_of_freedom,
                          OptionalExpressIn express_in) {
  return Apply(
      "List",
      std::vector<std::string>{
          ToMathematica(degrees_of_freedom.position(), express_in),
          ToMathematica(degrees_of_freedom.velocity(), express_in)});
}

template<typename Tuple, typename, typename OptionalExpressIn>
std::string ToMathematica(Tuple const& tuple, OptionalExpressIn express_in) {
  std::vector<std::string> expressions;
  expressions.reserve(std::tuple_size_v<Tuple>);
  TupleHelper<std::tuple_size_v<Tuple>, Tuple, OptionalExpressIn>::
      ToMathematicaStrings(tuple, expressions, express_in);
  return Apply("List", expressions);
}

template<typename Scalar, typename OptionalExpressIn>
std::string ToMathematica(UnboundedLowerTriangularMatrix<Scalar> const& matrix,
                          OptionalExpressIn express_in) {
  std::vector<std::string> rows;
  rows.reserve(matrix.rows());
  for (int i = 0; i < matrix.rows(); ++i) {
    std::vector<std::string> row;
    row.reserve(matrix.rows());
    for (int j = 0; j <= i; ++j) {
      row.push_back(ToMathematica(matrix[i][j], express_in));
    }
    for (int j = i + 1; j < matrix.rows(); ++j) {
      row.push_back(ToMathematica(Scalar{}, express_in));
    }
    rows.push_back(Apply("List", row));
  }
  return Apply("List", rows);
}

template<typename Scalar, typename OptionalExpressIn>
std::string ToMathematica(UnboundedUpperTriangularMatrix<Scalar> const& matrix,
                          OptionalExpressIn express_in) {
  std::vector<std::string> rows;
  rows.reserve(matrix.columns());
  for (int i = 0; i < matrix.columns(); ++i) {
    std::vector<std::string> row;
    row.reserve(matrix.columns());
    for (int j = 0; j < i; ++j) {
      row.push_back(ToMathematica(Scalar{}, express_in));
    }
    for (int j = i; j < matrix.columns(); ++j) {
      row.push_back(ToMathematica(matrix[i][j], express_in));
    }
    rows.push_back(Apply("List", row));
  }
  return Apply("List", rows);
}

template<typename Scalar, typename OptionalExpressIn>
std::string ToMathematica(UnboundedVector<Scalar> const& vector,
                          OptionalExpressIn express_in) {
  std::vector<std::string> elements;
  elements.reserve(vector.size());
  for (int i = 0; i < vector.size(); ++i) {
    elements.push_back(ToMathematica(vector[i], express_in));
  }
  return Apply("List", elements);
}

template<typename R, typename, typename, typename OptionalExpressIn>
std::string ToMathematica(R const ref,
                          OptionalExpressIn express_in) {
  return Apply("List",
               std::vector<std::string>{
                   ToMathematica(ref.time, express_in),
                   ToMathematica(ref.degrees_of_freedom, express_in)});
}

template<typename V, typename A, int d,
         template<typename, typename, int> class E,
         typename OptionalExpressIn>
std::string ToMathematica(
    PolynomialInMonomialBasis<V, A, d, E> const& polynomial,
    OptionalExpressIn express_in) {
  return Apply("Function", {ToMathematicaBody(polynomial, express_in)});
}

template<typename V, int ad, int pd,
         template<typename, typename, int> class E,
         typename OptionalExpressIn>
std::string ToMathematica(PoissonSeries<V, ad, pd, E> const& series,
                          OptionalExpressIn express_in) {
  return Apply("Function", {ToMathematicaBody(series, express_in)});
}

template<typename V, int ad, int pd,
         template<typename, typename, int> class E,
         typename OptionalExpressIn>
std::string ToMathematica(PiecewisePoissonSeries<V, ad, pd, E> const& series,
                          OptionalExpressIn express_in) {
  return Apply("Function", {ToMathematicaBody(series, express_in)});
}

template<typename OptionalExpressIn>
std::string ToMathematica(
    astronomy::OrbitalElements::EquinoctialElements const& elements,
    OptionalExpressIn express_in) {
  return ToMathematica(std::make_tuple((elements.t - J2000),
                                       elements.a,
                                       elements.h,
                                       elements.k,
                                       elements.λ,
                                       elements.p,
                                       elements.q,
                                       elements.pʹ,
                                       elements.qʹ),
                       express_in);
}

template<typename T, typename OptionalExpressIn>
std::string ToMathematica(std::optional<T> const& opt,
                          OptionalExpressIn express_in) {
  std::vector<T> value;
  if (opt.has_value()) {
    value.push_back(opt.value());
  }
  return ToMathematica(value, express_in);
}

template<typename OptionalExpressIn>
std::string ToMathematica(char const* const str,
                          OptionalExpressIn /*express_in*/) {
  return Escape(str);
}

template<typename OptionalExpressIn>
std::string ToMathematica(std::string const& str,
                          OptionalExpressIn /*express_in*/) {
  return Escape(str);
}

inline Logger::Logger(std::filesystem::path const& path, bool const make_unique)
    : file_([make_unique, &path]() {
        if (make_unique || PRINCIPIA_MATHEMATICA_LOGGER_REGRESSION_TEST != 0) {
          std::filesystem::path filename = path.stem();
          if (make_unique) {
            filename += std::to_string(id_++);
          }
#if PRINCIPIA_MATHEMATICA_LOGGER_REGRESSION_TEST
          filename += "_new";
#endif
          filename += path.extension();
          return path.parent_path() / filename;
        } else {
          return path;
        }
      }()) {}

inline Logger::~Logger() {
  for (auto const& [name, values] : name_and_multiple_values_) {
    file_ << Apply("Set", {name, Apply("List", values)}) + ";\n";
  }
  for (auto const& [name, value] : name_and_single_value_) {
    file_ << Apply("Set", {name, value}) + ";\n";
  }
}

template<typename... Args>
void Logger::Append(std::string const& name, Args... args) {
  name_and_multiple_values_[name].push_back(ToMathematica(args...));
}

template<typename... Args>
void Logger::Set(std::string const& name, Args... args) {
  name_and_single_value_[name] = ToMathematica(args...);
}

inline std::atomic_uint64_t Logger::id_ = 0;

}  // namespace internal_mathematica
}  // namespace mathematica
}  // namespace principia<|MERGE_RESOLUTION|>--- conflicted
+++ resolved
@@ -363,17 +363,8 @@
 std::string ToMathematica(DoublePrecision<T> const& double_precision,
                           OptionalExpressIn express_in) {
   return Apply("Plus",
-<<<<<<< HEAD
-               {Apply("SetPrecision",
-                      {ToMathematica(double_precision.value, express_in),
-                       "2*$MachinePrecision"}),
-                Apply("SetPrecision",
-                      {ToMathematica(double_precision.error, express_in),
-                       "2*$MachinePrecision"})});
-=======
                {ToMathematica(double_precision.value, express_in),
                 ToMathematica(double_precision.error, express_in)});
->>>>>>> 01b09bb4
 }
 
 template<typename S, typename F, typename OptionalExpressIn>
