--- conflicted
+++ resolved
@@ -149,7 +149,6 @@
               ToMathematica(1.5 * Metre / Second));
   }
   {
-<<<<<<< HEAD
     DoublePrecision<double> d(3);
     d += 5e-20;
     EXPECT_EQ(
@@ -169,10 +168,6 @@
         "SetPrecision[+3.00000000000000000*^+00,$MachinePrecision],"
         "SetPrecision[-4.00000000000000000*^+00,$MachinePrecision]]",
         ToMathematica(Vector<double, F>({2.0, 3.0, -4.0})));
-=======
-    Vector<double, F> const v({2.0, 3.0, -4.0});
-    EXPECT_EQ(ToMathematica(v.coordinates()), ToMathematica(v));
->>>>>>> 72469919
   }
   {
     Bivector<double, F> const b({2.0, 3.0, -4.0});
