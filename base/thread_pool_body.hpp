#pragma once

#include "base/thread_pool.hpp"

#include <utility>

#include "glog/logging.h"

namespace principia {
namespace base {
namespace _thread_pool {
namespace internal {

// A helper function that is specialized for void because void is not really a
// type.
template<typename T>
void ExecuteAndSetValue(std::function<T()> const& function,
                        std::promise<T>& promise) {
  promise.set_value(function());
}

template<>
inline void ExecuteAndSetValue<void>(std::function<void()> const& function,
                                     std::promise<void>& promise) {
  function();
  promise.set_value();
}

template<typename T>
ThreadPool<T>::ThreadPool(std::int64_t const pool_size) {
  for (std::int64_t i = 0; i < pool_size; ++i) {
    threads_.emplace_back(std::bind(&ThreadPool::DequeueCallAndExecute, this));
  }
}

template<typename T>
ThreadPool<T>::~ThreadPool() {
  {
    absl::MutexLock l(&lock_);
    shutdown_ = true;
  }
  for (auto& thread : threads_) {
    thread.join();
  }
}

template<typename T>
std::future<T> ThreadPool<T>::Add(std::function<T()> function) {
  std::future<T> result;
  {
    absl::MutexLock l(&lock_);
    calls_.push_back({std::move(function), std::promise<T>()});
    result = calls_.back().promise.get_future();
  }
  return result;
}

template<typename T>
std::optional<std::future<T>>
ThreadPool<T>::TryAdd(std::function<T()> function) {
  std::optional<std::future<T>> result;

<<<<<<< HEAD
  // We use double locking to avoid contention when the call fails.
=======
  // We use double locking to avoid contention when |TryAdd| fails.
>>>>>>> 1d829cf5
  lock_.ReaderLock();
  std::int64_t const idle_threads = threads_.size() - busy_threads_;
  if (calls_.size() + 1 <= idle_threads) {
    lock_.ReaderUnlock();

    absl::MutexLock l(&lock_);
    // Queue the call iff we are sure that we have enough idle threads to be
    // able to schedule the call without blocking.
    std::int64_t const idle_threads = threads_.size() - busy_threads_;
    if (calls_.size() + 1 <= idle_threads) {
      calls_.push_back({std::move(function), std::promise<T>()});
      result = calls_.back().promise.get_future();
    }
  } else {
    lock_.ReaderUnlock();
  }

  return result;
}

template<typename T>
bool ThreadPool<T>::WaitUntilIdleFor(absl::Duration const duration) {
  absl::ReaderMutexLock l(&lock_);

<<<<<<< HEAD
  // Release this thread if (1) it is at the front of the queue and (2) there
  // are enough idle threads to guarantee that the call is able to schedule
  // without blocking.
  // TODO(phl)comment
=======
  // Release this thread if there are enough idle threads to guarantee that the
  // call is able to schedule without blocking.
>>>>>>> 1d829cf5
  auto const can_schedule_immediately = [this]() {
    std::int64_t const idle_threads = threads_.size() - busy_threads_;
    return calls_.size() + 1 <= idle_threads;
  };
  return lock_.AwaitWithTimeout(absl::Condition(&can_schedule_immediately),
                                duration);
}

template<typename T>
void ThreadPool<T>::DequeueCallAndExecute() {
  for (;;) {
    Call this_call;

    // Wait until either the queue contains an element or this class is shutting
    // down.
    {
      absl::MutexLock l(&lock_);

      auto const has_calls_or_shutdown = [this] {
        return shutdown_ || !calls_.empty();
      };
      lock_.Await(absl::Condition(&has_calls_or_shutdown));

      if (shutdown_) {
        break;
      }
      this_call = std::move(calls_.front());
      calls_.pop_front();
      ++busy_threads_;
    }

    // Execute the function without holding the |lock_| as it might take some
    // time.
    ExecuteAndSetValue(this_call.function, this_call.promise);

    {
      absl::MutexLock l(&lock_);
      --busy_threads_;
    }
  }
}

}  // namespace internal
}  // namespace _thread_pool
}  // namespace base
}  // namespace principia<|MERGE_RESOLUTION|>--- conflicted
+++ resolved
@@ -60,11 +60,7 @@
 ThreadPool<T>::TryAdd(std::function<T()> function) {
   std::optional<std::future<T>> result;
 
-<<<<<<< HEAD
-  // We use double locking to avoid contention when the call fails.
-=======
   // We use double locking to avoid contention when |TryAdd| fails.
->>>>>>> 1d829cf5
   lock_.ReaderLock();
   std::int64_t const idle_threads = threads_.size() - busy_threads_;
   if (calls_.size() + 1 <= idle_threads) {
@@ -89,15 +85,8 @@
 bool ThreadPool<T>::WaitUntilIdleFor(absl::Duration const duration) {
   absl::ReaderMutexLock l(&lock_);
 
-<<<<<<< HEAD
-  // Release this thread if (1) it is at the front of the queue and (2) there
-  // are enough idle threads to guarantee that the call is able to schedule
-  // without blocking.
-  // TODO(phl)comment
-=======
   // Release this thread if there are enough idle threads to guarantee that the
   // call is able to schedule without blocking.
->>>>>>> 1d829cf5
   auto const can_schedule_immediately = [this]() {
     std::int64_t const idle_threads = threads_.size() - busy_threads_;
     return calls_.size() + 1 <= idle_threads;
