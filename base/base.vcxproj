--- conflicted
+++ resolved
@@ -101,13 +101,7 @@
     <ClCompile Include="not_null_test.cpp" />
     <ClCompile Include="pull_serializer_test.cpp" />
     <ClCompile Include="push_deserializer_test.cpp" />
-<<<<<<< HEAD
     <ClCompile Include="recurring_thread_test.cpp" />
-    <ClCompile Include="status.cpp" />
-    <ClCompile Include="status_or_test.cpp" />
-    <ClCompile Include="status_test.cpp" />
-=======
->>>>>>> 8c89f768
     <ClCompile Include="thread_pool_test.cpp" />
     <ClCompile Include="version.generated.cc" />
     <ClCompile Include="zfp_compressor.cpp" />
