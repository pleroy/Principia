#pragma once

#include "base/zfp_compressor.hpp"

#include <functional>
#include <vector>
#include <string>

namespace principia {
namespace base {
namespace _zfp_compressor {
namespace internal {

template<int D>
class NDimensionalHelper {
 public:
  using unique_zfp_field =
      std::unique_ptr<zfp_field, std::function<void(zfp_field*)>>;

  static unique_zfp_field NewField(zfp_type type, std::vector<double>& v);

 private:
  // Returns the size rounded up to a multiple of 4^(D - 1).
  static constexpr std::int64_t RoundUp(std::int64_t size);

  // The ZFP block size.
  static constexpr int block_ = 4;
  // Data must be padded to a multiple of that value, which is 4^(D - 1).
  static constexpr int padding_ = 1 << (2 * (D - 1));
};

template<int D>
typename NDimensionalHelper<D>::unique_zfp_field
NDimensionalHelper<D>::NewField(zfp_type const type, std::vector<double>& v) {
  auto free = [](zfp_field* const field) { zfp_field_free(field); };

  // On compression: Round up the size of the vector to a multiple of the block
  // size.  This will lead to poor compression at the end, but there is no
  // support for "ignored" data in zfp at this point.
  // On decompression: Make sure that we have enough space in the vector to
  // decompress the padding.
  v.resize(RoundUp(v.size()), 0);
  CHECK_EQ(0, v.size() % padding_);

  // Beware nx, ny and friends!  (And the Jabberwock, my son!)
  // See
  // https://zfp.readthedocs.io/en/release0.5.5/tutorial.html#high-level-c-interface
  if constexpr (D == 1) {
    return unique_zfp_field(
        zfp_field_1d(v.data(), type, /*nx=*/v.size() / padding_),
        std::move(free));
  } else if constexpr (D == 2) {
    return unique_zfp_field(
        zfp_field_2d(v.data(), type, /*nx=*/block_, /*ny=*/v.size() / padding_),
        std::move(free));
  } else if constexpr (D == 3) {
    return unique_zfp_field(zfp_field_3d(v.data(),
                                         type,
                                         /*nx=*/block_,
                                         /*ny=*/block_,
                                         /*nz=*/v.size() / padding_),
                            std::move(free));
  } else if constexpr (D == 4) {
    return unique_zfp_field(zfp_field_4d(v.data(),
                                         type,
                                         /*nx=*/block_,
                                         /*ny=*/block_,
                                         /*nz=*/block_,
                                         /*nw=*/v.size() / padding_),
                            std::move(free));
  } else {
    static_assert(D >= 1 && D <= 4, "Unsupported dimension");
  }
}

template<int D>
constexpr std::int64_t NDimensionalHelper<D>::RoundUp(std::int64_t const size) {
  // [War03], section 3-1.
  return (size + (padding_ - 1)) & (-padding_);
}

template<typename Message>
void ZfpCompressor::WriteVersion(not_null<Message*> message) {
  // For future compatibility, record the version of ZFP used to compress.
  auto* const zfp = message->mutable_zfp();
  zfp->set_codec_version(ZFP_CODEC);
  zfp->set_library_version(ZFP_VERSION);
}

template<typename Message>
void ZfpCompressor::ReadVersion(Message const& message) {
  // We only read for the fun of checking, for now.
  CHECK_EQ(ZFP_CODEC, message.zfp().codec_version());
  CHECK_EQ(ZFP_VERSION, message.zfp().library_version());
}

template<int D>
void ZfpCompressor::WriteToMessageMultidimensional(
    std::vector<double>& v,
    not_null<std::string*> const message) const {
  if (v.empty()) {
    return;
  }

  auto const field =
      NDimensionalHelper<D>::NewField(/*type=*/zfp_type_double, v);
  WriteToMessage(field.get(), message);
}

template<int D>
void ZfpCompressor::ReadFromMessageMultidimensional(
    std::vector<double>& v,
    std::string_view& message) const {
  if (v.empty()) {
    return;
  }

  auto const field =
      NDimensionalHelper<D>::NewField(/*type=*/zfp_type_double, v);
  ReadFromMessage(field.get(), message);
}

}  // namespace internal
<<<<<<< HEAD

using internal::ZfpCompressor;

=======
>>>>>>> b6dacf22
}  // namespace _zfp_compressor
}  // namespace base
}  // namespace principia<|MERGE_RESOLUTION|>--- conflicted
+++ resolved
@@ -121,12 +121,6 @@
 }
 
 }  // namespace internal
-<<<<<<< HEAD
-
-using internal::ZfpCompressor;
-
-=======
->>>>>>> b6dacf22
 }  // namespace _zfp_compressor
 }  // namespace base
 }  // namespace principia