﻿
#include "base/base32768.hpp"

#include <memory>
#include <string>
#include <vector>

#include "base/array.hpp"
#include "gmock/gmock.h"
#include "gtest/gtest.h"

namespace principia {
namespace base {

class Base32768Test : public testing::Test {
 protected:
  void CheckEncoding(Array<std::uint8_t const> const binary,
                     Array<char16_t const> const base32768) {
    UniqueArray<char16_t> output(base32768.size);
    Base32768Encode(binary, output.get());
    EXPECT_EQ(0,
              std::char_traits<char16_t>::compare(
                  output.data.get(), base32768.data, base32768.size));
    for (int i = 0; i < base32768.size; ++i) {
      EXPECT_EQ(output.data[i], output.data[i])
          << "index=" << i << " actual=" << std::hex << output.data[i]
          << " expected=" << base32768.data[i];
    }
  }

  void CheckDecoding(char const* const binary,
                     int const binary_length,
                     const char16_t* const base32768) {
    int const base32768_length = std::char_traits<char16_t>::length(base32768);
    Array<std::uint8_t const> input(
        reinterpret_cast<std::uint8_t const*>(base32768),
        sizeof(char16_t) * base32768_length);
    UniqueBytes output(binary_length);
    Base32768Decode(input, output.get());
    char const* const output_char =
        reinterpret_cast<char*>(output.get().data);
    EXPECT_EQ(0,
              std::char_traits<char>::compare(
                  output_char, binary, binary_length));
    for (int i = 0; i < binary_length; ++i) {
      EXPECT_EQ(output_char[i], binary[i])
          << "index=" << i << " actual=" << std::hex << output_char[i]
          << " expected=" << binary[i];
    }
  }
};

using Base32768DeathTest = Base32768Test;

TEST_F(Base32768Test, EncodeMultipleOf15Bits) {
  // First 15 bytes of the MD5 of the empty string.
<<<<<<< HEAD
  Array<std::uint8_t const> const binary("\xd4\x1d\x8c\xd9\x8f\x00\xb2\x04"
                                         "\xe9\x80\x09\x98\xec\xf8\x42");
  Array<char16_t const> const base32768(u"遮視塀⤠䶌Ԇ堹麢");
  CheckEncoding(binary, base32768);
}

TEST_F(Base32768Test, EncodeEmpty) {
  Array<std::uint8_t const> const binary("");
  Array<char16_t const> const base32768(u"");
  CheckEncoding(binary, base32768);
=======
  char const binary[] = "\xd4\x1d\x8c\xd9\x8f\x00\xb2\x04"
                        "\xe9\x80\x09\x98\xec\xf8\x42";
  char16_t const base32768[] = u"遮視塀⤠䶌Ԇ堹麢";
  CheckEncoding(binary, /*binary_length=*/15, base32768);
  CheckDecoding(binary, /*binary_length=*/15, base32768);
}

TEST_F(Base32768Test, EncodeEmpty) {
  char const binary[] = "";
  char16_t const base32768[] = u"";
  CheckEncoding(binary, /*binary_length=*/0, base32768);
  CheckDecoding(binary, /*binary_length=*/0, base32768);
>>>>>>> e1021466
}

TEST_F(Base32768Test, EncodeEveryByte) {
  std::uint8_t binary[256];
  for (int c = 0; c < 256; ++c) {
    binary[c] = c;
  }
<<<<<<< HEAD
  Array<char16_t const> const base32768(
      u"Ҡ曠蛠盀庠䩨㱘Ⳏ"
      u"┨ᗄ棂枱團蛄媖䉝"
      u"㕏湨䪄墢侑䋠碴册"
      u"㳗⩌ᰆ䥳䟩缼雒悛"
      u"䑞痯蹨㩤䁢㭙㓐澪"
      u"䯦㦓灊ᛕ㣚瞵匎纹"
      u"厍絷别鱦⤓⻑焬跈"
      u"嬕䄛㇍赗ᔋ瀭轊鳗"
      u"抜蓾闯繇ꊤᯊ⎩ᣆ"
      u"樤䢢矑漸髜梦䭧㫕"
      u"熫貆妳怩鍔ꖂ榥䧤"
      u"礳偊㭵儚词愞蟃夓"
      u"肺鐍鵷䇫葅鵚꜡栢"
      u"衂埑罙⭜精妗䏟眱"
      u"迉鮕愺ꐭ甶闓戝虀"
      u"靑彙䋼铞涯刏耻镏"
      u"默ꍜꖞ藏昧蹋鹙꒾"
      u"ꡟ");
  CheckEncoding({binary, 256}, base32768);
}

TEST_F(Base32768Test, EncodeHatetrisWrRle) {
  Array<std::uint8_t const> const binary(
      "\xc0\x03\x91\xc0\x03\x8d\xc0\x02"
      "\x80\x00\x8b\xc0\x01\x90\xc0\x01"
      "\x8e\xc0\x90\x42\x91\xc0\x43\x8e"
      "\x41\x90\xc0\x42\x8e\x40\x90\xc0"
      "\x41\x9f\xc0\x40\x8e\x41\xc0\x42"
      "\x8d\x00\x90\xc0\x8e\xc0\x41\x8c"
      "\xc0\x42\x97\x01\x8b\xc0\x03\x8b"
      "\x40\x80\xc0\x41\x83\xc0\x44\x8d"
      "\x41\x00\x8b\x40\x8a\xc0\x43\x89"
      "\xc0\x42\x8a\x02\xc0\x00\x8c\x40"
      "\x80\x41\x80\xc2\x03\x8d\x40\x80"
      "\xc0\x80\xc0\x80\xc2\x03\x8e\xc0"
      "\x81\xc0\x03\x8e\x02\x8e\x03\x8e"
      "\x42\x00\x8d\x00\x40\x8d\x01\x8d"
      "\x03\x8d\xc0\x03\x8b\xc0\x04\x89"
      "\xc0\x03\x87\xc0\x01\x8b\xc0\x01"
      "\x89\xc0\x8b\x42\x8c\x40\xc0\x42"
      "\x89\x41\x8c\xc0\x42\x88\x40\x8b"
      "\xc0\x41\x95\xc0\x40\x89\xc0\x45"
      "\x88\x00\x8b\xc0\x89\xc0\x41\x87"
      "\xc0\x42\x8d\x01\x86\xc0\x03\x86"
      "\x40\xc0\x80\xc0\x41\x83\xc0\x45"
      "\x88\x41\x00\x86\x40\x85\xc0\x43"
      "\x84\xc0\x42\x85\x02\xc2\x00\x89"
      "\x43\x80\x01\xc2\x01\x88\x40\x80"
      "\xc0\x80\xc0\x80\xc2\x03\x89\xc0"
      "\x81\x03\xc0\x00\x89\x01\x80\xc1"
      "\x88\x03\x89\x41\x88\x00\x40\x88"
      "\x01\x88\x03\x88\xc0\x03\x86\xc0"
      "\x03\x84\xc0\x01\x86\xc0\x01\x84"
      "\xc0\x86\x42\x87\xc0\x43\x84\x41"
      "\x86\xc0\x42\x84\xc0\x03\x83\x40"
      "\x86\xc0\x41\x8b\xc0\x40\x84\xc0"
      "\x43\x83\x00\x86\xc0\x84\x01\x86"
      "\xc0\x00\x84\xc0\x43\x83\xc0\x41"
      "\x83\x02\x86\x03\x86\xc0\x43\x83"
      "\xc0\x41\x83\xc0\x83\xc0\x01\x85"
      "\xc0\x01\x83\x01\xc0\x01\x84\xc0"
      "\x03\x82");
  Array<char16_t const> const base32768(
      u"虡諐ڱ艠㩀ዯң㜀߇"
      u"嚄◲䉄䊲ᴃݥ㒀滀"
      u"㚧鹨⚄㑂⠴ᄁ曮蚀"
      u"覐◲陸葠㑭Ⴁ暡桀"
      u"㝣亀♔ᗖႮ㧀棪ᅀ"
      u"ԃ▰ᖘᯐ㑵Ⴁ曠蚠"
      u"因頸▼Ҽ幪䉇㒂چ"
      u"晰㟠㼐䊮Ү㷀ᘉ虡衐"
      u"ԑ扠⬎ይᛘ朠䞄盃"
      u"㹈令ᗞႦ几曩蚂衠"
      u"㞸☼ቬ䕁ᛚᆆ虡蟰"
      u"㹐⪤⪾Ⴖ㛂ݦ䚂陰"
      u"雸ᖨ乶▢㣇ҡ蝠衰"
      u"㙘▬ᖆ▮㧁Ⴃ虠䢀"
      u"噸㻀䊊ᰀݡ□橡袐"
      u"ڰ鉠䉦Ҧ⻀ᆄ蚣㛡"
      u"鹨庤⫶Ⴊ✠ᔃ䚃噰"
      u"埘ᖈ䱂㑌Ⴍ曤߃噠"
      u"㛘ᖸ䑂ᯌᛌᔆ蚁蝐"
      u"◐扨䑀ᯗңᒁ虠螐ڰ"
      u"ɏ");
  CheckEncoding(binary, base32768);
}

TEST_F(Base32768Test, EncodeHatetrisWr) {
  Array<std::uint8_t const> const binary(
      "\xc0\x2a\xaa\xaa\xaa\xab\x00\xaa"
      "\xaa\xaa\xac\x08\xaa\xaa\xaa\xc2"
      "\xaa\xaa\xaa\xaa\xc2\xaa\xaa\xaa"
      "\xae\xaa\xaa\xaa\xaa\x56\xaa\xaa"
      "\xaa\xaa\xb5\x5a\xaa\xaa\xaa\x96"
      "\xaa\xaa\xaa\xaa\xd5\xaa\xaa\xaa"
      "\xa9\xaa\xaa\xaa\xaa\xb5\xaa\xaa"
      "\xaa\xaa\xaa\xaa\xaa\xaa\xda\xaa"
      "\xaa\xaa\x97\x56\xaa\xaa\xaa\x8a"
      "\xaa\xaa\xaa\xab\xaa\xaa\xaa\xab"
      "\x5a\xaa\xaa\xab\x56\xaa\xaa\xaa"
      "\xaa\xaa\xa8\x2a\xaa\xaa\xb0\x0a"
      "\xaa\xaa\xa6\xd6\xab\x55\x6a\xaa"
      "\xaa\xa9\x4a\xaa\xaa\xa6\xaa\xaa"
      "\xad\x56\xaa\xaa\xb5\x6a\xaa\xaa"
      "\x03\x2a\xaa\xaa\xa6\x5b\xf0\x0a"
      "\xaa\xaa\xaa\x6e\xef\xc0\x2a\xaa"
      "\xaa\xaa\xeb\x00\xaa\xaa\xaa\xa8"
      "\x0a\xaa\xaa\xaa\x80\x2a\xaa\xaa"
      "\xaa\x54\xaa\xaa\xaa\xa1\xaa\xaa"
      "\xaa\xa0\xaa\xaa\xaa\xa0\x0a\xaa"
      "\xaa\xaa\xc0\x2a\xaa\xaa\xb0\x02"
      "\xaa\xaa\xb0\x0a\xaa\xac\x2a\xaa"
      "\xaa\xb0\xaa\xaa\xae\xaa\xaa\xa9"
      "\x5a\xaa\xaa\xa9\xd5\xaa\xaa\xa5"
      "\xaa\xaa\xaa\xb5\x6a\xaa\xa6\xaa"
      "\xaa\xab\x5a\xaa\xaa\xaa\xaa\xaa"
      "\xda\xaa\xaa\xd5\x56\xaa\xaa\x2a"
      "\xaa\xaa\xba\xaa\xaa\xd6\xaa\xab"
      "\x56\xaa\xaa\xaa\x82\xaa\xac\x02"
      "\xaa\xa7\xb5\xaa\xd5\x56\xaa\xaa"
      "\x52\xaa\xa6\xaa\xb5\x5a\xab\x56"
      "\xaa\x80\xfc\xaa\xaa\xa5\x58\x3f"
      "\x0a\xaa\xa9\xbb\xbf\x00\xaa\xaa"
      "\xae\x80\x32\xaa\xaa\x82\xfa\xaa"
      "\xa8\x02\xaa\xaa\x96\xaa\xaa\x1a"
      "\xaa\xa8\x2a\xaa\xa0\x0a\xaa\xab"
      "\x00\xaa\xab\x00\xaa\xb0\xaa\xab"
      "\x0a\xab\xaa\xa9\x5a\xaa\xad\x56"
      "\xaa\x5a\xaa\xb5\x6a\xac\x02\xa9"
      "\xaa\xab\x5a\xaa\xaa\xad\xaa\xb5"
      "\x5a\xa2\xaa\xae\xaa\x0a\xaa\xb2"
      "\xaa\xd5\x6a\xb5\xaa\x02\xaa\xa0"
      "\x0a\xaa\xb5\x5a\xad\x6a\xba\xac"
      "\x2a\xab\x0a\xa0\xc2\xaa\xc0\x2a");
  Array<char16_t const> const base32768(
      u"虵儊箵噪箵儐㞕儊"
      u"螵儊箸儊箵愊箵傶"
      u"箵儊紋儊箴脊箵儵"
      u"箵儊宵儊簍儊箵儊"
      u"箵崊箵俕宵儊㮕儊"
      u"簵儊篋儊箺脊箵儊"
      u"穵儊籡儊箖脍儵儊"
      u"笅儊笵儊鄕儊鄵儊"
      u"ᆕ儊笫敠箵儉萿暊"
      u"箵儚虵儊箠儊箵Ԋ"
      u"箵僵㮕儊ⵕ儊枵儊"
      u"癥儊箸ᐪ箵晪箵噪"
      u"箶⢪箶⢪篕儊礕儊"
      u"筊鄊笕儊簋儊玵"
      u"儋厵儊箵吊箶箺箴"
      u"儊箽儊脵儕宵儊ᠵ"
      u"剢箳鏊脊鄊磵僺篊"
      u"脋况䙿㮕債桘儊秗"
      u"敠箵刀ᴕ儈㸕儀ᠵ"
      u"僶箵⍊筥儊ڕ儌ᄵ"
      u"兠箸儊螵愊焵儕厴"
      u"脊脕兠箕儕箵儖篊"
      u"脂箷僢箶儍况紈ᠵ"
      u"䙊箺紋厷儢箸僣"
      u"ᠵ暊");
  CheckEncoding(binary, base32768);
=======
  char16_t const base32768[] = u"Ҡ曠蛠盀庠䩨㱘Ⳏ"
                               u"┨ᗄ棂枱團蛄媖䉝"
                               u"㕏湨䪄墢侑䋠碴册"
                               u"㳗⩌ᰆ䥳䟩缼雒悛"
                               u"䑞痯蹨㩤䁢㭙㓐澪"
                               u"䯦㦓灊ᛕ㣚瞵匎纹"
                               u"厍絷别鱦⤓⻑焬跈"
                               u"嬕䄛㇍赗ᔋ瀭轊鳗"
                               u"抜蓾闯繇ꊤᯊ⎩ᣆ"
                               u"樤䢢矑漸髜梦䭧㫕"
                               u"熫貆妳怩鍔ꖂ榥䧤"
                               u"礳偊㭵儚词愞蟃夓"
                               u"肺鐍鵷䇫葅鵚꜡栢"
                               u"衂埑罙⭜精妗䏟眱"
                               u"迉鮕愺ꐭ甶闓戝虀"
                               u"靑彙䋼铞涯刏耻镏"
                               u"默ꍜꖞ藏昧蹋鹙꒾"
                               u"ꡟ";
  CheckEncoding(binary, /*binary_length=*/256, base32768);
  CheckDecoding(binary, /*binary_length=*/256, base32768);
}

TEST_F(Base32768Test, EncodeHatetrisWrRle) {
  char const binary[] = "\xc0\x03\x91\xc0\x03\x8d\xc0\x02"
                        "\x80\x00\x8b\xc0\x01\x90\xc0\x01"
                        "\x8e\xc0\x90\x42\x91\xc0\x43\x8e"
                        "\x41\x90\xc0\x42\x8e\x40\x90\xc0"
                        "\x41\x9f\xc0\x40\x8e\x41\xc0\x42"
                        "\x8d\x00\x90\xc0\x8e\xc0\x41\x8c"
                        "\xc0\x42\x97\x01\x8b\xc0\x03\x8b"
                        "\x40\x80\xc0\x41\x83\xc0\x44\x8d"
                        "\x41\x00\x8b\x40\x8a\xc0\x43\x89"
                        "\xc0\x42\x8a\x02\xc0\x00\x8c\x40"
                        "\x80\x41\x80\xc2\x03\x8d\x40\x80"
                        "\xc0\x80\xc0\x80\xc2\x03\x8e\xc0"
                        "\x81\xc0\x03\x8e\x02\x8e\x03\x8e"
                        "\x42\x00\x8d\x00\x40\x8d\x01\x8d"
                        "\x03\x8d\xc0\x03\x8b\xc0\x04\x89"
                        "\xc0\x03\x87\xc0\x01\x8b\xc0\x01"
                        "\x89\xc0\x8b\x42\x8c\x40\xc0\x42"
                        "\x89\x41\x8c\xc0\x42\x88\x40\x8b"
                        "\xc0\x41\x95\xc0\x40\x89\xc0\x45"
                        "\x88\x00\x8b\xc0\x89\xc0\x41\x87"
                        "\xc0\x42\x8d\x01\x86\xc0\x03\x86"
                        "\x40\xc0\x80\xc0\x41\x83\xc0\x45"
                        "\x88\x41\x00\x86\x40\x85\xc0\x43"
                        "\x84\xc0\x42\x85\x02\xc2\x00\x89"
                        "\x43\x80\x01\xc2\x01\x88\x40\x80"
                        "\xc0\x80\xc0\x80\xc2\x03\x89\xc0"
                        "\x81\x03\xc0\x00\x89\x01\x80\xc1"
                        "\x88\x03\x89\x41\x88\x00\x40\x88"
                        "\x01\x88\x03\x88\xc0\x03\x86\xc0"
                        "\x03\x84\xc0\x01\x86\xc0\x01\x84"
                        "\xc0\x86\x42\x87\xc0\x43\x84\x41"
                        "\x86\xc0\x42\x84\xc0\x03\x83\x40"
                        "\x86\xc0\x41\x8b\xc0\x40\x84\xc0"
                        "\x43\x83\x00\x86\xc0\x84\x01\x86"
                        "\xc0\x00\x84\xc0\x43\x83\xc0\x41"
                        "\x83\x02\x86\x03\x86\xc0\x43\x83"
                        "\xc0\x41\x83\xc0\x83\xc0\x01\x85"
                        "\xc0\x01\x83\x01\xc0\x01\x84\xc0"
                        "\x03\x82";
  char16_t const base32768[] = u"虡諐ڱ艠㩀ዯң㜀߇"
                               u"嚄◲䉄䊲ᴃݥ㒀滀"
                               u"㚧鹨⚄㑂⠴ᄁ曮蚀"
                               u"覐◲陸葠㑭Ⴁ暡桀"
                               u"㝣亀♔ᗖႮ㧀棪ᅀ"
                               u"ԃ▰ᖘᯐ㑵Ⴁ曠蚠"
                               u"因頸▼Ҽ幪䉇㒂چ"
                               u"晰㟠㼐䊮Ү㷀ᘉ虡衐"
                               u"ԑ扠⬎ይᛘ朠䞄盃"
                               u"㹈令ᗞႦ几曩蚂衠"
                               u"㞸☼ቬ䕁ᛚᆆ虡蟰"
                               u"㹐⪤⪾Ⴖ㛂ݦ䚂陰"
                               u"雸ᖨ乶▢㣇ҡ蝠衰"
                               u"㙘▬ᖆ▮㧁Ⴃ虠䢀"
                               u"噸㻀䊊ᰀݡ□橡袐"
                               u"ڰ鉠䉦Ҧ⻀ᆄ蚣㛡"
                               u"鹨庤⫶Ⴊ✠ᔃ䚃噰"
                               u"埘ᖈ䱂㑌Ⴍ曤߃噠"
                               u"㛘ᖸ䑂ᯌᛌᔆ蚁蝐"
                               u"◐扨䑀ᯗңᒁ虠螐ڰ"
                               u"ɏ";
  CheckEncoding(binary, /*binary_length=*/306, base32768);
  CheckDecoding(binary, /*binary_length=*/306, base32768);
}

TEST_F(Base32768Test, EncodeHatetrisWr) {
  char const binary[] = "\xc0\x2a\xaa\xaa\xaa\xab\x00\xaa"
                        "\xaa\xaa\xac\x08\xaa\xaa\xaa\xc2"
                        "\xaa\xaa\xaa\xaa\xc2\xaa\xaa\xaa"
                        "\xae\xaa\xaa\xaa\xaa\x56\xaa\xaa"
                        "\xaa\xaa\xb5\x5a\xaa\xaa\xaa\x96"
                        "\xaa\xaa\xaa\xaa\xd5\xaa\xaa\xaa"
                        "\xa9\xaa\xaa\xaa\xaa\xb5\xaa\xaa"
                        "\xaa\xaa\xaa\xaa\xaa\xaa\xda\xaa"
                        "\xaa\xaa\x97\x56\xaa\xaa\xaa\x8a"
                        "\xaa\xaa\xaa\xab\xaa\xaa\xaa\xab"
                        "\x5a\xaa\xaa\xab\x56\xaa\xaa\xaa"
                        "\xaa\xaa\xa8\x2a\xaa\xaa\xb0\x0a"
                        "\xaa\xaa\xa6\xd6\xab\x55\x6a\xaa"
                        "\xaa\xa9\x4a\xaa\xaa\xa6\xaa\xaa"
                        "\xad\x56\xaa\xaa\xb5\x6a\xaa\xaa"
                        "\x03\x2a\xaa\xaa\xa6\x5b\xf0\x0a"
                        "\xaa\xaa\xaa\x6e\xef\xc0\x2a\xaa"
                        "\xaa\xaa\xeb\x00\xaa\xaa\xaa\xa8"
                        "\x0a\xaa\xaa\xaa\x80\x2a\xaa\xaa"
                        "\xaa\x54\xaa\xaa\xaa\xa1\xaa\xaa"
                        "\xaa\xa0\xaa\xaa\xaa\xa0\x0a\xaa"
                        "\xaa\xaa\xc0\x2a\xaa\xaa\xb0\x02"
                        "\xaa\xaa\xb0\x0a\xaa\xac\x2a\xaa"
                        "\xaa\xb0\xaa\xaa\xae\xaa\xaa\xa9"
                        "\x5a\xaa\xaa\xa9\xd5\xaa\xaa\xa5"
                        "\xaa\xaa\xaa\xb5\x6a\xaa\xa6\xaa"
                        "\xaa\xab\x5a\xaa\xaa\xaa\xaa\xaa"
                        "\xda\xaa\xaa\xd5\x56\xaa\xaa\x2a"
                        "\xaa\xaa\xba\xaa\xaa\xd6\xaa\xab"
                        "\x56\xaa\xaa\xaa\x82\xaa\xac\x02"
                        "\xaa\xa7\xb5\xaa\xd5\x56\xaa\xaa"
                        "\x52\xaa\xa6\xaa\xb5\x5a\xab\x56"
                        "\xaa\x80\xfc\xaa\xaa\xa5\x58\x3f"
                        "\x0a\xaa\xa9\xbb\xbf\x00\xaa\xaa"
                        "\xae\x80\x32\xaa\xaa\x82\xfa\xaa"
                        "\xa8\x02\xaa\xaa\x96\xaa\xaa\x1a"
                        "\xaa\xa8\x2a\xaa\xa0\x0a\xaa\xab"
                        "\x00\xaa\xab\x00\xaa\xb0\xaa\xab"
                        "\x0a\xab\xaa\xa9\x5a\xaa\xad\x56"
                        "\xaa\x5a\xaa\xb5\x6a\xac\x02\xa9"
                        "\xaa\xab\x5a\xaa\xaa\xad\xaa\xb5"
                        "\x5a\xa2\xaa\xae\xaa\x0a\xaa\xb2"
                        "\xaa\xd5\x6a\xb5\xaa\x02\xaa\xa0"
                        "\x0a\xaa\xb5\x5a\xad\x6a\xba\xac"
                        "\x2a\xab\x0a\xa0\xc2\xaa\xc0\x2a";
  char16_t const base32768[] = u"虵儊箵噪箵儐㞕儊"
                               u"螵儊箸儊箵愊箵傶"
                               u"箵儊紋儊箴脊箵儵"
                               u"箵儊宵儊簍儊箵儊"
                               u"箵崊箵俕宵儊㮕儊"
                               u"簵儊篋儊箺脊箵儊"
                               u"穵儊籡儊箖脍儵儊"
                               u"笅儊笵儊鄕儊鄵儊"
                               u"ᆕ儊笫敠箵儉萿暊"
                               u"箵儚虵儊箠儊箵Ԋ"
                               u"箵僵㮕儊ⵕ儊枵儊"
                               u"癥儊箸ᐪ箵晪箵噪"
                               u"箶⢪箶⢪篕儊礕儊"
                               u"筊鄊笕儊簋儊玵"
                               u"儋厵儊箵吊箶箺箴"
                               u"儊箽儊脵儕宵儊ᠵ"
                               u"剢箳鏊脊鄊磵僺篊"
                               u"脋况䙿㮕債桘儊秗"
                               u"敠箵刀ᴕ儈㸕儀ᠵ"
                               u"僶箵⍊筥儊ڕ儌ᄵ"
                               u"兠箸儊螵愊焵儕厴"
                               u"脊脕兠箕儕箵儖篊"
                               u"脂箷僢箶儍况紈ᠵ"
                               u"䙊箺紋厷儢箸僣"
                               u"ᠵ暊";
  CheckEncoding(binary, /*binary_length=*/360, base32768);
  CheckDecoding(binary, /*binary_length=*/360, base32768);
>>>>>>> e1021466
}

}  // namespace base
}  // namespace principia<|MERGE_RESOLUTION|>--- conflicted
+++ resolved
@@ -28,24 +28,13 @@
     }
   }
 
-  void CheckDecoding(char const* const binary,
-                     int const binary_length,
-                     const char16_t* const base32768) {
-    int const base32768_length = std::char_traits<char16_t>::length(base32768);
-    Array<std::uint8_t const> input(
-        reinterpret_cast<std::uint8_t const*>(base32768),
-        sizeof(char16_t) * base32768_length);
-    UniqueBytes output(binary_length);
-    Base32768Decode(input, output.get());
-    char const* const output_char =
-        reinterpret_cast<char*>(output.get().data);
-    EXPECT_EQ(0,
-              std::char_traits<char>::compare(
-                  output_char, binary, binary_length));
-    for (int i = 0; i < binary_length; ++i) {
-      EXPECT_EQ(output_char[i], binary[i])
-          << "index=" << i << " actual=" << std::hex << output_char[i]
-          << " expected=" << binary[i];
+  void CheckDecoding(Array<std::uint8_t const> const binary,
+                     Array<char16_t const> const base32768) {
+    UniqueBytes output(binary.size);
+    Base32768Decode(base32768, output.get());
+    EXPECT_EQ(0, std::memcmp(output.data.get(), binary.data, binary.size));
+    for (int i = 0; i < binary.size; ++i) {
+      EXPECT_EQ(output.data[i], binary.data[i]) << "index=" << i;
     }
   }
 };
@@ -54,39 +43,25 @@
 
 TEST_F(Base32768Test, EncodeMultipleOf15Bits) {
   // First 15 bytes of the MD5 of the empty string.
-<<<<<<< HEAD
   Array<std::uint8_t const> const binary("\xd4\x1d\x8c\xd9\x8f\x00\xb2\x04"
                                          "\xe9\x80\x09\x98\xec\xf8\x42");
   Array<char16_t const> const base32768(u"遮視塀⤠䶌Ԇ堹麢");
   CheckEncoding(binary, base32768);
+  CheckDecoding(binary, base32768);
 }
 
 TEST_F(Base32768Test, EncodeEmpty) {
   Array<std::uint8_t const> const binary("");
   Array<char16_t const> const base32768(u"");
   CheckEncoding(binary, base32768);
-=======
-  char const binary[] = "\xd4\x1d\x8c\xd9\x8f\x00\xb2\x04"
-                        "\xe9\x80\x09\x98\xec\xf8\x42";
-  char16_t const base32768[] = u"遮視塀⤠䶌Ԇ堹麢";
-  CheckEncoding(binary, /*binary_length=*/15, base32768);
-  CheckDecoding(binary, /*binary_length=*/15, base32768);
-}
-
-TEST_F(Base32768Test, EncodeEmpty) {
-  char const binary[] = "";
-  char16_t const base32768[] = u"";
-  CheckEncoding(binary, /*binary_length=*/0, base32768);
-  CheckDecoding(binary, /*binary_length=*/0, base32768);
->>>>>>> e1021466
+  CheckDecoding(binary, base32768);
 }
 
 TEST_F(Base32768Test, EncodeEveryByte) {
-  std::uint8_t binary[256];
-  for (int c = 0; c < 256; ++c) {
+  std::array<std::uint8_t, 256> binary;
+  for (int c = 0; c < binary.size(); ++c) {
     binary[c] = c;
   }
-<<<<<<< HEAD
   Array<char16_t const> const base32768(
       u"Ҡ曠蛠盀庠䩨㱘Ⳏ"
       u"┨ᗄ棂枱團蛄媖䉝"
@@ -106,7 +81,8 @@
       u"靑彙䋼铞涯刏耻镏"
       u"默ꍜꖞ藏昧蹋鹙꒾"
       u"ꡟ");
-  CheckEncoding({binary, 256}, base32768);
+  CheckEncoding(binary, base32768);
+  CheckDecoding(binary, base32768);
 }
 
 TEST_F(Base32768Test, EncodeHatetrisWrRle) {
@@ -173,6 +149,7 @@
       u"◐扨䑀ᯗңᒁ虠螐ڰ"
       u"ɏ");
   CheckEncoding(binary, base32768);
+  CheckDecoding(binary, base32768);
 }
 
 TEST_F(Base32768Test, EncodeHatetrisWr) {
@@ -249,168 +226,7 @@
       u"䙊箺紋厷儢箸僣"
       u"ᠵ暊");
   CheckEncoding(binary, base32768);
-=======
-  char16_t const base32768[] = u"Ҡ曠蛠盀庠䩨㱘Ⳏ"
-                               u"┨ᗄ棂枱團蛄媖䉝"
-                               u"㕏湨䪄墢侑䋠碴册"
-                               u"㳗⩌ᰆ䥳䟩缼雒悛"
-                               u"䑞痯蹨㩤䁢㭙㓐澪"
-                               u"䯦㦓灊ᛕ㣚瞵匎纹"
-                               u"厍絷别鱦⤓⻑焬跈"
-                               u"嬕䄛㇍赗ᔋ瀭轊鳗"
-                               u"抜蓾闯繇ꊤᯊ⎩ᣆ"
-                               u"樤䢢矑漸髜梦䭧㫕"
-                               u"熫貆妳怩鍔ꖂ榥䧤"
-                               u"礳偊㭵儚词愞蟃夓"
-                               u"肺鐍鵷䇫葅鵚꜡栢"
-                               u"衂埑罙⭜精妗䏟眱"
-                               u"迉鮕愺ꐭ甶闓戝虀"
-                               u"靑彙䋼铞涯刏耻镏"
-                               u"默ꍜꖞ藏昧蹋鹙꒾"
-                               u"ꡟ";
-  CheckEncoding(binary, /*binary_length=*/256, base32768);
-  CheckDecoding(binary, /*binary_length=*/256, base32768);
-}
-
-TEST_F(Base32768Test, EncodeHatetrisWrRle) {
-  char const binary[] = "\xc0\x03\x91\xc0\x03\x8d\xc0\x02"
-                        "\x80\x00\x8b\xc0\x01\x90\xc0\x01"
-                        "\x8e\xc0\x90\x42\x91\xc0\x43\x8e"
-                        "\x41\x90\xc0\x42\x8e\x40\x90\xc0"
-                        "\x41\x9f\xc0\x40\x8e\x41\xc0\x42"
-                        "\x8d\x00\x90\xc0\x8e\xc0\x41\x8c"
-                        "\xc0\x42\x97\x01\x8b\xc0\x03\x8b"
-                        "\x40\x80\xc0\x41\x83\xc0\x44\x8d"
-                        "\x41\x00\x8b\x40\x8a\xc0\x43\x89"
-                        "\xc0\x42\x8a\x02\xc0\x00\x8c\x40"
-                        "\x80\x41\x80\xc2\x03\x8d\x40\x80"
-                        "\xc0\x80\xc0\x80\xc2\x03\x8e\xc0"
-                        "\x81\xc0\x03\x8e\x02\x8e\x03\x8e"
-                        "\x42\x00\x8d\x00\x40\x8d\x01\x8d"
-                        "\x03\x8d\xc0\x03\x8b\xc0\x04\x89"
-                        "\xc0\x03\x87\xc0\x01\x8b\xc0\x01"
-                        "\x89\xc0\x8b\x42\x8c\x40\xc0\x42"
-                        "\x89\x41\x8c\xc0\x42\x88\x40\x8b"
-                        "\xc0\x41\x95\xc0\x40\x89\xc0\x45"
-                        "\x88\x00\x8b\xc0\x89\xc0\x41\x87"
-                        "\xc0\x42\x8d\x01\x86\xc0\x03\x86"
-                        "\x40\xc0\x80\xc0\x41\x83\xc0\x45"
-                        "\x88\x41\x00\x86\x40\x85\xc0\x43"
-                        "\x84\xc0\x42\x85\x02\xc2\x00\x89"
-                        "\x43\x80\x01\xc2\x01\x88\x40\x80"
-                        "\xc0\x80\xc0\x80\xc2\x03\x89\xc0"
-                        "\x81\x03\xc0\x00\x89\x01\x80\xc1"
-                        "\x88\x03\x89\x41\x88\x00\x40\x88"
-                        "\x01\x88\x03\x88\xc0\x03\x86\xc0"
-                        "\x03\x84\xc0\x01\x86\xc0\x01\x84"
-                        "\xc0\x86\x42\x87\xc0\x43\x84\x41"
-                        "\x86\xc0\x42\x84\xc0\x03\x83\x40"
-                        "\x86\xc0\x41\x8b\xc0\x40\x84\xc0"
-                        "\x43\x83\x00\x86\xc0\x84\x01\x86"
-                        "\xc0\x00\x84\xc0\x43\x83\xc0\x41"
-                        "\x83\x02\x86\x03\x86\xc0\x43\x83"
-                        "\xc0\x41\x83\xc0\x83\xc0\x01\x85"
-                        "\xc0\x01\x83\x01\xc0\x01\x84\xc0"
-                        "\x03\x82";
-  char16_t const base32768[] = u"虡諐ڱ艠㩀ዯң㜀߇"
-                               u"嚄◲䉄䊲ᴃݥ㒀滀"
-                               u"㚧鹨⚄㑂⠴ᄁ曮蚀"
-                               u"覐◲陸葠㑭Ⴁ暡桀"
-                               u"㝣亀♔ᗖႮ㧀棪ᅀ"
-                               u"ԃ▰ᖘᯐ㑵Ⴁ曠蚠"
-                               u"因頸▼Ҽ幪䉇㒂چ"
-                               u"晰㟠㼐䊮Ү㷀ᘉ虡衐"
-                               u"ԑ扠⬎ይᛘ朠䞄盃"
-                               u"㹈令ᗞႦ几曩蚂衠"
-                               u"㞸☼ቬ䕁ᛚᆆ虡蟰"
-                               u"㹐⪤⪾Ⴖ㛂ݦ䚂陰"
-                               u"雸ᖨ乶▢㣇ҡ蝠衰"
-                               u"㙘▬ᖆ▮㧁Ⴃ虠䢀"
-                               u"噸㻀䊊ᰀݡ□橡袐"
-                               u"ڰ鉠䉦Ҧ⻀ᆄ蚣㛡"
-                               u"鹨庤⫶Ⴊ✠ᔃ䚃噰"
-                               u"埘ᖈ䱂㑌Ⴍ曤߃噠"
-                               u"㛘ᖸ䑂ᯌᛌᔆ蚁蝐"
-                               u"◐扨䑀ᯗңᒁ虠螐ڰ"
-                               u"ɏ";
-  CheckEncoding(binary, /*binary_length=*/306, base32768);
-  CheckDecoding(binary, /*binary_length=*/306, base32768);
-}
-
-TEST_F(Base32768Test, EncodeHatetrisWr) {
-  char const binary[] = "\xc0\x2a\xaa\xaa\xaa\xab\x00\xaa"
-                        "\xaa\xaa\xac\x08\xaa\xaa\xaa\xc2"
-                        "\xaa\xaa\xaa\xaa\xc2\xaa\xaa\xaa"
-                        "\xae\xaa\xaa\xaa\xaa\x56\xaa\xaa"
-                        "\xaa\xaa\xb5\x5a\xaa\xaa\xaa\x96"
-                        "\xaa\xaa\xaa\xaa\xd5\xaa\xaa\xaa"
-                        "\xa9\xaa\xaa\xaa\xaa\xb5\xaa\xaa"
-                        "\xaa\xaa\xaa\xaa\xaa\xaa\xda\xaa"
-                        "\xaa\xaa\x97\x56\xaa\xaa\xaa\x8a"
-                        "\xaa\xaa\xaa\xab\xaa\xaa\xaa\xab"
-                        "\x5a\xaa\xaa\xab\x56\xaa\xaa\xaa"
-                        "\xaa\xaa\xa8\x2a\xaa\xaa\xb0\x0a"
-                        "\xaa\xaa\xa6\xd6\xab\x55\x6a\xaa"
-                        "\xaa\xa9\x4a\xaa\xaa\xa6\xaa\xaa"
-                        "\xad\x56\xaa\xaa\xb5\x6a\xaa\xaa"
-                        "\x03\x2a\xaa\xaa\xa6\x5b\xf0\x0a"
-                        "\xaa\xaa\xaa\x6e\xef\xc0\x2a\xaa"
-                        "\xaa\xaa\xeb\x00\xaa\xaa\xaa\xa8"
-                        "\x0a\xaa\xaa\xaa\x80\x2a\xaa\xaa"
-                        "\xaa\x54\xaa\xaa\xaa\xa1\xaa\xaa"
-                        "\xaa\xa0\xaa\xaa\xaa\xa0\x0a\xaa"
-                        "\xaa\xaa\xc0\x2a\xaa\xaa\xb0\x02"
-                        "\xaa\xaa\xb0\x0a\xaa\xac\x2a\xaa"
-                        "\xaa\xb0\xaa\xaa\xae\xaa\xaa\xa9"
-                        "\x5a\xaa\xaa\xa9\xd5\xaa\xaa\xa5"
-                        "\xaa\xaa\xaa\xb5\x6a\xaa\xa6\xaa"
-                        "\xaa\xab\x5a\xaa\xaa\xaa\xaa\xaa"
-                        "\xda\xaa\xaa\xd5\x56\xaa\xaa\x2a"
-                        "\xaa\xaa\xba\xaa\xaa\xd6\xaa\xab"
-                        "\x56\xaa\xaa\xaa\x82\xaa\xac\x02"
-                        "\xaa\xa7\xb5\xaa\xd5\x56\xaa\xaa"
-                        "\x52\xaa\xa6\xaa\xb5\x5a\xab\x56"
-                        "\xaa\x80\xfc\xaa\xaa\xa5\x58\x3f"
-                        "\x0a\xaa\xa9\xbb\xbf\x00\xaa\xaa"
-                        "\xae\x80\x32\xaa\xaa\x82\xfa\xaa"
-                        "\xa8\x02\xaa\xaa\x96\xaa\xaa\x1a"
-                        "\xaa\xa8\x2a\xaa\xa0\x0a\xaa\xab"
-                        "\x00\xaa\xab\x00\xaa\xb0\xaa\xab"
-                        "\x0a\xab\xaa\xa9\x5a\xaa\xad\x56"
-                        "\xaa\x5a\xaa\xb5\x6a\xac\x02\xa9"
-                        "\xaa\xab\x5a\xaa\xaa\xad\xaa\xb5"
-                        "\x5a\xa2\xaa\xae\xaa\x0a\xaa\xb2"
-                        "\xaa\xd5\x6a\xb5\xaa\x02\xaa\xa0"
-                        "\x0a\xaa\xb5\x5a\xad\x6a\xba\xac"
-                        "\x2a\xab\x0a\xa0\xc2\xaa\xc0\x2a";
-  char16_t const base32768[] = u"虵儊箵噪箵儐㞕儊"
-                               u"螵儊箸儊箵愊箵傶"
-                               u"箵儊紋儊箴脊箵儵"
-                               u"箵儊宵儊簍儊箵儊"
-                               u"箵崊箵俕宵儊㮕儊"
-                               u"簵儊篋儊箺脊箵儊"
-                               u"穵儊籡儊箖脍儵儊"
-                               u"笅儊笵儊鄕儊鄵儊"
-                               u"ᆕ儊笫敠箵儉萿暊"
-                               u"箵儚虵儊箠儊箵Ԋ"
-                               u"箵僵㮕儊ⵕ儊枵儊"
-                               u"癥儊箸ᐪ箵晪箵噪"
-                               u"箶⢪箶⢪篕儊礕儊"
-                               u"筊鄊笕儊簋儊玵"
-                               u"儋厵儊箵吊箶箺箴"
-                               u"儊箽儊脵儕宵儊ᠵ"
-                               u"剢箳鏊脊鄊磵僺篊"
-                               u"脋况䙿㮕債桘儊秗"
-                               u"敠箵刀ᴕ儈㸕儀ᠵ"
-                               u"僶箵⍊筥儊ڕ儌ᄵ"
-                               u"兠箸儊螵愊焵儕厴"
-                               u"脊脕兠箕儕箵儖篊"
-                               u"脂箷僢箶儍况紈ᠵ"
-                               u"䙊箺紋厷儢箸僣"
-                               u"ᠵ暊";
-  CheckEncoding(binary, /*binary_length=*/360, base32768);
-  CheckDecoding(binary, /*binary_length=*/360, base32768);
->>>>>>> e1021466
+  CheckDecoding(binary, base32768);
 }
 
 }  // namespace base
