﻿
#pragma once

#include <cstdlib>
#include <string>

namespace principia {
namespace base {

#define STRINGIFY(X) #X
#define STRINGIFY_EXPANSION(X) STRINGIFY(X)

// See http://goo.gl/2EVxN4 for a partial overview of compiler detection and
// version macros.  We cannot use |COMPILER_MSVC| because it conflicts with
// a macro in the benchmark library, so the macros have obnoxiously long names.
// TODO(phl): See whether that |COMPILER_MSVC| macro can be removed from port.h.
#if defined(_MSC_VER) && defined(__clang__)
#define PRINCIPIA_COMPILER_CLANG_CL 1
char const* const CompilerName = "Clang-cl";
char const* const CompilerVersion = __VERSION__;
#elif defined(__clang__)
#define PRINCIPIA_COMPILER_CLANG 1
char const* const CompilerName = "Clang";
char const* const CompilerVersion = __VERSION__;
#elif defined(_MSC_VER)
#define PRINCIPIA_COMPILER_MSVC 1
char const* const CompilerName = "Microsoft Visual C++";
char const* const CompilerVersion = STRINGIFY_EXPANSION(_MSC_FULL_VER);
#elif defined(__ICC) || defined(__INTEL_COMPILER)
#define PRINCIPIA_COMPILER_ICC 1
char const* const CompilerName = "Intel C++ Compiler";
char const* const CompilerVersion = __VERSION__;
#elif defined(__GNUC__)
#define PRINCIPIA_COMPILER_GCC 1
char const* const CompilerName = "G++";
char const* const CompilerVersion = __VERSION__;
#else
#error "What is this, Borland C++?"
#endif

#if defined(__APPLE__)
#define OS_MACOSX 1
char const* const OperatingSystem = "OS X";
#elif defined(__linux__)
#define OS_LINUX 1
char const* const OperatingSystem = "Linux";
#elif defined(__FreeBSD__)
#define OS_FREEBSD 1
char const* const OperatingSystem = "FreeBSD";
#elif defined(_WIN32)
#define OS_WIN 1
char const* const OperatingSystem = "Windows";
#else
#error "Try OS/360."
#endif

#if defined(__i386) || defined(_M_IX86)
#define ARCH_CPU_X86_FAMILY 1
#define ARCH_CPU_X86 1
#define ARCH_CPU_32_BITS 1
#define ARCH_CPU_LITTLE_ENDIAN 1
char const* const Architecture = "x86";
#elif defined(_M_X64) || defined(__x86_64__)
#define ARCH_CPU_X86_FAMILY 1
#define ARCH_CPU_X86_64 1
#define ARCH_CPU_64_BITS 1
#define ARCH_CPU_LITTLE_ENDIAN 1
char const* const Architecture = "x86-64";
#else
#error "Have you tried a Cray-1?"
#endif

// DLL-exported functions for interfacing with Platform Invocation Services.
#if defined(PRINCIPIA_DLL)
#  error "PRINCIPIA_DLL already defined"
#else
#  if OS_WIN
#    if PRINCIPIA_DLL_IMPORT
#      define PRINCIPIA_DLL __declspec(dllimport)
#    else
#      define PRINCIPIA_DLL __declspec(dllexport)
#    endif
#  else
#    define PRINCIPIA_DLL __attribute__((visibility("default")))
#  endif
#endif

// A function for use on control paths that don't return a value, typically
// because they end with a |LOG(FATAL)|.
#if PRINCIPIA_COMPILER_CLANG || PRINCIPIA_COMPILER_CLANG_CL
[[noreturn]]
#elif PRINCIPIA_COMPILER_MSVC
__declspec(noreturn)
#elif PRINCIPIA_COMPILER_ICC
__attribute__((noreturn))
#else
#error "What compiler is this?"
#endif
inline void noreturn() { std::exit(0); }

// Used to force inlining.
#if PRINCIPIA_COMPILER_CLANG    ||  \
    PRINCIPIA_COMPILER_CLANG_CL ||  \
    PRINCIPIA_COMPILER_GCC
#  define FORCE_INLINE(specifiers) [[gnu::always_inline]] specifiers // NOLINT
#elif PRINCIPIA_COMPILER_MSVC
#  define FORCE_INLINE(specifiers) specifiers __forceinline
#elif PRINCIPIA_COMPILER_ICC
#  define FORCE_INLINE(specifiers) __attribute__((always_inline))
#else
#  error "What compiler is this?"
#endif

// Used to emit the function signature.
#if PRINCIPIA_COMPILER_CLANG    ||  \
    PRINCIPIA_COMPILER_CLANG_CL ||  \
    PRINCIPIA_COMPILER_GCC
#  define FUNCTION_SIGNATURE __PRETTY_FUNCTION__
#elif PRINCIPIA_COMPILER_MSVC
#  define FUNCTION_SIGNATURE __FUNCSIG__
#else
#  error "What compiler is this?"
#endif

// We assume that the processor is at least a Prescott since we only support
// 64-bit architectures.
#define PRINCIPIA_USE_SSE3_INTRINSICS !_DEBUG

// Thread-safety analysis.
#if PRINCIPIA_COMPILER_CLANG || PRINCIPIA_COMPILER_CLANG_CL
#  define THREAD_ANNOTATION_ATTRIBUTE__(x) __attribute__((x))
#  define EXCLUDES(...) \
       THREAD_ANNOTATION_ATTRIBUTE__(locks_excluded(__VA_ARGS__))
#  define REQUIRES(...) \
       THREAD_ANNOTATION_ATTRIBUTE__(requires_capability(__VA_ARGS__))
#  define REQUIRES_SHARED(...) \
       THREAD_ANNOTATION_ATTRIBUTE__(requires_shared_capability(__VA_ARGS__))
#else
#  define EXCLUDES(x)
#  define REQUIRES(x)
#  define REQUIRES_SHARED(x)
#endif

// Unicode.
#if OS_WIN
#  define UNICODE_PATH(x) u ## x
#else
#  define UNICODE_PATH(x) u8 ## x
#endif

#define NAMED(expression) u8 ## #expression << ": " << (expression)

// Needed to circumvent lint warnings in constexpr functions where CHECK_LT and
// friends cannot be used.
#define CONSTEXPR_CHECK(condition) CHECK(condition)

// Clang for some reason doesn't like FP arithmetic that yields infinities in
// constexpr code (MSVC and GCC are fine with that).  This will be fixed in
<<<<<<< HEAD
// Clang 9.0.0 (all hail zygoloid).
=======
// Clang 9.0.0, all hail zygoloid.
>>>>>>> 1e88efa5
#if PRINCIPIA_COMPILER_CLANG || PRINCIPIA_COMPILER_CLANG_CL
#  define CONSTEXPR_INFINITY const
#else
#  define CONSTEXPR_INFINITY constexpr
#endif

#if PRINCIPIA_COMPILER_MSVC
#define MSVC_ONLY_TEST(test_name) test_name
#else
#define MSVC_ONLY_TEST(test_name) DISABLED_##test_name
#endif

// For templates in macro parameters.
#define TEMPLATE(...) template<__VA_ARGS__>

// Forward declaration of a class or struct declared in an internal namespace
// according to #602.
// Usage:
// FORWARD_DECLARE_FROM(p1, struct, T);
// FORWARD_DECLARE_FROM(p2, TEMPLATE(int i) class, U);
#define FORWARD_DECLARE_FROM(package_name,           \
                             template_and_class_key, \
                             declared_name)          \
namespace internal_##package_name {                  \
template_and_class_key declared_name;                \
}                                                    \
using internal_##package_name::declared_name

}  // namespace base
}  // namespace principia<|MERGE_RESOLUTION|>--- conflicted
+++ resolved
@@ -156,11 +156,7 @@
 
 // Clang for some reason doesn't like FP arithmetic that yields infinities in
 // constexpr code (MSVC and GCC are fine with that).  This will be fixed in
-<<<<<<< HEAD
-// Clang 9.0.0 (all hail zygoloid).
-=======
 // Clang 9.0.0, all hail zygoloid.
->>>>>>> 1e88efa5
 #if PRINCIPIA_COMPILER_CLANG || PRINCIPIA_COMPILER_CLANG_CL
 #  define CONSTEXPR_INFINITY const
 #else
