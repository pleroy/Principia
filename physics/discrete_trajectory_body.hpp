--- conflicted
+++ resolved
@@ -487,11 +487,8 @@
     serialization::DiscreteTrajectory::Downsampling const& message,
     Timeline const& timeline) {
   bool const is_pre_haar = message.has_start_of_dense_timeline();
-<<<<<<< HEAD
-=======
   LOG_IF(WARNING, is_pre_haar)
       << "Reading pre-Haar DiscreteTrajectory.Downsampling";
->>>>>>> 8841754e
   Downsampling downsampling({message.max_dense_intervals(),
                              Length::ReadFromMessage(message.tolerance())});
   if (is_pre_haar) {
