#include "physics/checkpointer.hpp"

#include "astronomy/epoch.hpp"
#include "base/status_utilities.hpp"
#include "gmock/gmock.h"
#include "gtest/gtest.h"
#include "testing_utilities/matchers.hpp"

namespace principia {
namespace physics {

using astronomy::InfinitePast;
using base::not_null;
using geometry::Instant;
using quantities::si::Second;
using testing_utilities::StatusIs;
using ::testing::ElementsAre;
using ::testing::Field;
using ::testing::InSequence;
using ::testing::IsEmpty;
using ::testing::MockFunction;
using ::testing::Ref;
using ::testing::Return;
using ::testing::_;

ACTION_P(SetPayload, payload) {
  arg0->payload = payload;
}

struct Message {
  class Checkpoint {
   public:
    serialization::Point* mutable_time() {
      return &time_;
    }
    const serialization::Point& time() const {
      return time_;
    }

    int payload = 0;

   private:
    serialization::Point time_;
  };
  google::protobuf::RepeatedPtrField<Checkpoint> checkpoint;
};

class CheckpointerTest : public ::testing::Test {
 protected:
  CheckpointerTest()
      : checkpointer_(writer_.AsStdFunction(),
                      reader_.AsStdFunction()) {}

  MockFunction<absl::Status(Message::Checkpoint const&)> reader_;
  MockFunction<void(not_null<Message::Checkpoint*>)> writer_;
  Checkpointer<Message> checkpointer_;
};

TEST_F(CheckpointerTest, WriteToCheckpoint) {
  Instant const t = Instant() + 10 * Second;
  EXPECT_CALL(writer_, Call(_));
  checkpointer_.WriteToCheckpoint(t);
}

TEST_F(CheckpointerTest, WriteToCheckpointIfNeeded) {
  Instant const t1 = Instant() + 10 * Second;
  EXPECT_CALL(writer_, Call(_));
  checkpointer_.WriteToCheckpoint(t1);
  EXPECT_EQ(t1, checkpointer_.oldest_checkpoint());
  EXPECT_EQ(t1, checkpointer_.newest_checkpoint());
  EXPECT_THAT(checkpointer_.all_checkpoints(), ElementsAre(t1));

  Instant const t2 = t1 + 8 * Second;
  EXPECT_CALL(writer_, Call(_)).Times(0);
  EXPECT_FALSE(checkpointer_.WriteToCheckpointIfNeeded(
      t2,
      /*max_time_between_checkpoints=*/10 * Second));
  EXPECT_EQ(t1, checkpointer_.oldest_checkpoint());
  EXPECT_EQ(t1, checkpointer_.newest_checkpoint());
  EXPECT_THAT(checkpointer_.all_checkpoints(), ElementsAre(t1));

  EXPECT_CALL(writer_, Call(_));
  Instant const t3 = t2 + 3 * Second;
  EXPECT_TRUE(checkpointer_.WriteToCheckpointIfNeeded(
      t3,
      /*max_time_between_checkpoints=*/10 * Second));
  EXPECT_EQ(t1, checkpointer_.oldest_checkpoint());
  EXPECT_EQ(t3, checkpointer_.newest_checkpoint());
  EXPECT_THAT(checkpointer_.all_checkpoints(), ElementsAre(t1, t3));
}

TEST_F(CheckpointerTest, ReadFromOldestCheckpoint) {
  EXPECT_THAT(checkpointer_.ReadFromOldestCheckpoint(),
              StatusIs(absl::StatusCode::kNotFound));

  Instant const t1 = Instant() + 10 * Second;
  EXPECT_CALL(writer_, Call(_));
  checkpointer_.WriteToCheckpoint(t1);

  EXPECT_CALL(reader_, Call(_))
      .WillOnce(Return(absl::CancelledError()))
      .WillOnce(Return(absl::OkStatus()));
  EXPECT_THAT(checkpointer_.ReadFromOldestCheckpoint(),
              StatusIs(absl::StatusCode::kCancelled));
  EXPECT_OK(checkpointer_.ReadFromOldestCheckpoint());
}

TEST_F(CheckpointerTest, ReadFromNewestCheckpoint) {
  EXPECT_THAT(checkpointer_.ReadFromNewestCheckpoint(),
              StatusIs(absl::StatusCode::kNotFound));

  Instant const t1 = Instant() + 10 * Second;
  EXPECT_CALL(writer_, Call(_));
  checkpointer_.WriteToCheckpoint(t1);

  EXPECT_CALL(reader_, Call(_))
      .WillOnce(Return(absl::CancelledError()))
      .WillOnce(Return(absl::OkStatus()));
  EXPECT_THAT(checkpointer_.ReadFromNewestCheckpoint(),
              StatusIs(absl::StatusCode::kCancelled));
  EXPECT_OK(checkpointer_.ReadFromNewestCheckpoint());
}

TEST_F(CheckpointerTest, ReadFromCheckpointAtOrBefore) {
  Instant const t1 = Instant() + 10 * Second;
  EXPECT_CALL(writer_, Call(_)).WillOnce(SetPayload(1));
  checkpointer_.WriteToCheckpoint(t1);

  Instant const t2 = t1 + 11 * Second;
  EXPECT_CALL(writer_, Call(_)).WillOnce(SetPayload(2));
  checkpointer_.WriteToCheckpoint(t2);

  Instant const t3 = t2 + 11 * Second;
  EXPECT_CALL(writer_, Call(_)).WillOnce(SetPayload(3));
  checkpointer_.WriteToCheckpoint(t3);

  EXPECT_EQ(InfinitePast,
            checkpointer_.checkpoint_at_or_before(Instant() + 1 * Second));
  EXPECT_EQ(t1, checkpointer_.checkpoint_at_or_before(t1));
  EXPECT_EQ(t2, checkpointer_.checkpoint_at_or_before(t2 + 1 * Second));

  EXPECT_THAT(
      checkpointer_.all_checkpoints_at_or_before(Instant() + 1 * Second),
      IsEmpty());
  EXPECT_THAT(checkpointer_.all_checkpoints_at_or_before(t1),
              ElementsAre(t1));
  EXPECT_THAT(checkpointer_.all_checkpoints_at_or_before(t2 + 1 * Second),
              ElementsAre(t1, t2));

  EXPECT_THAT(checkpointer_.all_checkpoints_between(Instant() + 1 * Second,
                                                    Instant() + 3 * Second),
              IsEmpty());
  EXPECT_THAT(checkpointer_.all_checkpoints_between(Instant() + 1 * Second,
                                                    t1),
              ElementsAre(t1));
  EXPECT_THAT(checkpointer_.all_checkpoints_between(Instant() + 1 * Second,
                                                    t2 + 1 * Second),
              ElementsAre(t1, t2));
  EXPECT_THAT(checkpointer_.all_checkpoints_between(t1, t2),
              ElementsAre(t1, t2));
  EXPECT_THAT(checkpointer_.all_checkpoints_between(t1 - 1 * Second,
                                                    t2 + 1 * Second),
              ElementsAre(t1, t2));
  EXPECT_THAT(checkpointer_.all_checkpoints_between(t3, t1),
              IsEmpty());
  EXPECT_THAT(checkpointer_.all_checkpoints_between(t2, t2),
              ElementsAre(t2));
  EXPECT_THAT(checkpointer_.all_checkpoints_between(t1 + 1 * Second,
                                                    t1 + 1 * Second),
              IsEmpty());

  EXPECT_THAT(
      checkpointer_.ReadFromCheckpointAtOrBefore(Instant() + 1 * Second),
      StatusIs(absl::StatusCode::kNotFound));

  EXPECT_CALL(reader_, Call(Field(&Message::Checkpoint::payload, 1)));
  EXPECT_OK(checkpointer_.ReadFromCheckpointAtOrBefore(t1));

  EXPECT_CALL(reader_, Call(Field(&Message::Checkpoint::payload, 2)));
  EXPECT_OK(checkpointer_.ReadFromCheckpointAtOrBefore(t2 + 1 * Second));

  EXPECT_CALL(reader_, Call(Field(&Message::Checkpoint::payload, 3)))
      .WillOnce(Return(absl::CancelledError()));
  EXPECT_THAT(checkpointer_.ReadFromCheckpointAtOrBefore(t3),
              StatusIs(absl::StatusCode::kCancelled));
}

TEST_F(CheckpointerTest, ReadFromCheckpointAt) {
  Instant const t1 = Instant() + 10 * Second;
  EXPECT_CALL(writer_, Call(_)).WillOnce(SetPayload(1));
  checkpointer_.WriteToCheckpoint(t1);

  Instant const t2 = t1 + 11 * Second;
  EXPECT_CALL(writer_, Call(_)).WillOnce(SetPayload(2));
  checkpointer_.WriteToCheckpoint(t2);

  Instant const t3 = t2 + 11 * Second;
  EXPECT_CALL(writer_, Call(_)).WillOnce(SetPayload(3));
  checkpointer_.WriteToCheckpoint(t3);

  EXPECT_THAT(checkpointer_.ReadFromCheckpointAt(t1 + 1 * Second,
                                                 reader_.AsStdFunction()),
              StatusIs(absl::StatusCode::kNotFound));

  EXPECT_CALL(reader_, Call(Field(&Message::Checkpoint::payload, 2)));
  EXPECT_OK(checkpointer_.ReadFromCheckpointAt(t2, reader_.AsStdFunction()));

  EXPECT_CALL(reader_, Call(Field(&Message::Checkpoint::payload, 3)))
      .WillOnce(Return(absl::CancelledError()));
  EXPECT_THAT(checkpointer_.ReadFromCheckpointAt(t3, reader_.AsStdFunction()),
              StatusIs(absl::StatusCode::kCancelled));
}

<<<<<<< HEAD
=======
TEST_F(CheckpointerTest, ReadFromAllCheckpointsBackwards) {
  Instant const t1 = Instant() + 10 * Second;
  EXPECT_CALL(writer_, Call(_)).WillOnce(SetPayload(1));
  checkpointer_.WriteToCheckpoint(t1);

  Instant const t2 = t1 + 11 * Second;
  EXPECT_CALL(writer_, Call(_)).WillOnce(SetPayload(2));
  checkpointer_.WriteToCheckpoint(t2);

  Instant const t3 = t2 + 11 * Second;
  EXPECT_CALL(writer_, Call(_)).WillOnce(SetPayload(3));
  checkpointer_.WriteToCheckpoint(t3);

  {
    InSequence s;
    EXPECT_CALL(reader_, Call(Field(&Message::Checkpoint::payload, 3)));
    EXPECT_CALL(reader_, Call(Field(&Message::Checkpoint::payload, 2)));
    EXPECT_CALL(reader_, Call(Field(&Message::Checkpoint::payload, 1)));
  }
  EXPECT_OK(
      checkpointer_.ReadFromAllCheckpointsBackwards(reader_.AsStdFunction()));

  {
    InSequence s;
    EXPECT_CALL(reader_, Call(Field(&Message::Checkpoint::payload, 3)));
    EXPECT_CALL(reader_, Call(Field(&Message::Checkpoint::payload, 2)))
        .WillOnce(Return(absl::CancelledError()));
  }
  EXPECT_THAT(
      checkpointer_.ReadFromAllCheckpointsBackwards(reader_.AsStdFunction()),
      StatusIs(absl::StatusCode::kCancelled));
}

>>>>>>> 8c89f768
TEST_F(CheckpointerTest, Serialization) {
  Instant t = Instant() + 10 * Second;
  EXPECT_CALL(writer_, Call(_)).Times(2);
  checkpointer_.WriteToCheckpoint(t);
  t += 13 * Second;
  checkpointer_.WriteToCheckpoint(t);

  Message m;
  checkpointer_.WriteToMessage(&m.checkpoint);
  EXPECT_EQ(2, m.checkpoint.size());
  EXPECT_EQ(10, m.checkpoint[0].time().scalar().magnitude());
  EXPECT_EQ(23, m.checkpoint[1].time().scalar().magnitude());

  auto const checkpointer =
      Checkpointer<Message>::ReadFromMessage(writer_.AsStdFunction(),
                                             reader_.AsStdFunction(),
                                             m.checkpoint);
  EXPECT_EQ(Instant() + 10 * Second, checkpointer->oldest_checkpoint());
}

}  // namespace physics
}  // namespace principia<|MERGE_RESOLUTION|>--- conflicted
+++ resolved
@@ -211,42 +211,6 @@
               StatusIs(absl::StatusCode::kCancelled));
 }
 
-<<<<<<< HEAD
-=======
-TEST_F(CheckpointerTest, ReadFromAllCheckpointsBackwards) {
-  Instant const t1 = Instant() + 10 * Second;
-  EXPECT_CALL(writer_, Call(_)).WillOnce(SetPayload(1));
-  checkpointer_.WriteToCheckpoint(t1);
-
-  Instant const t2 = t1 + 11 * Second;
-  EXPECT_CALL(writer_, Call(_)).WillOnce(SetPayload(2));
-  checkpointer_.WriteToCheckpoint(t2);
-
-  Instant const t3 = t2 + 11 * Second;
-  EXPECT_CALL(writer_, Call(_)).WillOnce(SetPayload(3));
-  checkpointer_.WriteToCheckpoint(t3);
-
-  {
-    InSequence s;
-    EXPECT_CALL(reader_, Call(Field(&Message::Checkpoint::payload, 3)));
-    EXPECT_CALL(reader_, Call(Field(&Message::Checkpoint::payload, 2)));
-    EXPECT_CALL(reader_, Call(Field(&Message::Checkpoint::payload, 1)));
-  }
-  EXPECT_OK(
-      checkpointer_.ReadFromAllCheckpointsBackwards(reader_.AsStdFunction()));
-
-  {
-    InSequence s;
-    EXPECT_CALL(reader_, Call(Field(&Message::Checkpoint::payload, 3)));
-    EXPECT_CALL(reader_, Call(Field(&Message::Checkpoint::payload, 2)))
-        .WillOnce(Return(absl::CancelledError()));
-  }
-  EXPECT_THAT(
-      checkpointer_.ReadFromAllCheckpointsBackwards(reader_.AsStdFunction()),
-      StatusIs(absl::StatusCode::kCancelled));
-}
-
->>>>>>> 8c89f768
 TEST_F(CheckpointerTest, Serialization) {
   Instant t = Instant() + 10 * Second;
   EXPECT_CALL(writer_, Call(_)).Times(2);
