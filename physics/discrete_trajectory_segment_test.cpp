﻿#include "physics/discrete_trajectory_segment.hpp"

#include <memory>
#include <vector>

#include "base/not_null.hpp"
#include "geometry/frame.hpp"
#include "geometry/named_quantities.hpp"
#include "gmock/gmock.h"
#include "gtest/gtest.h"
#include "physics/discrete_trajectory_types.hpp"
#include "quantities/named_quantities.hpp"
#include "quantities/quantities.hpp"
#include "quantities/si.hpp"
<<<<<<< HEAD
#include "testing_utilities/discrete_trajectory_factories.hpp"
=======
#include "testing_utilities/approximate_quantity.hpp"
#include "testing_utilities/discrete_trajectory_factories.hpp"
#include "testing_utilities/is_near.hpp"
>>>>>>> 8bccb774

namespace principia {
namespace physics {

using base::check_not_null;
using geometry::Frame;
using geometry::Instant;
<<<<<<< HEAD
using quantities::AngularFrequency;
using quantities::Length;
using quantities::Time;
using quantities::si::Metre;
using quantities::si::Micro;
using quantities::si::Milli;
using quantities::si::Radian;
using quantities::si::Second;
using testing_utilities::AppendTrajectorySegment;
using testing_utilities::NewCircularTrajectorySegment;
using ::testing::Contains;
using ::testing::Each;
using ::testing::Eq;
using ::testing::Gt;
using ::testing::Lt;
=======
using quantities::Abs;
using quantities::AngularFrequency;
using quantities::Length;
using quantities::Speed;
using quantities::Time;
using quantities::si::Metre;
using quantities::si::Milli;
using quantities::si::Nano;
using quantities::si::Radian;
using quantities::si::Second;
using testing_utilities::IsNear;
using testing_utilities::NewCircularTrajectorySegment;
using testing_utilities::operator""_⑴;
using ::testing::Eq;
>>>>>>> 8bccb774

class DiscreteTrajectorySegmentTest : public ::testing::Test {
 protected:
  using World = Frame<enum class WorldTag>;

  DiscreteTrajectorySegmentTest() : segments_(1) {
    auto const it = segments_.begin();
    *it = std::make_unique<DiscreteTrajectorySegment<World>>(
        DiscreteTrajectorySegmentIterator<World>(check_not_null(&segments_),
                                                 it));
    segment_ = segments_.cbegin()->get();

    segment_->Append(t0_ + 2 * Second, unmoving_origin_);
    segment_->Append(t0_ + 3 * Second, unmoving_origin_);
    segment_->Append(t0_ + 5 * Second, unmoving_origin_);
    segment_->Append(t0_ + 7 * Second, unmoving_origin_);
    segment_->Append(t0_ + 11 * Second, unmoving_origin_);
  }

  void ForgetAfter(Instant const& t) {
    segment_->ForgetAfter(t);
  }

  void ForgetBefore(Instant const& t) {
    segment_->ForgetBefore(t);
  }

  void SetDownsampling(
      internal_discrete_trajectory_types::DownsamplingParameters const&
          downsampling_parameters,
      DiscreteTrajectorySegment<World>& segment) {
    segment.SetDownsampling(downsampling_parameters);
  }

  DiscreteTrajectorySegment<World>* segment_;
  internal_discrete_trajectory_types::Segments<World> segments_;
  Instant const t0_;
  DegreesOfFreedom<World> unmoving_origin_{World::origin, World::unmoving};
};

TEST_F(DiscreteTrajectorySegmentTest, Extremities) {
  {
    auto const it = segment_->begin();
    EXPECT_EQ(t0_ + 2 * Second, it->first);
  }
  {
    auto it = segment_->end();
    --it;
    EXPECT_EQ(t0_ + 11 * Second, it->first);
  }
  {
    auto const it = segment_->rbegin();
    EXPECT_EQ(t0_ + 11 * Second, it->first);
  }
  {
    auto it = segment_->rend();
    --it;
    EXPECT_EQ(t0_ + 2 * Second, it->first);
  }
}

TEST_F(DiscreteTrajectorySegmentTest, Find) {
  {
    auto const it = segment_->find(t0_ + 5 * Second);
    EXPECT_EQ(t0_ + 5 * Second, it->first);
  }
  {
    auto const it = segment_->find(t0_ + 6 * Second);
    EXPECT_TRUE(it == segment_->end());
  }
}

TEST_F(DiscreteTrajectorySegmentTest, LowerBoundUpperBound) {
  {
    auto const it = segment_->lower_bound(t0_ + 5 * Second);
    EXPECT_EQ(t0_ + 5 * Second, it->first);
  }
  {
    auto const it = segment_->lower_bound(t0_ + 6 * Second);
    EXPECT_EQ(t0_ + 7 * Second, it->first);
  }
  {
    auto const it = segment_->lower_bound(t0_ + 12 * Second);
    EXPECT_TRUE(it == segment_->end());
  }
  {
    auto const it = segment_->upper_bound(t0_ + 5 * Second);
    EXPECT_EQ(t0_ + 7 * Second, it->first);
  }
  {
    auto const it = segment_->upper_bound(t0_ + 6 * Second);
    EXPECT_EQ(t0_ + 7 * Second, it->first);
  }
  {
    auto const it = segment_->upper_bound(t0_ + 11 * Second);
    EXPECT_TRUE(it == segment_->end());
  }
}

TEST_F(DiscreteTrajectorySegmentTest, EmptySize) {
  EXPECT_FALSE(segment_->empty());
  EXPECT_EQ(5, segment_->size());
}

TEST_F(DiscreteTrajectorySegmentTest, ForgetAfterExisting) {
  ForgetAfter(t0_ + 5 * Second);
  EXPECT_EQ(t0_ + 3 * Second, segment_->rbegin()->first);
}

TEST_F(DiscreteTrajectorySegmentTest, ForgetAfterNonexisting) {
  ForgetAfter(t0_ + 6 * Second);
  EXPECT_EQ(t0_ + 5 * Second, segment_->rbegin()->first);
}

TEST_F(DiscreteTrajectorySegmentTest, ForgetAfterPastTheEnd) {
  ForgetAfter(t0_ + 29 * Second);
  EXPECT_EQ(t0_ + 11 * Second, segment_->rbegin()->first);
}

TEST_F(DiscreteTrajectorySegmentTest, ForgetBeforeExisting) {
  ForgetBefore(t0_ + 7 * Second);
  EXPECT_EQ(t0_ + 7 * Second, segment_->begin()->first);
}

TEST_F(DiscreteTrajectorySegmentTest, ForgetBeforeNonexisting) {
  ForgetBefore(t0_ + 6 * Second);
  EXPECT_EQ(t0_ + 7 * Second, segment_->begin()->first);
}

TEST_F(DiscreteTrajectorySegmentTest, ForgetBeforeTheBeginning) {
  ForgetBefore(t0_ + 1 * Second);
  EXPECT_EQ(t0_ + 2 * Second, segment_->begin()->first);
}

<<<<<<< HEAD
TEST_F(DiscreteTrajectorySegmentTest, Downsampling) {
  DiscreteTrajectorySegment<World> circle;
  DiscreteTrajectorySegment<World> downsampled_circle;
  SetDownsampling({.max_dense_intervals = 50, .tolerance = 1 * Milli(Metre)},
                  downsampled_circle);
=======
TEST_F(DiscreteTrajectorySegmentTest, Evaluate) {
>>>>>>> 8bccb774
  AngularFrequency const ω = 3 * Radian / Second;
  Length const r = 2 * Metre;
  Time const Δt = 10 * Milli(Second);
  Instant const t1 = t0_;
  Instant const t2 = t0_ + 10 * Second;
<<<<<<< HEAD
  AppendTrajectorySegment(
      *NewCircularTrajectorySegment<World>(ω, r, Δt, t1, t2)->front(),
      /*to=*/circle);
  AppendTrajectorySegment(
      *NewCircularTrajectorySegment<World>(ω, r, Δt, t1, t2)->front(),
      /*to=*/downsampled_circle);

  EXPECT_THAT(circle.size(), Eq(1001));
  EXPECT_THAT(downsampled_circle.size(), Eq(77));
  std::vector<Length> errors;
  for (auto const& [time, degrees_of_freedom] : circle) {
    errors.push_back((downsampled_circle.EvaluatePosition(time) -
                      degrees_of_freedom.position()).Norm());
  }
  EXPECT_THAT(errors, Each(Lt(1 * Milli(Metre))));
  EXPECT_THAT(errors, Contains(Gt(9 * Micro(Metre))))
      << *std::max_element(errors.begin(), errors.end());
=======
  auto circle = NewCircularTrajectorySegment<World>(ω, r, Δt, t1, t2);
  auto& segment = **circle->cbegin();

  EXPECT_THAT(segment.size(), Eq(1001));
  std::vector<Length> position_errors;
  std::vector<Speed> velocity_errors;
  for (Instant t = segment.t_min();
       t <= segment.t_max();
       t += 1 * Milli(Second)) {
    position_errors.push_back(
        Abs((segment.EvaluatePosition(t) - World::origin).Norm() - r));
    velocity_errors.push_back(
        Abs(segment.EvaluateVelocity(t).Norm() - r * ω / Radian));
  }
  EXPECT_THAT(*std::max_element(position_errors.begin(), position_errors.end()),
              IsNear(4.2_⑴ * Nano(Metre)));
  EXPECT_THAT(*std::max_element(velocity_errors.begin(), velocity_errors.end()),
              IsNear(10.4_⑴ * Nano(Metre / Second)));
>>>>>>> 8bccb774
}

}  // namespace physics
}  // namespace principia<|MERGE_RESOLUTION|>--- conflicted
+++ resolved
@@ -12,13 +12,9 @@
 #include "quantities/named_quantities.hpp"
 #include "quantities/quantities.hpp"
 #include "quantities/si.hpp"
-<<<<<<< HEAD
-#include "testing_utilities/discrete_trajectory_factories.hpp"
-=======
 #include "testing_utilities/approximate_quantity.hpp"
 #include "testing_utilities/discrete_trajectory_factories.hpp"
 #include "testing_utilities/is_near.hpp"
->>>>>>> 8bccb774
 
 namespace principia {
 namespace physics {
@@ -26,23 +22,6 @@
 using base::check_not_null;
 using geometry::Frame;
 using geometry::Instant;
-<<<<<<< HEAD
-using quantities::AngularFrequency;
-using quantities::Length;
-using quantities::Time;
-using quantities::si::Metre;
-using quantities::si::Micro;
-using quantities::si::Milli;
-using quantities::si::Radian;
-using quantities::si::Second;
-using testing_utilities::AppendTrajectorySegment;
-using testing_utilities::NewCircularTrajectorySegment;
-using ::testing::Contains;
-using ::testing::Each;
-using ::testing::Eq;
-using ::testing::Gt;
-using ::testing::Lt;
-=======
 using quantities::Abs;
 using quantities::AngularFrequency;
 using quantities::Length;
@@ -57,7 +36,6 @@
 using testing_utilities::NewCircularTrajectorySegment;
 using testing_utilities::operator""_⑴;
 using ::testing::Eq;
->>>>>>> 8bccb774
 
 class DiscreteTrajectorySegmentTest : public ::testing::Test {
  protected:
@@ -192,39 +170,12 @@
   EXPECT_EQ(t0_ + 2 * Second, segment_->begin()->first);
 }
 
-<<<<<<< HEAD
-TEST_F(DiscreteTrajectorySegmentTest, Downsampling) {
-  DiscreteTrajectorySegment<World> circle;
-  DiscreteTrajectorySegment<World> downsampled_circle;
-  SetDownsampling({.max_dense_intervals = 50, .tolerance = 1 * Milli(Metre)},
-                  downsampled_circle);
-=======
 TEST_F(DiscreteTrajectorySegmentTest, Evaluate) {
->>>>>>> 8bccb774
   AngularFrequency const ω = 3 * Radian / Second;
   Length const r = 2 * Metre;
   Time const Δt = 10 * Milli(Second);
   Instant const t1 = t0_;
   Instant const t2 = t0_ + 10 * Second;
-<<<<<<< HEAD
-  AppendTrajectorySegment(
-      *NewCircularTrajectorySegment<World>(ω, r, Δt, t1, t2)->front(),
-      /*to=*/circle);
-  AppendTrajectorySegment(
-      *NewCircularTrajectorySegment<World>(ω, r, Δt, t1, t2)->front(),
-      /*to=*/downsampled_circle);
-
-  EXPECT_THAT(circle.size(), Eq(1001));
-  EXPECT_THAT(downsampled_circle.size(), Eq(77));
-  std::vector<Length> errors;
-  for (auto const& [time, degrees_of_freedom] : circle) {
-    errors.push_back((downsampled_circle.EvaluatePosition(time) -
-                      degrees_of_freedom.position()).Norm());
-  }
-  EXPECT_THAT(errors, Each(Lt(1 * Milli(Metre))));
-  EXPECT_THAT(errors, Contains(Gt(9 * Micro(Metre))))
-      << *std::max_element(errors.begin(), errors.end());
-=======
   auto circle = NewCircularTrajectorySegment<World>(ω, r, Δt, t1, t2);
   auto& segment = **circle->cbegin();
 
@@ -243,7 +194,35 @@
               IsNear(4.2_⑴ * Nano(Metre)));
   EXPECT_THAT(*std::max_element(velocity_errors.begin(), velocity_errors.end()),
               IsNear(10.4_⑴ * Nano(Metre / Second)));
->>>>>>> 8bccb774
+}
+
+TEST_F(DiscreteTrajectorySegmentTest, Downsampling) {
+  DiscreteTrajectorySegment<World> circle;
+  DiscreteTrajectorySegment<World> downsampled_circle;
+  SetDownsampling({.max_dense_intervals = 50, .tolerance = 1 * Milli(Metre)},
+                  downsampled_circle);
+  AngularFrequency const ω = 3 * Radian / Second;
+  Length const r = 2 * Metre;
+  Time const Δt = 10 * Milli(Second);
+  Instant const t1 = t0_;
+  Instant const t2 = t0_ + 10 * Second;
+  AppendTrajectorySegment(
+      *NewCircularTrajectorySegment<World>(ω, r, Δt, t1, t2)->front(),
+      /*to=*/circle);
+  AppendTrajectorySegment(
+      *NewCircularTrajectorySegment<World>(ω, r, Δt, t1, t2)->front(),
+      /*to=*/downsampled_circle);
+
+  EXPECT_THAT(circle.size(), Eq(1001));
+  EXPECT_THAT(downsampled_circle.size(), Eq(77));
+  std::vector<Length> errors;
+  for (auto const& [time, degrees_of_freedom] : circle) {
+    errors.push_back((downsampled_circle.EvaluatePosition(time) -
+                      degrees_of_freedom.position()).Norm());
+  }
+  EXPECT_THAT(errors, Each(Lt(1 * Milli(Metre))));
+  EXPECT_THAT(errors, Contains(Gt(9 * Micro(Metre))))
+      << *std::max_element(errors.begin(), errors.end());
 }
 
 }  // namespace physics
