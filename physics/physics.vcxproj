--- conflicted
+++ resolved
@@ -31,17 +31,13 @@
     <ClInclude Include="body_surface_frame_field_body.hpp" />
     <ClInclude Include="checkpointer.hpp" />
     <ClInclude Include="checkpointer_body.hpp" />
-<<<<<<< HEAD
     <ClInclude Include="discrete_trajectory2.hpp" />
     <ClInclude Include="discrete_trajectory_iterator.hpp" />
     <ClInclude Include="discrete_trajectory_segment.hpp" />
     <ClInclude Include="discrete_trajectory_segment_iterator.hpp" />
     <ClInclude Include="discrete_trajectory_segment_range.hpp" />
     <ClInclude Include="discrete_trajectory_types.hpp" />
-=======
-    <ClInclude Include="discrete_trajectory_segment_range.hpp" />
     <ClInclude Include="discrete_trajectory_segment_range_body.hpp" />
->>>>>>> 6422bbe0
     <ClInclude Include="mechanical_system.hpp" />
     <ClInclude Include="mechanical_system_body.hpp" />
     <ClInclude Include="continuous_trajectory_body.hpp" />
