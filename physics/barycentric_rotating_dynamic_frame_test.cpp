﻿#include "physics/barycentric_rotating_dynamic_frame.hpp"

#include <memory>

#include "astronomy/frames.hpp"
#include "geometry/barycentre_calculator.hpp"
#include "geometry/frame.hpp"
#include "geometry/grassmann.hpp"
#include "geometry/named_quantities.hpp"
#include "geometry/rotation.hpp"
#include "gmock/gmock.h"
#include "gtest/gtest.h"
#include "integrators/symplectic_runge_kutta_nyström_integrator.hpp"
#include "physics/ephemeris.hpp"
#include "physics/mock_continuous_trajectory.hpp"
#include "physics/mock_ephemeris.hpp"
#include "physics/solar_system.hpp"
#include "quantities/constants.hpp"
#include "quantities/quantities.hpp"
#include "quantities/si.hpp"
#include "serialization/geometry.pb.h"
#include "serialization/physics.pb.h"
#include "testing_utilities/almost_equals.hpp"
#include "testing_utilities/numerics.hpp"

namespace principia {

using astronomy::ICRFJ2000Equator;
using base::check_not_null;
using geometry::Barycentre;
using geometry::Bivector;
using geometry::Instant;
using geometry::Rotation;
using geometry::Vector;
using quantities::Time;
using quantities::si::Kilo;
using quantities::si::Metre;
using quantities::si::Milli;
using quantities::si::Radian;
using quantities::si::Second;
using testing_utilities::AbsoluteError;
using testing_utilities::AlmostEquals;
using ::testing::Eq;
using ::testing::InSequence;
using ::testing::IsNull;
using ::testing::Lt;
using ::testing::Not;
using ::testing::Return;
using ::testing::StrictMock;
using ::testing::_;

namespace physics {

namespace {

constexpr char kBig[] = "Big";
constexpr char kSmall[] = "Small";

}  // namespace

class BarycentricRotatingDynamicFrameTest : public ::testing::Test {
 protected:
  // The rotating frame centred on the barycentre of the two bodies.
  using BigSmallFrame = Frame<serialization::Frame::TestTag,
                              serialization::Frame::TEST, false /*inertial*/>;
  using MockFrame = Frame<serialization::Frame::TestTag,
                          serialization::Frame::TEST1, false /*inertial*/>;

  BarycentricRotatingDynamicFrameTest()
      : period_(10 * π * sqrt(5.0 / 7.0) * Second),
        centre_of_mass_initial_state_(Position<ICRFJ2000Equator>(),
                                      Velocity<ICRFJ2000Equator>()),
        big_initial_state_(Position<ICRFJ2000Equator>(),
                           Velocity<ICRFJ2000Equator>()),
        small_initial_state_(Position<ICRFJ2000Equator>(),
                             Velocity<ICRFJ2000Equator>()) {
    solar_system_.Initialize(
        SOLUTION_DIR / "astronomy" / "gravity_model_two_bodies_test.proto.txt",
        SOLUTION_DIR / "astronomy" / "initial_state_two_bodies_test.proto.txt");
    t0_ = solar_system_.epoch();
    ephemeris_ = solar_system_.MakeEphemeris(
                     integrators::McLachlanAtela1992Order4Optimal<
                         Position<ICRFJ2000Equator>>(),
                     10 * Milli(Second),
                     1 * Milli(Metre));
    big_ = solar_system_.massive_body(*ephemeris_, kBig);
    small_ = solar_system_.massive_body(*ephemeris_, kSmall);
    ephemeris_->Prolong(t0_ + 2 * period_);
    big_initial_state_ = solar_system_.initial_state(kBig);
    big_gravitational_parameter_ = solar_system_.gravitational_parameter(kBig);
    small_initial_state_ = solar_system_.initial_state(kSmall);
    small_gravitational_parameter_ =
        solar_system_.gravitational_parameter(kSmall);
    centre_of_mass_initial_state_ =
        Barycentre<DegreesOfFreedom<ICRFJ2000Equator>, GravitationalParameter>(
            {big_initial_state_, small_initial_state_},
            {big_gravitational_parameter_, small_gravitational_parameter_});
    big_small_frame_ =
        std::make_unique<
            BarycentricRotatingDynamicFrame<ICRFJ2000Equator, BigSmallFrame>>(
                ephemeris_.get(), big_, small_);

    mock_ephemeris_ =
       std::make_unique<StrictMock<MockEphemeris<ICRFJ2000Equator>>>();
    EXPECT_CALL(*mock_ephemeris_,
                trajectory(solar_system_.massive_body(*ephemeris_, kBig)))
        .WillOnce(Return(&mock_big_trajectory_));
    EXPECT_CALL(*mock_ephemeris_,
                trajectory(solar_system_.massive_body(*ephemeris_, kSmall)))
        .WillOnce(Return(&mock_small_trajectory_));
    mock_frame_ =
        std::make_unique<
            StrictMock<BarycentricRotatingDynamicFrame<ICRFJ2000Equator,
                       MockFrame>>>(
                mock_ephemeris_.get(), big_, small_);
  }

  Time const period_;
  Instant t0_;
  MassiveBody const* big_;
  MassiveBody const* small_;
  DegreesOfFreedom<ICRFJ2000Equator> centre_of_mass_initial_state_;
  DegreesOfFreedom<ICRFJ2000Equator> big_initial_state_;
  DegreesOfFreedom<ICRFJ2000Equator> small_initial_state_;
  GravitationalParameter big_gravitational_parameter_;
  GravitationalParameter small_gravitational_parameter_;
  std::unique_ptr<
      BarycentricRotatingDynamicFrame<ICRFJ2000Equator, BigSmallFrame>>
          big_small_frame_;
  std::unique_ptr<Ephemeris<ICRFJ2000Equator>> ephemeris_;
  SolarSystem<ICRFJ2000Equator> solar_system_;

  StrictMock<MockContinuousTrajectory<ICRFJ2000Equator>> mock_big_trajectory_;
  StrictMock<MockContinuousTrajectory<ICRFJ2000Equator>> mock_small_trajectory_;
  std::unique_ptr<StrictMock<
      BarycentricRotatingDynamicFrame<ICRFJ2000Equator, MockFrame>>>
          mock_frame_;
  std::unique_ptr<StrictMock<MockEphemeris<ICRFJ2000Equator>>> mock_ephemeris_;
};


TEST_F(BarycentricRotatingDynamicFrameTest, ToBigSmallFrameAtTime) {
  int const kSteps = 100;

  ContinuousTrajectory<ICRFJ2000Equator>::Hint big_hint;
  ContinuousTrajectory<ICRFJ2000Equator>::Hint small_hint;
  for (Instant t = t0_; t < t0_ + 1 * period_; t += period_ / kSteps) {
    auto const to_big_small_frame_at_t = big_small_frame_->ToThisFrameAtTime(t);

    // Check that the centre of mass is at the origin and doesn't move.
    DegreesOfFreedom<BigSmallFrame> const centre_of_mass_in_big_small_at_t =
        to_big_small_frame_at_t(centre_of_mass_initial_state_);
    EXPECT_THAT(AbsoluteError(centre_of_mass_in_big_small_at_t.position(),
                              BigSmallFrame::origin),
                Lt(1.0E-11 * Metre));
    EXPECT_THAT(AbsoluteError(centre_of_mass_in_big_small_at_t.velocity(),
                              Velocity<BigSmallFrame>()),
                Lt(1.0E-11 * Metre / Second));

    // Check that the bodies don't move and are at the right locations.
    DegreesOfFreedom<ICRFJ2000Equator> const big_in_inertial_frame_at_t =
        solar_system_.trajectory(*ephemeris_, kBig).
            EvaluateDegreesOfFreedom(t, &big_hint);
    DegreesOfFreedom<ICRFJ2000Equator> const small_in_inertial_frame_at_t =
        solar_system_.trajectory(*ephemeris_, kSmall).
            EvaluateDegreesOfFreedom(t, &small_hint);

    DegreesOfFreedom<BigSmallFrame> const big_in_big_small_at_t =
        to_big_small_frame_at_t(big_in_inertial_frame_at_t);
    DegreesOfFreedom<BigSmallFrame> const small_in_big_small_at_t =
        to_big_small_frame_at_t(small_in_inertial_frame_at_t);
    EXPECT_THAT(AbsoluteError(big_in_big_small_at_t.position(),
                              Displacement<BigSmallFrame>({
                                  10.0 / 7.0 * Kilo(Metre),
                                  0 * Kilo(Metre),
                                  0 * Kilo(Metre)}) + BigSmallFrame::origin),
                Lt(1.0E-6 * Metre));
    EXPECT_THAT(AbsoluteError(big_in_big_small_at_t.velocity(),
                              Velocity<BigSmallFrame>()),
                Lt(1.0E-4 * Metre / Second));
    EXPECT_THAT(AbsoluteError(small_in_big_small_at_t.position(),
                              Displacement<BigSmallFrame>({
                                  -25.0 / 7.0 * Kilo(Metre),
                                  0 * Kilo(Metre),
                                  0 * Kilo(Metre)}) + BigSmallFrame::origin),
                Lt(1.0E-5 * Metre));
    EXPECT_THAT(AbsoluteError(small_in_big_small_at_t.velocity(),
                              Velocity<BigSmallFrame>()),
                Lt(1.0E-4 * Metre / Second));
  }
}

TEST_F(BarycentricRotatingDynamicFrameTest, Inverse) {
  int const kSteps = 100;
  for (Instant t = t0_; t < t0_ + 1 * period_; t += period_ / kSteps) {
    auto const from_big_small_frame_at_t =
        big_small_frame_->FromThisFrameAtTime(t);
    auto const to_big_small_frame_at_t = big_small_frame_->ToThisFrameAtTime(t);
    auto const small_initial_state_transformed_and_back =
        from_big_small_frame_at_t(to_big_small_frame_at_t(
            small_initial_state_));
    EXPECT_THAT(
        AbsoluteError(small_initial_state_transformed_and_back.position(),
                      small_initial_state_.position()),
        Lt(1.0E-11 * Metre));
    EXPECT_THAT(
        AbsoluteError(small_initial_state_transformed_and_back.velocity(),
                      small_initial_state_.velocity()),
        Lt(1.0E-11 * Metre / Second));
  }
}

// Two bodies in rotation with their barycentre at rest.  The test point is at
// the origin and in motion.  The acceleration is purely due to Coriolis.
TEST_F(BarycentricRotatingDynamicFrameTest, CoriolisAcceleration) {
  Instant const t = t0_ + 0 * Second;
  // The velocity is opposed to the motion and away from the centre.
  DegreesOfFreedom<MockFrame> const point_dof =
      {Displacement<MockFrame>({0 * Metre, 0 * Metre, 0 * Metre}) +
           MockFrame::origin,
       Velocity<MockFrame>({(80 - 30) * Metre / Second,
                            (-60 - 40) * Metre / Second,
                            0 * Metre / Second})};
  DegreesOfFreedom<ICRFJ2000Equator> const big_dof =
      {Displacement<ICRFJ2000Equator>({0.8 * Metre, -0.6 * Metre, 0 * Metre}) +
           ICRFJ2000Equator::origin,
       Velocity<ICRFJ2000Equator>({-16 * Metre / Second,
                                   12 * Metre / Second,
                                   0 * Metre / Second})};
  DegreesOfFreedom<ICRFJ2000Equator> const small_dof =
      {Displacement<ICRFJ2000Equator>({5 * Metre, 5 * Metre, 0 * Metre}) +
           ICRFJ2000Equator::origin,
       Velocity<ICRFJ2000Equator>({40 * Metre / Second,
                                   -30 * Metre / Second,
                                   0 * Metre / Second})};
  DegreesOfFreedom<ICRFJ2000Equator> const barycentre_dof =
      Barycentre<DegreesOfFreedom<ICRFJ2000Equator>, GravitationalParameter>(
          {big_dof, small_dof},
          {big_gravitational_parameter_, small_gravitational_parameter_});
  EXPECT_THAT(barycentre_dof.position() - ICRFJ2000Equator::origin,
              Eq(Displacement<ICRFJ2000Equator>(
                     {2 * Metre, 1 * Metre, 0 * Metre})));
  EXPECT_THAT(barycentre_dof.velocity(), Eq(Velocity<ICRFJ2000Equator>()));

  EXPECT_CALL(mock_big_trajectory_, EvaluateDegreesOfFreedom(t, _))
      .Times(2)
      .WillRepeatedly(Return(big_dof));
  EXPECT_CALL(mock_small_trajectory_, EvaluateDegreesOfFreedom(t, _))
      .Times(2)
      .WillRepeatedly(Return(small_dof));
  {
    InSequence s;
    EXPECT_CALL(*mock_ephemeris_,
                ComputeGravitationalAccelerationOnMassiveBody(
                    check_not_null(big_), t))
        .WillOnce(Return(Vector<Acceleration, ICRFJ2000Equator>({
                             120 * Metre / Pow<2>(Second),
                             160 * Metre / Pow<2>(Second),
                             0 * Metre / Pow<2>(Second)})));
    EXPECT_CALL(*mock_ephemeris_,
                ComputeGravitationalAccelerationOnMassiveBody(
                    check_not_null(small_), t))
        .WillOnce(Return(Vector<Acceleration, ICRFJ2000Equator>({
                             -300 * Metre / Pow<2>(Second),
                             -400 * Metre / Pow<2>(Second),
                             0 * Metre / Pow<2>(Second)})));
    EXPECT_CALL(*mock_ephemeris_,
                ComputeGravitationalAccelerationOnMasslessBody(_, t))
        .WillOnce(Return(Vector<Acceleration, ICRFJ2000Equator>()));
  }

  // The Coriolis acceleration is towards the centre and opposed to the motion.
  EXPECT_THAT(mock_frame_->GeometricAcceleration(t, point_dof),
              AlmostEquals(Vector<Acceleration, MockFrame>({
                               (-1200 - 800) * Metre / Pow<2>(Second),
                               (-1600 + 600) * Metre / Pow<2>(Second),
                               0 * Metre / Pow<2>(Second)}), 0));
}

// Two bodies in rotation with their barycentre at rest.  The test point doesn't
// move so the acceleration is purely centrifugal.
TEST_F(BarycentricRotatingDynamicFrameTest, CentrifugalAcceleration) {
  Instant const t = t0_ + 0 * Second;
  DegreesOfFreedom<MockFrame> const point_dof =
      {Displacement<MockFrame>({10 * Metre, 20 * Metre, 30 * Metre}) +
           MockFrame::origin,
       Velocity<MockFrame>({0 * Metre / Second,
                            0 * Metre / Second,
                            0 * Metre / Second})};
  DegreesOfFreedom<ICRFJ2000Equator> const big_dof =
      {Displacement<ICRFJ2000Equator>({0.8 * Metre, -0.6 * Metre, 0 * Metre}) +
           ICRFJ2000Equator::origin,
       Velocity<ICRFJ2000Equator>({-16 * Metre / Second,
                                   12 * Metre / Second,
                                   0 * Metre / Second})};
  DegreesOfFreedom<ICRFJ2000Equator> const small_dof =
      {Displacement<ICRFJ2000Equator>({5 * Metre, 5 * Metre, 0 * Metre}) +
           ICRFJ2000Equator::origin,
       Velocity<ICRFJ2000Equator>({40 * Metre / Second,
                                   -30 * Metre / Second,
                                   0 * Metre / Second})};
  DegreesOfFreedom<ICRFJ2000Equator> const barycentre_dof =
      Barycentre<DegreesOfFreedom<ICRFJ2000Equator>, GravitationalParameter>(
          {big_dof, small_dof},
          {big_gravitational_parameter_, small_gravitational_parameter_});
  EXPECT_THAT(barycentre_dof.position() - ICRFJ2000Equator::origin,
              Eq(Displacement<ICRFJ2000Equator>(
                     {2 * Metre, 1 * Metre, 0 * Metre})));
  EXPECT_THAT(barycentre_dof.velocity(), Eq(Velocity<ICRFJ2000Equator>()));

  EXPECT_CALL(mock_big_trajectory_, EvaluateDegreesOfFreedom(t, _))
      .Times(2)
      .WillRepeatedly(Return(big_dof));
  EXPECT_CALL(mock_small_trajectory_, EvaluateDegreesOfFreedom(t, _))
      .Times(2)
      .WillRepeatedly(Return(small_dof));
  {
    InSequence s;
    EXPECT_CALL(*mock_ephemeris_,
                ComputeGravitationalAccelerationOnMassiveBody(
                    check_not_null(big_), t))
        .WillOnce(Return(Vector<Acceleration, ICRFJ2000Equator>({
                             120 * Metre / Pow<2>(Second),
                             160 * Metre / Pow<2>(Second),
                             0 * Metre / Pow<2>(Second)})));
    EXPECT_CALL(*mock_ephemeris_,
                ComputeGravitationalAccelerationOnMassiveBody(
                    check_not_null(small_), t))
        .WillOnce(Return(Vector<Acceleration, ICRFJ2000Equator>({
                             -300 * Metre / Pow<2>(Second),
                             -400 * Metre / Pow<2>(Second),
                             0 * Metre / Pow<2>(Second)})));
    EXPECT_CALL(*mock_ephemeris_,
                ComputeGravitationalAccelerationOnMasslessBody(_, t))
        .WillOnce(Return(Vector<Acceleration, ICRFJ2000Equator>()));
  }

  EXPECT_THAT(mock_frame_->GeometricAcceleration(t, point_dof),
              AlmostEquals(Vector<Acceleration, MockFrame>({
                               1E3 * Metre / Pow<2>(Second),
                               2E3 * Metre / Pow<2>(Second),
                               0 * Metre / Pow<2>(Second)}), 2));
}

// Two bodies in rotation with their barycentre at rest, with a tangential
// acceleration that increases their rotational speed.  The test point doesn't
// move.  The resulting acceleration combines centrifugal and Euler.
TEST_F(BarycentricRotatingDynamicFrameTest, EulerAcceleration) {
  Instant const t = t0_ + 0 * Second;
  DegreesOfFreedom<MockFrame> const point_dof =
      {Displacement<MockFrame>({10 * Metre, 20 * Metre, 30 * Metre}) +
           MockFrame::origin,
       Velocity<MockFrame>({0 * Metre / Second,
                            0 * Metre / Second,
                            0 * Metre / Second})};
  DegreesOfFreedom<ICRFJ2000Equator> const big_dof =
      {Displacement<ICRFJ2000Equator>({0.8 * Metre, -0.6 * Metre, 0 * Metre}) +
           ICRFJ2000Equator::origin,
       Velocity<ICRFJ2000Equator>({-16 * Metre / Second,
                                   12 * Metre / Second,
                                   0 * Metre / Second})};
  DegreesOfFreedom<ICRFJ2000Equator> const small_dof =
      {Displacement<ICRFJ2000Equator>({5 * Metre, 5 * Metre, 0 * Metre}) +
           ICRFJ2000Equator::origin,
       Velocity<ICRFJ2000Equator>({40 * Metre / Second,
                                   -30 * Metre / Second,
                                   0 * Metre / Second})};
  DegreesOfFreedom<ICRFJ2000Equator> const barycentre_dof =
      Barycentre<DegreesOfFreedom<ICRFJ2000Equator>, GravitationalParameter>(
          {big_dof, small_dof},
          {big_gravitational_parameter_, small_gravitational_parameter_});
  EXPECT_THAT(barycentre_dof.position() - ICRFJ2000Equator::origin,
              Eq(Displacement<ICRFJ2000Equator>(
                     {2 * Metre, 1 * Metre, 0 * Metre})));
  EXPECT_THAT(barycentre_dof.velocity(), Eq(Velocity<ICRFJ2000Equator>()));

  EXPECT_CALL(mock_big_trajectory_, EvaluateDegreesOfFreedom(t, _))
      .Times(2)
      .WillRepeatedly(Return(big_dof));
  EXPECT_CALL(mock_small_trajectory_, EvaluateDegreesOfFreedom(t, _))
      .Times(2)
      .WillRepeatedly(Return(small_dof));
  {
    // The acceleration is centripetal + tangential.
    InSequence s;
    EXPECT_CALL(*mock_ephemeris_,
                ComputeGravitationalAccelerationOnMassiveBody(
                    check_not_null(big_), t))
        .WillOnce(Return(Vector<Acceleration, ICRFJ2000Equator>({
                             (120 - 160) * Metre / Pow<2>(Second),
                             (160 + 120) * Metre / Pow<2>(Second),
                             0 * Metre / Pow<2>(Second)})));
    EXPECT_CALL(*mock_ephemeris_,
                ComputeGravitationalAccelerationOnMassiveBody(
                    check_not_null(small_), t))
        .WillOnce(Return(Vector<Acceleration, ICRFJ2000Equator>({
                             (-300 + 400) * Metre / Pow<2>(Second),
                             (-400 - 300) * Metre / Pow<2>(Second),
                             0 * Metre / Pow<2>(Second)})));
    EXPECT_CALL(*mock_ephemeris_,
                ComputeGravitationalAccelerationOnMasslessBody(_, t))
        .WillOnce(Return(Vector<Acceleration, ICRFJ2000Equator>()));
  }

  // The acceleration is centrifugal + Euler.
  EXPECT_THAT(mock_frame_->GeometricAcceleration(t, point_dof),
              AlmostEquals(Vector<Acceleration, MockFrame>({
                               (1E3 + 2E3) * Metre / Pow<2>(Second),
                               (2E3 - 1E3) * Metre / Pow<2>(Second),
                               0 * Metre / Pow<2>(Second)}), 1));
}

// Two bodies in rotation with their barycentre at rest, with a linear
// acceleration identical for both bodies.  The test point doesn't move.  The
// resulting acceleration combines centrifugal and linear.
TEST_F(BarycentricRotatingDynamicFrameTest, LinearAcceleration) {
  Instant const t = t0_ + 0 * Second;
  DegreesOfFreedom<MockFrame> const point_dof =
      {Displacement<MockFrame>({10 * Metre, 20 * Metre, 30 * Metre}) +
           MockFrame::origin,
       Velocity<MockFrame>({0 * Metre / Second,
                            0 * Metre / Second,
                            0 * Metre / Second})};
  DegreesOfFreedom<ICRFJ2000Equator> const big_dof =
      {Displacement<ICRFJ2000Equator>({0.8 * Metre, -0.6 * Metre, 0 * Metre}) +
           ICRFJ2000Equator::origin,
       Velocity<ICRFJ2000Equator>({-16 * Metre / Second,
                                   12 * Metre / Second,
                                   0 * Metre / Second})};
  DegreesOfFreedom<ICRFJ2000Equator> const small_dof =
      {Displacement<ICRFJ2000Equator>({5 * Metre, 5 * Metre, 0 * Metre}) +
           ICRFJ2000Equator::origin,
       Velocity<ICRFJ2000Equator>({40 * Metre / Second,
                                   -30 * Metre / Second,
                                   0 * Metre / Second})};
  DegreesOfFreedom<ICRFJ2000Equator> const barycentre_dof =
      Barycentre<DegreesOfFreedom<ICRFJ2000Equator>, GravitationalParameter>(
          {big_dof, small_dof},
          {big_gravitational_parameter_, small_gravitational_parameter_});
  EXPECT_THAT(barycentre_dof.position() - ICRFJ2000Equator::origin,
              Eq(Displacement<ICRFJ2000Equator>(
                     {2 * Metre, 1 * Metre, 0 * Metre})));
  EXPECT_THAT(barycentre_dof.velocity(), Eq(Velocity<ICRFJ2000Equator>()));

  EXPECT_CALL(mock_big_trajectory_, EvaluateDegreesOfFreedom(t, _))
      .Times(2)
      .WillRepeatedly(Return(big_dof));
  EXPECT_CALL(mock_small_trajectory_, EvaluateDegreesOfFreedom(t, _))
      .Times(2)
      .WillRepeatedly(Return(small_dof));
  {
    // The acceleration is linear + centripetal.
    InSequence s;
    EXPECT_CALL(*mock_ephemeris_,
                ComputeGravitationalAccelerationOnMassiveBody(
                    check_not_null(big_), t))
        .WillOnce(Return(Vector<Acceleration, ICRFJ2000Equator>({
                             (-160 + 120) * Metre / Pow<2>(Second),
                             (120 + 160) * Metre / Pow<2>(Second),
                             300 * Metre / Pow<2>(Second)})));
    EXPECT_CALL(*mock_ephemeris_,
                ComputeGravitationalAccelerationOnMassiveBody(
                    check_not_null(small_), t))
        .WillOnce(Return(Vector<Acceleration, ICRFJ2000Equator>({
                             (-160 - 300) * Metre / Pow<2>(Second),
                             (120 - 400) * Metre / Pow<2>(Second),
                             300 * Metre / Pow<2>(Second)})));
    EXPECT_CALL(*mock_ephemeris_,
                ComputeGravitationalAccelerationOnMasslessBody(_, t))
        .WillOnce(Return(Vector<Acceleration, ICRFJ2000Equator>()));
  }

  // The acceleration is linear + centrifugal.
  EXPECT_THAT(mock_frame_->GeometricAcceleration(t, point_dof),
              AlmostEquals(Vector<Acceleration, MockFrame>({
                               1E3 * Metre / Pow<2>(Second),
                               (-200 + 2E3) * Metre / Pow<2>(Second),
                               300 * Metre / Pow<2>(Second)}), 2));
}

<<<<<<< HEAD
TEST_F(BarycentricRotatingDynamicFrameTest, Serialization) {
  serialization::DynamicFrame message;
  big_small_frame_->WriteToMessage(&message);

  EXPECT_TRUE(message.HasExtension(
              serialization::BarycentricRotatingDynamicFrame::
                  barycentric_rotating_dynamic_frame));
  auto const extension =
      message.GetExtension(serialization::BarycentricRotatingDynamicFrame::
                               barycentric_rotating_dynamic_frame);
  EXPECT_TRUE(extension.has_primary());
  EXPECT_TRUE(extension.has_secondary());
  EXPECT_EQ(0, extension.primary());
  EXPECT_EQ(1, extension.secondary());

  auto const read_big_small_frame =
      DynamicFrame<ICRFJ2000Equator, BigSmallFrame>::ReadFromMessage(
          ephemeris_.get(), message);
  EXPECT_THAT(read_big_small_frame, Not(IsNull()));

=======
TEST_F(BarycentricRotatingDynamicFrameTest, GeometricAcceleration) {
>>>>>>> e26139fb
  Instant const t = t0_ + period_;
  DegreesOfFreedom<BigSmallFrame> const point_dof =
      {Displacement<BigSmallFrame>({10 * Metre, 20 * Metre, 30 * Metre}) +
           BigSmallFrame::origin,
       Velocity<BigSmallFrame>({3 * Metre / Second,
                                2 * Metre / Second,
                                1 * Metre / Second})};
<<<<<<< HEAD
  EXPECT_EQ(big_small_frame_->GeometricAcceleration(t, point_dof),
            read_big_small_frame->GeometricAcceleration(t, point_dof));
=======
  // We trust the functions to compute the values correctly, but this test
  // ensures that we don't get NaNs.
  EXPECT_THAT(big_small_frame_->GeometricAcceleration(t, point_dof),
              AlmostEquals(Vector<Acceleration, BigSmallFrame>({
                  2.32786248002527236E3 * Metre / Pow<2>(Second),
                  -3.61670567977415587E1 * Metre / Pow<2>(Second),
                  -5.38007972376415182E1 * Metre / Pow<2>(Second)}), 0));
>>>>>>> e26139fb
}

}  // namespace physics
}  // namespace principia<|MERGE_RESOLUTION|>--- conflicted
+++ resolved
@@ -478,30 +478,7 @@
                                300 * Metre / Pow<2>(Second)}), 2));
 }
 
-<<<<<<< HEAD
-TEST_F(BarycentricRotatingDynamicFrameTest, Serialization) {
-  serialization::DynamicFrame message;
-  big_small_frame_->WriteToMessage(&message);
-
-  EXPECT_TRUE(message.HasExtension(
-              serialization::BarycentricRotatingDynamicFrame::
-                  barycentric_rotating_dynamic_frame));
-  auto const extension =
-      message.GetExtension(serialization::BarycentricRotatingDynamicFrame::
-                               barycentric_rotating_dynamic_frame);
-  EXPECT_TRUE(extension.has_primary());
-  EXPECT_TRUE(extension.has_secondary());
-  EXPECT_EQ(0, extension.primary());
-  EXPECT_EQ(1, extension.secondary());
-
-  auto const read_big_small_frame =
-      DynamicFrame<ICRFJ2000Equator, BigSmallFrame>::ReadFromMessage(
-          ephemeris_.get(), message);
-  EXPECT_THAT(read_big_small_frame, Not(IsNull()));
-
-=======
 TEST_F(BarycentricRotatingDynamicFrameTest, GeometricAcceleration) {
->>>>>>> e26139fb
   Instant const t = t0_ + period_;
   DegreesOfFreedom<BigSmallFrame> const point_dof =
       {Displacement<BigSmallFrame>({10 * Metre, 20 * Metre, 30 * Metre}) +
@@ -509,10 +486,6 @@
        Velocity<BigSmallFrame>({3 * Metre / Second,
                                 2 * Metre / Second,
                                 1 * Metre / Second})};
-<<<<<<< HEAD
-  EXPECT_EQ(big_small_frame_->GeometricAcceleration(t, point_dof),
-            read_big_small_frame->GeometricAcceleration(t, point_dof));
-=======
   // We trust the functions to compute the values correctly, but this test
   // ensures that we don't get NaNs.
   EXPECT_THAT(big_small_frame_->GeometricAcceleration(t, point_dof),
@@ -520,7 +493,37 @@
                   2.32786248002527236E3 * Metre / Pow<2>(Second),
                   -3.61670567977415587E1 * Metre / Pow<2>(Second),
                   -5.38007972376415182E1 * Metre / Pow<2>(Second)}), 0));
->>>>>>> e26139fb
+}
+
+TEST_F(BarycentricRotatingDynamicFrameTest, Serialization) {
+  serialization::DynamicFrame message;
+  big_small_frame_->WriteToMessage(&message);
+
+  EXPECT_TRUE(message.HasExtension(
+    serialization::BarycentricRotatingDynamicFrame::
+    barycentric_rotating_dynamic_frame));
+  auto const extension =
+    message.GetExtension(serialization::BarycentricRotatingDynamicFrame::
+                         barycentric_rotating_dynamic_frame);
+  EXPECT_TRUE(extension.has_primary());
+  EXPECT_TRUE(extension.has_secondary());
+  EXPECT_EQ(0, extension.primary());
+  EXPECT_EQ(1, extension.secondary());
+
+  auto const read_big_small_frame =
+    DynamicFrame<ICRFJ2000Equator, BigSmallFrame>::ReadFromMessage(
+      ephemeris_.get(), message);
+  EXPECT_THAT(read_big_small_frame, Not(IsNull()));
+
+  Instant const t = t0_ + period_;
+  DegreesOfFreedom<BigSmallFrame> const point_dof =
+  {Displacement<BigSmallFrame>({10 * Metre, 20 * Metre, 30 * Metre}) +
+    BigSmallFrame::origin,
+    Velocity<BigSmallFrame>({3 * Metre / Second,
+                            2 * Metre / Second,
+                            1 * Metre / Second})};
+  EXPECT_EQ(big_small_frame_->GeometricAcceleration(t, point_dof),
+            read_big_small_frame->GeometricAcceleration(t, point_dof));
 }
 
 }  // namespace physics
