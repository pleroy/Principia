--- conflicted
+++ resolved
@@ -36,15 +36,11 @@
   }
 }
 
-<<<<<<< HEAD
 template<typename InertialFrame>
 std::vector<Body<InertialFrame>*> const& NBodySystem<InertialFrame>::bodies() {
   return *bodies_;
 }
 
-
-=======
->>>>>>> 6a07e756
 template<typename InertialFrame>
 void NBodySystem<InertialFrame>::Integrate(
     SymplecticIntegrator<Length, Speed> const& integrator,
@@ -91,33 +87,20 @@
 #ifndef _MANAGED
   // TODO(phl): Ignoring errors for now.
   CHECK_EQ(solution.position.size(), solution.momentum.size());
-<<<<<<< HEAD
 #endif
-  std::vector<double> const& t = solution.time.quantities;
-=======
   std::vector<Time> const& t = solution.time.quantities;
->>>>>>> 6a07e756
   // Loop over the bodies.
   // TODO(phl): It looks like we are transposing in the integrator and then
   // transposing here again.
   for (size_t i = 0; i < solution.position.size(); i += 3) {
     Body<InertialFrame>* body = (*bodies_)[i / 3];
-<<<<<<< HEAD
-    std::vector<double> const& q0 = solution.position[i + 0].quantities;
-    std::vector<double> const& q1 = solution.position[i + 1].quantities;
-    std::vector<double> const& q2 = solution.position[i + 2].quantities;
-    std::vector<double> const& p0 = solution.momentum[i + 0].quantities;
-    std::vector<double> const& p1 = solution.momentum[i + 1].quantities;
-    std::vector<double> const& p2 = solution.momentum[i + 2].quantities;
-#ifndef _MANAGED
-=======
     std::vector<Length> const& q0 = solution.position[i + 0].quantities;
     std::vector<Length> const& q1 = solution.position[i + 1].quantities;
     std::vector<Length> const& q2 = solution.position[i + 2].quantities;
     std::vector<Speed> const& p0 = solution.momentum[i + 0].quantities;
     std::vector<Speed> const& p1 = solution.momentum[i + 1].quantities;
     std::vector<Speed> const& p2 = solution.momentum[i + 2].quantities;
->>>>>>> 6a07e756
+#ifndef _MANAGED
     CHECK_EQ(t.size(), q0.size());
     CHECK_EQ(t.size(), q1.size());
     CHECK_EQ(t.size(), q2.size());
