--- conflicted
+++ resolved
@@ -891,49 +891,8 @@
 }
 
 template<typename Frame>
-<<<<<<< HEAD
-Status Ephemeris<Frame>::Reanimate() {
-  //TODO(phl): Dummy.
-  for (std::chrono::steady_clock::time_point wakeup_time;;
-       std::this_thread::sleep_until(wakeup_time)) {
-    wakeup_time =
-        std::chrono::steady_clock::now() + std::chrono::milliseconds(500);
-    RETURN_IF_STOPPED;
-  }
-}
-
-template<typename Frame>
-template<typename, typename>
-bool Ephemeris<Frame>::ReadFromCheckpoint(
-    serialization::Ephemeris const& message) {
-  bool const has_checkpoint = message.has_instance();
-  CHECK(has_checkpoint) << message.DebugString();
-  NewtonianMotionEquation equation;
-  equation.compute_acceleration = [this](
-      Instant const& t,
-      std::vector<Position<Frame>> const& positions,
-      std::vector<Vector<Acceleration, Frame>>& accelerations) {
-    ComputeMassiveBodiesGravitationalAccelerations(t,
-                                                    positions,
-                                                    accelerations);
-    return Status::OK;
-  };
-
-  instance_ = FixedStepSizeIntegrator<NewtonianMotionEquation>::Instance::
-      ReadFromMessage(
-          message.instance(),
-          equation,
-          /*append_state=*/
-          std::bind(&Ephemeris::AppendMassiveBodiesState, this, _1));
-  return true;
-}
-
-template<typename Frame>
-void Ephemeris<Frame>::CreateCheckpointIfNeeded(Instant const& time) const {
-=======
 Checkpointer<serialization::Ephemeris>::Reader
 Ephemeris<Frame>::MakeCheckpointerReader() {
->>>>>>> afaa1d16
   if constexpr (base::is_serializable_v<Frame>) {
     return [this](serialization::Ephemeris::Checkpoint const& message) {
       // No locking here because reading from a checkpoint is synchronized by
@@ -960,6 +919,18 @@
     return nullptr;
   }
 }
+
+template<typename Frame>
+Status Ephemeris<Frame>::Reanimate() {
+  //TODO(phl): Dummy.
+  for (std::chrono::steady_clock::time_point wakeup_time;;
+       std::this_thread::sleep_until(wakeup_time)) {
+    wakeup_time =
+        std::chrono::steady_clock::now() + std::chrono::milliseconds(500);
+    RETURN_IF_STOPPED;
+  }
+}
+
 template<typename Frame>
 void Ephemeris<Frame>::AppendMassiveBodiesState(
     typename NewtonianMotionEquation::SystemState const& state) {
