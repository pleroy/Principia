﻿
#pragma once

#include "physics/ephemeris.hpp"

#include <algorithm>
#include <functional>
#include <limits>
#include <optional>
#include <set>
#include <utility>
#include <vector>

#include "astronomy/epoch.hpp"
#include "base/jthread.hpp"
#include "base/macros.hpp"
#include "base/map_util.hpp"
#include "base/not_null.hpp"
#include "geometry/grassmann.hpp"
#include "geometry/r3_element.hpp"
#include "integrators/integrators.hpp"
#include "integrators/ordinary_differential_equations.hpp"
#include "numerics/hermite3.hpp"
#include "physics/continuous_trajectory.hpp"
#include "quantities/elementary_functions.hpp"
#include "quantities/named_quantities.hpp"
#include "quantities/quantities.hpp"
#include "quantities/si.hpp"

namespace principia {
namespace physics {
namespace internal_ephemeris {

using astronomy::J2000;
using base::dynamic_cast_not_null;
using base::Error;
using base::FindOrDie;
using base::make_not_null_unique;
using base::MakeStoppableThread;
using geometry::Barycentre;
using geometry::Displacement;
using geometry::InnerProduct;
using geometry::Position;
using geometry::R3Element;
using geometry::Sign;
using geometry::Velocity;
using integrators::EmbeddedExplicitGeneralizedRungeKuttaNyströmIntegrator;
using integrators::ExplicitSecondOrderOrdinaryDifferentialEquation;
using integrators::IntegrationProblem;
using integrators::Integrator;
using integrators::methods::Fine1987RKNG34;
using numerics::Bisect;
using numerics::DoublePrecision;
using numerics::Hermite3;
using quantities::Abs;
using quantities::Exponentiation;
using quantities::GravitationalParameter;
using quantities::Quotient;
using quantities::Sqrt;
using quantities::Square;
using quantities::Time;
using quantities::Variation;
using quantities::si::Day;
using quantities::si::Metre;
using quantities::si::Milli;
using quantities::si::Second;
using ::std::placeholders::_1;
using ::std::placeholders::_2;
using ::std::placeholders::_3;

using namespace std::chrono_literals;

constexpr Length pre_ἐρατοσθένης_default_ephemeris_fitting_tolerance =
    1 * Milli(Metre);
constexpr Time max_time_between_checkpoints = 180 * Day;
// Below this threshold detect a collision to prevent the integrator and the
// downsampling from going postal.
constexpr double min_radius_tolerance = 0.99;

inline Status CollisionDetected() {
  return Status(Error::OUT_OF_RANGE, "Collision detected");
}

template<typename Frame>
template<typename ODE>
Ephemeris<Frame>::ODEAdaptiveStepParameters<ODE>::ODEAdaptiveStepParameters(
    AdaptiveStepSizeIntegrator<ODE> const& integrator,
    std::int64_t const max_steps,
    Length const& length_integration_tolerance,
    Speed const& speed_integration_tolerance)
    : integrator_(&integrator),
      max_steps_(max_steps),
      length_integration_tolerance_(length_integration_tolerance),
      speed_integration_tolerance_(speed_integration_tolerance) {
  CHECK_LT(0, max_steps_);
  CHECK_LT(Length(), length_integration_tolerance_);
  CHECK_LT(Speed(), speed_integration_tolerance_);
}

template<typename Frame>
template<typename ODE>
AdaptiveStepSizeIntegrator<ODE> const&
Ephemeris<Frame>::ODEAdaptiveStepParameters<ODE>::integrator() const {
  return *integrator_;
}

template<typename Frame>
template<typename ODE>
std::int64_t Ephemeris<Frame>::ODEAdaptiveStepParameters<ODE>::max_steps()
    const {
  return max_steps_;
}

template<typename Frame>
template<typename ODE>
Length Ephemeris<Frame>::ODEAdaptiveStepParameters<ODE>::
length_integration_tolerance() const {
  return length_integration_tolerance_;
}

template<typename Frame>
template<typename ODE>
Speed Ephemeris<Frame>::ODEAdaptiveStepParameters<ODE>::
speed_integration_tolerance() const {
  return speed_integration_tolerance_;
}

template<typename Frame>
template<typename ODE>
void Ephemeris<Frame>::ODEAdaptiveStepParameters<ODE>::set_max_steps(
    std::int64_t const max_steps) {
  CHECK_LT(0, max_steps);
  max_steps_ = max_steps;
}

template<typename Frame>
template<typename ODE>
void Ephemeris<Frame>::ODEAdaptiveStepParameters<ODE>::
set_length_integration_tolerance(Length const& length_integration_tolerance) {
  length_integration_tolerance_ = length_integration_tolerance;
}

template<typename Frame>
template<typename ODE>
void Ephemeris<Frame>::ODEAdaptiveStepParameters<ODE>::
set_speed_integration_tolerance(Speed const& speed_integration_tolerance) {
  speed_integration_tolerance_ = speed_integration_tolerance;
}

template<typename Frame>
template<typename ODE>
void Ephemeris<Frame>::ODEAdaptiveStepParameters<ODE>::WriteToMessage(
    not_null<serialization::Ephemeris::AdaptiveStepParameters*> const message)
    const {
  integrator_->WriteToMessage(message->mutable_integrator());
  message->set_max_steps(max_steps_);
  length_integration_tolerance_.WriteToMessage(
      message->mutable_length_integration_tolerance());
  speed_integration_tolerance_.WriteToMessage(
      message->mutable_speed_integration_tolerance());
}

template<typename Frame>
template<typename ODE>
typename Ephemeris<Frame>::template ODEAdaptiveStepParameters<ODE>
Ephemeris<Frame>::ODEAdaptiveStepParameters<ODE>::ReadFromMessage(
    serialization::Ephemeris::AdaptiveStepParameters const& message) {
  return ODEAdaptiveStepParameters(
      AdaptiveStepSizeIntegrator<ODE>::ReadFromMessage(message.integrator()),
      message.max_steps(),
      Length::ReadFromMessage(message.length_integration_tolerance()),
      Speed::ReadFromMessage(message.speed_integration_tolerance()));
}

template<typename Frame>
Ephemeris<Frame>::AccuracyParameters::AccuracyParameters(
    Length const& fitting_tolerance,
    double const geopotential_tolerance)
    : fitting_tolerance_(fitting_tolerance),
      geopotential_tolerance_(geopotential_tolerance) {}

template<typename Frame>
void Ephemeris<Frame>::AccuracyParameters::WriteToMessage(
    not_null<serialization::Ephemeris::AccuracyParameters*> const message)
    const {
  fitting_tolerance_.WriteToMessage(message->mutable_fitting_tolerance());
  message->set_geopotential_tolerance(geopotential_tolerance_);
}

template<typename Frame>
typename Ephemeris<Frame>::AccuracyParameters
Ephemeris<Frame>::AccuracyParameters::ReadFromMessage(
    serialization::Ephemeris::AccuracyParameters const& message) {
  return AccuracyParameters(
      Length::ReadFromMessage(message.fitting_tolerance()),
      message.geopotential_tolerance());
}

template<typename Frame>
Ephemeris<Frame>::FixedStepParameters::FixedStepParameters(
    FixedStepSizeIntegrator<NewtonianMotionEquation> const& integrator,
    Time const& step)
    : integrator_(&integrator),
      step_(step) {
  CHECK_LT(Time(), step);
}

template<typename Frame>
inline Time const& Ephemeris<Frame>::FixedStepParameters::step() const {
  return step_;
}

template<typename Frame>
void Ephemeris<Frame>::FixedStepParameters::WriteToMessage(
    not_null<serialization::Ephemeris::FixedStepParameters*> const message)
    const {
  integrator_->WriteToMessage(message->mutable_integrator());
  step_.WriteToMessage(message->mutable_step());
}

template<typename Frame>
typename Ephemeris<Frame>::FixedStepParameters
Ephemeris<Frame>::FixedStepParameters::ReadFromMessage(
    serialization::Ephemeris::FixedStepParameters const& message) {
  return FixedStepParameters(
      FixedStepSizeIntegrator<NewtonianMotionEquation>::ReadFromMessage(
          message.integrator()),
      Time::ReadFromMessage(message.step()));
}

template<typename Frame>
Ephemeris<Frame>::Ephemeris(
    std::vector<not_null<std::unique_ptr<MassiveBody const>>> bodies,
    std::vector<DegreesOfFreedom<Frame>> const& initial_state,
    Instant const& initial_time,
    AccuracyParameters const& accuracy_parameters,
    FixedStepParameters fixed_step_parameters)
    : accuracy_parameters_(accuracy_parameters),
      fixed_step_parameters_(std::move(fixed_step_parameters)),
      checkpointer_(
          make_not_null_unique<Checkpointer<serialization::Ephemeris>>(
              MakeCheckpointerWriter(),
              MakeCheckpointerReader())),
      reanimator_(
          [this](Instant const& desired_t_min) {
            return Reanimate(desired_t_min);
          },
          50ms) {
  CHECK(!bodies.empty());
  CHECK_EQ(bodies.size(), initial_state.size());

  IntegrationProblem<NewtonianMotionEquation> problem;
  problem.equation = MakeMassiveBodiesNewtonianMotionEquation();
  reanimator_.Start();

  typename NewtonianMotionEquation::SystemState& state = problem.initial_state;
  state.time = DoublePrecision<Instant>(initial_time);

  for (int i = 0; i < bodies.size(); ++i) {
    auto& body = bodies[i];
    DegreesOfFreedom<Frame> const& degrees_of_freedom = initial_state[i];

    unowned_bodies_.emplace_back(body.get());
    unowned_bodies_indices_.emplace(body.get(), i);

    auto const [it, inserted] = bodies_to_trajectories_.emplace(
        body.get(),
        std::make_unique<ContinuousTrajectory<Frame>>(
            fixed_step_parameters_.step_,
            accuracy_parameters_.fitting_tolerance_));
    CHECK(inserted);
    ContinuousTrajectory<Frame>* const trajectory = it->second.get();
    CHECK_OK(trajectory->Append(initial_time, degrees_of_freedom));

    if (body->is_oblate()) {
      geopotentials_.emplace(
          geopotentials_.cbegin(),
          dynamic_cast_not_null<OblateBody<Frame> const*>(body.get()),
          accuracy_parameters_.geopotential_tolerance_);
      // Inserting at the beginning of the vectors is O(N).
      bodies_.insert(bodies_.begin(), std::move(body));
      trajectories_.insert(trajectories_.begin(), trajectory);
      state.positions.emplace(state.positions.begin(),
                              degrees_of_freedom.position());
      state.velocities.emplace(state.velocities.begin(),
                               degrees_of_freedom.velocity());
      ++number_of_oblate_bodies_;
    } else {
      // Inserting at the end of the vectors is O(1).
      bodies_.push_back(std::move(body));
      trajectories_.push_back(trajectory);
      state.positions.emplace_back(degrees_of_freedom.position());
      state.velocities.emplace_back(degrees_of_freedom.velocity());
      ++number_of_spherical_bodies_;
    }
  }

  absl::ReaderMutexLock l(&lock_);  // For locking checks.
  instance_ = fixed_step_parameters_.integrator_->NewInstance(
      problem,
      /*append_state=*/std::bind(
          &Ephemeris::AppendMassiveBodiesState, this, _1),
      fixed_step_parameters_.step_);
}

template<typename Frame>
Ephemeris<Frame>::~Ephemeris() {
  reanimator_.Stop();
}

template<typename Frame>
std::vector<not_null<MassiveBody const*>> const&
Ephemeris<Frame>::bodies() const {
  return unowned_bodies_;
}

template<typename Frame>
not_null<ContinuousTrajectory<Frame> const*> Ephemeris<Frame>::trajectory(
    not_null<MassiveBody const*> body) const {
  return FindOrDie(bodies_to_trajectories_, body).get();
}

template<typename Frame>
bool Ephemeris<Frame>::empty() const {
  for (auto const& [_, trajectory] : bodies_to_trajectories_) {
    if (trajectory->empty()) {
      return true;
    }
  }
  return false;
}

template<typename Frame>
Instant Ephemeris<Frame>::t_min() const {
  absl::ReaderMutexLock l(&lock_);
  return t_min_locked();
}

template<typename Frame>
Instant Ephemeris<Frame>::t_max() const {
  Instant t_max = bodies_to_trajectories_.begin()->second->t_max();
  for (auto const& [_, trajectory] : bodies_to_trajectories_) {
    t_max = std::min(t_max, trajectory->t_max());
  }
  return t_max;
}

template<typename Frame>
FixedStepSizeIntegrator<
    typename Ephemeris<Frame>::NewtonianMotionEquation> const&
Ephemeris<Frame>::planetary_integrator() const {
  return *fixed_step_parameters_.integrator_;
}

template<typename Frame>
Status Ephemeris<Frame>::last_severe_integration_status() const {
  absl::ReaderMutexLock l(&lock_);
  return last_severe_integration_status_;
}

template<typename Frame>
<<<<<<< HEAD
void Ephemeris<Frame>::RequestReanimation(Instant const& desired_t_min) {
  bool must_restart;
  {
    absl::MutexLock l(&lock_);

    // If the reanimator is asked to do significantly less work (as defined by
    // the time between checkpoints) than it is currently doing, interrupt it.
    // Note that this is fundamentally racy: for instance the reanimator may not
    // have picked the last input given by Put.  But it helps if the user was
    // doing a very long reanimation and wants to shorten it.
    must_restart = last_desired_t_min_.has_value() &&
                   last_desired_t_min_.value() + max_time_between_checkpoints <
                       desired_t_min;
    LOG_IF(WARNING, must_restart)
        << "Restarting reanimator because desired t_min went from "
        << last_desired_t_min_.value() << " to " << desired_t_min;
    last_desired_t_min_ = desired_t_min;
  }

  // Don't hold the lock while restarting, the reanimator needs it.
  if (must_restart) {
    reanimator_.Restart();
  }
  reanimator_.Put(desired_t_min);
}

template<typename Frame>
void Ephemeris<Frame>::Prolong(Instant const& t) {
=======
Status Ephemeris<Frame>::Prolong(Instant const& t) {
>>>>>>> 77651781
  // Short-circuit without locking.
  if (t <= t_max()) {
    return Status::OK;
  }

  // Note that |t| may be before the last time that we integrated and still
  // after |t_max()|.  In this case we want to make sure that the integrator
  // makes progress.
  Instant t_final;
  Instant const instance_time = this->instance_time();
  if (t <= instance_time) {
    t_final = instance_time + fixed_step_parameters_.step_;
  } else {
    t_final = t;
  }

  // Perform the integration.  Note that we may have to iterate until |t_max()|
  // actually reaches |t| because the last series may not be fully determined
  // after the first integration.
  absl::MutexLock l(&lock_);
  while (t_max() < t) {
    instance_->Solve(t_final);
    RETURN_IF_STOPPED;
    t_final += fixed_step_parameters_.step_;
  }

  return Status::OK;
}

template<typename Frame>
not_null<std::unique_ptr<typename Integrator<
    typename Ephemeris<Frame>::NewtonianMotionEquation>::Instance>>
Ephemeris<Frame>::NewInstance(
    std::vector<not_null<DiscreteTrajectory<Frame>*>> const& trajectories,
    IntrinsicAccelerations const& intrinsic_accelerations,
    FixedStepParameters const& parameters) {
  return StoppableNewInstance(trajectories, intrinsic_accelerations, parameters)
      .ValueOrDie();
}

template<typename Frame>
StatusOr<not_null<std::unique_ptr<typename Integrator<
    typename Ephemeris<Frame>::NewtonianMotionEquation>::Instance>>>
Ephemeris<Frame>::StoppableNewInstance(
    std::vector<not_null<DiscreteTrajectory<Frame>*>> const& trajectories,
    IntrinsicAccelerations const& intrinsic_accelerations,
    FixedStepParameters const& parameters) {
  IntegrationProblem<NewtonianMotionEquation> problem;

  problem.equation.compute_acceleration =
      [this, intrinsic_accelerations](
          Instant const& t,
          std::vector<Position<Frame>> const& positions,
          std::vector<Vector<Acceleration, Frame>>& accelerations) {
    Error const error =
        ComputeMasslessBodiesGravitationalAccelerations(t,
                                                        positions,
                                                        accelerations);
    // Add the intrinsic accelerations.
    for (int i = 0; i < intrinsic_accelerations.size(); ++i) {
      auto const intrinsic_acceleration = intrinsic_accelerations[i];
      if (intrinsic_acceleration != nullptr) {
        accelerations[i] += intrinsic_acceleration(t);
      }
    }
    return error == Error::OK ? Status::OK :
                    CollisionDetected();
  };

  CHECK(!trajectories.empty());
  auto const trajectory_last_time = (*trajectories.begin())->back().time;
  problem.initial_state.time = DoublePrecision<Instant>(trajectory_last_time);
  for (auto const& trajectory : trajectories) {
    auto const& trajectory_back = trajectory->back();
    auto const last_degrees_of_freedom = trajectory_back.degrees_of_freedom;
    CHECK_EQ(trajectory_back.time, trajectory_last_time);
    problem.initial_state.positions.emplace_back(
        last_degrees_of_freedom.position());
    problem.initial_state.velocities.emplace_back(
        last_degrees_of_freedom.velocity());
  }

  auto const append_state = std::bind(
      &Ephemeris::AppendMasslessBodiesStateToTrajectories, _1, trajectories);

  // The construction of the instance may evaluate the degrees of freedom of the
  // bodies.
  Prolong(trajectory_last_time + parameters.step_);
  RETURN_IF_STOPPED;

  return parameters.integrator_->NewInstance(
      problem, append_state, parameters.step_);
}

template<typename Frame>
Status Ephemeris<Frame>::FlowWithAdaptiveStep(
    not_null<DiscreteTrajectory<Frame>*> const trajectory,
    IntrinsicAcceleration intrinsic_acceleration,
    Instant const& t,
    AdaptiveStepParameters const& parameters,
    std::int64_t const max_ephemeris_steps) {
  auto compute_acceleration = [this, &intrinsic_acceleration](
      Instant const& t,
      std::vector<Position<Frame>> const& positions,
      std::vector<Vector<Acceleration, Frame>>& accelerations) {
    Error const error =
        ComputeMasslessBodiesGravitationalAccelerations(t,
                                                        positions,
                                                        accelerations);
    if (intrinsic_acceleration != nullptr) {
      accelerations[0] += intrinsic_acceleration(t);
    }
    return error == Error::OK ? Status::OK :
                    CollisionDetected();
  };

  return FlowODEWithAdaptiveStep<NewtonianMotionEquation>(
             std::move(compute_acceleration),
             trajectory,
             t,
             parameters,
             max_ephemeris_steps);
}

template<typename Frame>
Status Ephemeris<Frame>::FlowWithAdaptiveStep(
    not_null<DiscreteTrajectory<Frame>*> trajectory,
    GeneralizedIntrinsicAcceleration intrinsic_acceleration,
    Instant const& t,
    GeneralizedAdaptiveStepParameters const& parameters,
    std::int64_t max_ephemeris_steps) {
  auto compute_acceleration =
      [this, &intrinsic_acceleration](
          Instant const& t,
          std::vector<Position<Frame>> const& positions,
          std::vector<Velocity<Frame>> const& velocities,
          std::vector<Vector<Acceleration, Frame>>& accelerations) {
        Error const error =
            ComputeMasslessBodiesGravitationalAccelerations(t,
                                                            positions,
                                                            accelerations);
        if (intrinsic_acceleration != nullptr) {
          accelerations[0] +=
              intrinsic_acceleration(t, {positions[0], velocities[0]});
        }
        return error == Error::OK ? Status::OK :
                        CollisionDetected();
      };

  return FlowODEWithAdaptiveStep<GeneralizedNewtonianMotionEquation>(
             std::move(compute_acceleration),
             trajectory,
             t,
             parameters,
             max_ephemeris_steps);
}

template<typename Frame>
Status Ephemeris<Frame>::FlowWithFixedStep(
    Instant const& t,
    typename Integrator<NewtonianMotionEquation>::Instance& instance) {
  if (empty() || t > t_max()) {
    Prolong(t);
    RETURN_IF_STOPPED;
  }
  if (instance.time() == DoublePrecision<Instant>(t)) {
    return Status::OK;
  }

  return instance.Solve(t);
}

template<typename Frame>
Vector<Acceleration, Frame>
Ephemeris<Frame>::ComputeGravitationalAccelerationOnMasslessBody(
    Position<Frame> const& position,
    Instant const& t) const {
  std::vector<Vector<Acceleration, Frame>> accelerations(1);
  ComputeMasslessBodiesGravitationalAccelerations(t, {position}, accelerations);

  return accelerations[0];
}

template<typename Frame>
Vector<Acceleration, Frame>
Ephemeris<Frame>::ComputeGravitationalAccelerationOnMasslessBody(
    not_null<DiscreteTrajectory<Frame>*> const trajectory,
    Instant const& t) const {
  auto const it = trajectory->Find(t);
  DegreesOfFreedom<Frame> const& degrees_of_freedom = it->degrees_of_freedom;
  return ComputeGravitationalAccelerationOnMasslessBody(
             degrees_of_freedom.position(), t);
}

template<typename Frame>
Vector<Acceleration, Frame>
Ephemeris<Frame>::ComputeGravitationalAccelerationOnMassiveBody(
    not_null<MassiveBody const*> const body,
    Instant const& t) const {
  bool const body_is_oblate = body->is_oblate();

  std::vector<Position<Frame>> positions;
  std::vector<Vector<Acceleration, Frame>> accelerations(bodies_.size());
  int b1 = -1;

  // Evaluate the |positions|.
  positions.reserve(bodies_.size());
  for (int b = 0; b < bodies_.size(); ++b) {
    auto const& current_body = bodies_[b];
    auto const& current_body_trajectory = trajectories_[b];
    if (current_body.get() == body) {
      CHECK_EQ(-1, b1);
      b1 = b;
    }
    positions.push_back(current_body_trajectory->EvaluatePosition(t));
  }
  CHECK_LE(0, b1);

  if (body_is_oblate) {
    ComputeGravitationalAccelerationByMassiveBodyOnMassiveBodies<
        /*body1_is_oblate=*/true,
        /*body2_is_oblate=*/true>(
        t,
        /*body1=*/*body, b1,
        /*bodies2=*/bodies_,
        /*b2_begin=*/0, /*b2_end=*/b1,
        positions, accelerations, geopotentials_);
    ComputeGravitationalAccelerationByMassiveBodyOnMassiveBodies<
        /*body1_is_oblate=*/true,
        /*body2_is_oblate=*/true>(
        t,
        /*body1=*/*body, b1,
        /*bodies2=*/bodies_,
        /*b2_begin=*/b1 + 1, /*b2_end=*/number_of_oblate_bodies_,
        positions, accelerations, geopotentials_);
    ComputeGravitationalAccelerationByMassiveBodyOnMassiveBodies<
        /*body1_is_oblate=*/true,
        /*body2_is_oblate=*/false>(
        t,
        /*body1=*/*body, b1,
        /*bodies2=*/bodies_,
        /*b2_begin=*/number_of_oblate_bodies_,
        /*b2_end=*/number_of_oblate_bodies_ + number_of_spherical_bodies_,
        positions, accelerations, geopotentials_);
  } else {
    ComputeGravitationalAccelerationByMassiveBodyOnMassiveBodies<
        /*body1_is_oblate=*/false,
        /*body2_is_oblate=*/true>(
        t,
        /*body1=*/*body, b1,
        /*bodies2=*/bodies_,
        /*b2_begin=*/0, /*b2_end=*/number_of_oblate_bodies_,
        positions, accelerations, geopotentials_);
    ComputeGravitationalAccelerationByMassiveBodyOnMassiveBodies<
        /*body1_is_oblate=*/false,
        /*body2_is_oblate=*/false>(
        t,
        /*body1=*/*body, b1,
        /*bodies2=*/bodies_,
        /*b2_begin=*/number_of_oblate_bodies_,
        /*b2_end=*/b1,
        positions, accelerations, geopotentials_);
    ComputeGravitationalAccelerationByMassiveBodyOnMassiveBodies<
        /*body1_is_oblate=*/false,
        /*body2_is_oblate=*/false>(
        t,
        /*body1=*/*body, b1,
        /*bodies2=*/bodies_,
        /*b2_begin=*/b1 + 1,
        /*b2_end=*/number_of_oblate_bodies_ + number_of_spherical_bodies_,
        positions, accelerations, geopotentials_);
  }

  return accelerations[b1];
}

template<typename Frame>
void Ephemeris<Frame>::ComputeApsides(not_null<MassiveBody const*> const body1,
                                      not_null<MassiveBody const*> const body2,
                                      DiscreteTrajectory<Frame>& apoapsides1,
                                      DiscreteTrajectory<Frame>& periapsides1,
                                      DiscreteTrajectory<Frame>& apoapsides2,
                                      DiscreteTrajectory<Frame>& periapsides2) {
  not_null<ContinuousTrajectory<Frame> const*> const body1_trajectory =
      trajectory(body1);
  not_null<ContinuousTrajectory<Frame> const*> const body2_trajectory =
      trajectory(body2);

  // Computes the derivative of the squared distance between |body1| and |body2|
  // at time |t|.
  auto const evaluate_square_distance_derivative =
      [body1_trajectory, body2_trajectory](
          Instant const& t) -> Variation<Square<Length>> {
    DegreesOfFreedom<Frame> const body1_degrees_of_freedom =
        body1_trajectory->EvaluateDegreesOfFreedom(t);
    DegreesOfFreedom<Frame> const body2_degrees_of_freedom =
        body2_trajectory->EvaluateDegreesOfFreedom(t);
    RelativeDegreesOfFreedom<Frame> const relative =
        body1_degrees_of_freedom - body2_degrees_of_freedom;
    return 2.0 * InnerProduct(relative.displacement(), relative.velocity());
  };

  std::optional<Instant> previous_time;
  std::optional<Variation<Square<Length>>> previous_squared_distance_derivative;

  for (Instant time = t_min();
       time <= t_max();
       time += fixed_step_parameters_.step()) {
    Variation<Square<Length>> const squared_distance_derivative =
        evaluate_square_distance_derivative(time);
    if (previous_squared_distance_derivative &&
        Sign(squared_distance_derivative) !=
            Sign(*previous_squared_distance_derivative)) {
      CHECK(previous_time);

      // The derivative of |squared_distance| changed sign.  Find its zero by
      // bisection, this is the time of the apsis.  Then compute the apsis and
      // append it to one of the output trajectories.
      Instant const apsis_time = Bisect(evaluate_square_distance_derivative,
                                        *previous_time,
                                        time);
      DegreesOfFreedom<Frame> const apsis1_degrees_of_freedom =
          body1_trajectory->EvaluateDegreesOfFreedom(apsis_time);
      DegreesOfFreedom<Frame> const apsis2_degrees_of_freedom =
          body2_trajectory->EvaluateDegreesOfFreedom(apsis_time);
      if (Sign(squared_distance_derivative).is_negative()) {
        apoapsides1.Append(apsis_time, apsis1_degrees_of_freedom);
        apoapsides2.Append(apsis_time, apsis2_degrees_of_freedom);
      } else {
        periapsides1.Append(apsis_time, apsis1_degrees_of_freedom);
        periapsides2.Append(apsis_time, apsis2_degrees_of_freedom);
      }
    }

    previous_time = time;
    previous_squared_distance_derivative = squared_distance_derivative;
  }
}

template<typename Frame>
int Ephemeris<Frame>::serialization_index_for_body(
    not_null<MassiveBody const*> const body) const {
  return FindOrDie(unowned_bodies_indices_, body);
}

template<typename Frame>
not_null<MassiveBody const*> Ephemeris<Frame>::body_for_serialization_index(
    int const serialization_index) const {
  return unowned_bodies_[serialization_index];
}

template<typename Frame>
void Ephemeris<Frame>::WriteToMessage(
    not_null<serialization::Ephemeris*> const message) const {
  LOG(INFO) << __FUNCTION__;
  absl::ReaderMutexLock l(&lock_);

  // Make sure that a checkpoint exists, otherwise we would not serialize some
  // parts of the state.
  WriteToCheckpointIfNeeded(instance_->time().value);
  checkpointer_->WriteToMessage(message->mutable_checkpoint());

  // The bodies are serialized in the order in which they were given at
  // construction.
  for (auto const& unowned_body : unowned_bodies_) {
    unowned_body->WriteToMessage(message->add_body());
  }
  // The trajectories are serialized in the order resulting from the separation
  // between oblate and spherical bodies.
  for (auto const& trajectory : trajectories_) {
    trajectory->WriteToMessage(message->add_trajectory());
  }
  fixed_step_parameters_.WriteToMessage(
      message->mutable_fixed_step_parameters());
  accuracy_parameters_.WriteToMessage(
      message->mutable_accuracy_parameters());
  LOG(INFO) << NAMED(message->SpaceUsed());
  LOG(INFO) << NAMED(message->ByteSize());
}

template<typename Frame>
template<typename, typename>
not_null<std::unique_ptr<Ephemeris<Frame>>> Ephemeris<Frame>::ReadFromMessage(
    Instant const& desired_t_min,
    serialization::Ephemeris const& message) {
  bool const is_pre_ἐρατοσθένης = !message.has_accuracy_parameters();
  bool const is_pre_fatou = !message.has_checkpoint_time();
  bool const is_pre_grassmann = message.checkpoint_size() == 0;

  std::vector<not_null<std::unique_ptr<MassiveBody const>>> bodies;
  for (auto const& body : message.body()) {
    bodies.push_back(MassiveBody::ReadFromMessage(body));
  }

  AccuracyParameters accuracy_parameters(
      pre_ἐρατοσθένης_default_ephemeris_fitting_tolerance,
      /*geopotential_tolerance=*/0);
  if (!is_pre_ἐρατοσθένης) {
    accuracy_parameters =
        AccuracyParameters::ReadFromMessage(message.accuracy_parameters());
  }
  FixedStepParameters const fixed_step_parameters =
      FixedStepParameters::ReadFromMessage(message.fixed_step_parameters());

  // Dummy initial state and time.  We'll overwrite them later.
  std::vector<DegreesOfFreedom<Frame>> const initial_state(
      bodies.size(),
      DegreesOfFreedom<Frame>(Frame::origin, Frame::unmoving));
  Instant const initial_time;
  auto ephemeris = make_not_null_unique<Ephemeris<Frame>>(
                       std::move(bodies),
                       initial_state,
                       initial_time,
                       accuracy_parameters,
                       fixed_step_parameters);

  int index = 0;
  ephemeris->bodies_to_trajectories_.clear();
  ephemeris->trajectories_.clear();
  for (auto const& trajectory : message.trajectory()) {
    not_null<MassiveBody const*> const body = ephemeris->bodies_[index].get();
    not_null<std::unique_ptr<ContinuousTrajectory<Frame>>>
        deserialized_trajectory = ContinuousTrajectory<Frame>::ReadFromMessage(
            desired_t_min, trajectory);
    ephemeris->trajectories_.push_back(deserialized_trajectory.get());
    ephemeris->bodies_to_trajectories_.emplace(
        body, std::move(deserialized_trajectory));
    ++index;
  }
  CHECK_LT(0, index) << "Empty ephemeris";

  if (is_pre_grassmann) {
    serialization::Ephemeris serialized_ephemeris;
    auto* const checkpoint = serialized_ephemeris.add_checkpoint();
    if (is_pre_fatou) {
      *checkpoint->mutable_time() =
          message.instance().current_state().time().value().point();
    } else {
      *checkpoint->mutable_time() = message.checkpoint_time();
    }
    *checkpoint->mutable_instance() = message.instance();
    ephemeris->checkpointer_ =
        Checkpointer<serialization::Ephemeris>::ReadFromMessage(
            ephemeris->MakeCheckpointerWriter(),
            ephemeris->MakeCheckpointerReader(),
            serialized_ephemeris.checkpoint());
  } else {
    ephemeris->checkpointer_ =
        Checkpointer<serialization::Ephemeris>::ReadFromMessage(
            ephemeris->MakeCheckpointerWriter(),
            ephemeris->MakeCheckpointerReader(),
            message.checkpoint());
  }

  // The checkpoint at or before |desired_t_min| will result in a |t_min()|
  // which is at |desired_t_min| (if the checkpoint was taken with
  // |last_points_.size() == 1|) or before (if the checkpoint was taken with
  // |last_points_.size() > 1|).
  ephemeris->oldest_reanimated_checkpoint_ =
      ephemeris->checkpointer_->checkpoint_at_or_before(desired_t_min);
  LOG(INFO) << "Restoring to checkpoint at "
            << ephemeris->oldest_reanimated_checkpoint_;
  CHECK_OK(ephemeris->checkpointer_->ReadFromCheckpointAt(
      ephemeris->oldest_reanimated_checkpoint_));

  // The ephemeris will need to be prolonged and reanimated as needed when
  // deserializing the plugin.
  return ephemeris;
}

template<typename Frame>
Ephemeris<Frame>::Ephemeris(
    FixedStepSizeIntegrator<
        typename Ephemeris<Frame>::NewtonianMotionEquation> const& integrator)
    : accuracy_parameters_(pre_ἐρατοσθένης_default_ephemeris_fitting_tolerance,
                           /*geopotential_tolerance=*/0),
      fixed_step_parameters_(integrator, 1 * Second),
      checkpointer_(
          make_not_null_unique<Checkpointer<serialization::Ephemeris>>(
              /*reader=*/nullptr, /*writer=*/nullptr)),
      reanimator_(/*action=*/nullptr, 0ms) {}

template<typename Frame>
void Ephemeris<Frame>::WriteToCheckpointIfNeeded(Instant const& time) const {
  if constexpr (base::is_serializable_v<Frame>) {
    lock_.AssertReaderHeld();
    if (checkpointer_->WriteToCheckpointIfNeeded(
            time, max_time_between_checkpoints)) {
      for (auto const& trajectory : trajectories_) {
        trajectory->WriteToCheckpoint(time);
      }
    }
  }
}

template<typename Frame>
Checkpointer<serialization::Ephemeris>::Writer
Ephemeris<Frame>::MakeCheckpointerWriter() {
  if constexpr (base::is_serializable_v<Frame>) {
    return [this](
               not_null<serialization::Ephemeris::Checkpoint*> const message) {
      lock_.AssertReaderHeld();
      instance_->WriteToMessage(message->mutable_instance());
    };
  } else {
    return nullptr;
  }
}

template<typename Frame>
Checkpointer<serialization::Ephemeris>::Reader
Ephemeris<Frame>::MakeCheckpointerReader() {
  if constexpr (base::is_serializable_v<Frame>) {
    return [this](serialization::Ephemeris::Checkpoint const& message) {
      absl::MutexLock l(&lock_);
      instance_ = FixedStepSizeIntegrator<NewtonianMotionEquation>::Instance::
          ReadFromMessage(
              message.instance(),
              MakeMassiveBodiesNewtonianMotionEquation(),
              /*append_state=*/
              std::bind(&Ephemeris::AppendMassiveBodiesState, this, _1));
      return Status::OK;
    };
  } else {
    return nullptr;
  }
}

template<typename Frame>
Status Ephemeris<Frame>::Reanimate(Instant const desired_t_min) {
  std::set<Instant> checkpoints;
  {
    absl::ReaderMutexLock l(&lock_);

    // It is very important that |oldest_reanimated_checkpoint_| be only read by
    // the |reanimator_| thread.  If the caller was trying to determine the set
    // of checkpoints to reanimate it might race with a reanimation already in
    // flight and result in the same checkpoint reanimated multiple times, which
    // is a no-no.
    Instant const oldest_checkpoint_to_reanimate =
        checkpointer_->checkpoint_at_or_before(desired_t_min);
    checkpoints = checkpointer_->all_checkpoints_between(
        oldest_checkpoint_to_reanimate, oldest_reanimated_checkpoint_);
  }

  // This loop integrates all the segments defined by the checkpoints, going
  // backwards in time.  The last checkpoint is not restored, it just serves as
  // a limit.
  std::optional<Instant> following_checkpoint;
  for (auto it = checkpoints.crbegin(); it != checkpoints.crend(); ++it) {
    Instant const& checkpoint = *it;
    if (following_checkpoint.has_value()) {
      RETURN_IF_ERROR(checkpointer_->ReadFromCheckpointAt(
          checkpoint,
          [this,
           t_final = following_checkpoint.value(),
           t_initial = checkpoint](
              serialization::Ephemeris::Checkpoint const& message) {
            // No reanimation for non-serializable frames.
            if constexpr (base::is_serializable_v<Frame>) {
              return ReanimateOneCheckpoint(message, t_initial, t_final);
            } else {
              return Status::UNKNOWN;
            }
          }));
    }
    following_checkpoint = checkpoint;
  }
  return Status::OK;
}

template<typename Frame>
Status Ephemeris<Frame>::ReanimateOneCheckpoint(
    serialization::Ephemeris::Checkpoint const& message,
    Instant const& t_initial,
    Instant const& t_final) {
  LOG(INFO) << "Reanimating segment from " << t_initial << " to " << t_final;

  // Create new trajectories and initialize them from the checkpoint at
  // t_initial.
  std::vector<not_null<std::unique_ptr<ContinuousTrajectory<Frame>>>>
      trajectories;
  for (int i = 0; i < trajectories_.size(); ++i) {
    trajectories.emplace_back(std::make_unique<ContinuousTrajectory<Frame>>(
        fixed_step_parameters_.step_,
        accuracy_parameters_.fitting_tolerance_));

    // This statement is subtle: it restores the checkpoints of the trajectories
    // of this ephemeris, but thanks to the newly-created reader, it restores
    // them into the local trajectories.
    CHECK_OK(trajectories_[i]->ReadFromCheckpointAt(
        t_initial, trajectories[i]->MakeCheckpointerReader()));
  }

  // Reconstruct the integrator instance from the current checkpoint.
  auto append_massive_bodies_state =
      [&trajectories](
          typename NewtonianMotionEquation::SystemState const& state) {
        AppendMassiveBodiesStateToTrajectories(state, trajectories);
      };
  auto const instance = FixedStepSizeIntegrator<NewtonianMotionEquation>::
      Instance::ReadFromMessage(message.instance(),
                                MakeMassiveBodiesNewtonianMotionEquation(),
                                append_massive_bodies_state);

  // Do the integration.  After this step the t_max() of the trajectories may
  // be before t_final because there may be last_points_ that haven't been put
  // in a series.  Don't proceed in case of error, we would run into a gap when
  // trying to stitch the trajectories.
  RETURN_IF_ERROR(instance->Solve(t_final));

  // Stitch the local trajectories to the ones in this ephemeris and record that
  // we will not reanimate this checkpoint again.
  {
    absl::MutexLock l(&lock_);
    for (int i = 0; i < trajectories_.size(); ++i) {
      trajectories_[i]->Prepend(std::move(*trajectories[i]));
    }
    oldest_reanimated_checkpoint_ = t_initial;
  }

  return Status::OK;
}

template<typename Frame>
void Ephemeris<Frame>::AppendMassiveBodiesState(
    typename NewtonianMotionEquation::SystemState const& state) {
  lock_.AssertHeld();

  // Extend the trajectories.
  auto const statuses = AppendMassiveBodiesStateToTrajectories(state,
                                                               trajectories_);

  // Handle the apocalypse.
  for (int i = 0; i < statuses.size(); ++i) {
    auto const& status = statuses[i];
    if (!status.ok()) {
      last_severe_integration_status_ =
          Status(status.error(),
                 "Error extending trajectory for " + bodies_[i]->name() + ". " +
                     status.message());
      LOG(ERROR) << "New Apocalypse: " << last_severe_integration_status_;
    }
  }

  // Note that the checkpoint is written systematically after inserting the
  // first point of the trajectories.
  WriteToCheckpointIfNeeded(state.time.value);
}

template<typename Frame>
template<typename ContinuousTrajectoryPtr>
std::vector<Status> Ephemeris<Frame>::AppendMassiveBodiesStateToTrajectories(
    typename NewtonianMotionEquation::SystemState const& state,
    std::vector<not_null<ContinuousTrajectoryPtr>> const& trajectories) {
  std::vector<Status> statuses;
  Instant const time = state.time.value;
  int index = 0;
  for (auto& trajectory : trajectories) {
    statuses.push_back(trajectory->Append(
        time,
        DegreesOfFreedom<Frame>(state.positions[index].value,
                                state.velocities[index].value)));
    ++index;
  }
  return statuses;
}

template<typename Frame>
void Ephemeris<Frame>::AppendMasslessBodiesStateToTrajectories(
    typename NewtonianMotionEquation::SystemState const& state,
    std::vector<not_null<DiscreteTrajectory<Frame>*>> const& trajectories) {
  Instant const time = state.time.value;
  int index = 0;
  for (auto& trajectory : trajectories) {
    trajectory->Append(
        time,
        DegreesOfFreedom<Frame>(state.positions[index].value,
                                state.velocities[index].value));
    ++index;
  }
}

template<typename Frame>
typename Ephemeris<Frame>::NewtonianMotionEquation
Ephemeris<Frame>::MakeMassiveBodiesNewtonianMotionEquation() {
  NewtonianMotionEquation equation;
  equation.compute_acceleration =
      [this](Instant const& t,
             std::vector<Position<Frame>> const& positions,
             std::vector<Vector<Acceleration, Frame>>& accelerations) {
        return ComputeMassiveBodiesGravitationalAccelerations(t,
                                                              positions,
                                                              accelerations);
      };
  return equation;
}

template<typename Frame>
Instant Ephemeris<Frame>::instance_time() const {
  absl::ReaderMutexLock l(&lock_);
  return instance_->time().value;
}

template<typename Frame>
Instant Ephemeris<Frame>::t_min_locked() const {
  lock_.AssertReaderHeld();
  Instant t_min = bodies_to_trajectories_.begin()->second->t_min();
  for (auto const& [_, trajectory] : bodies_to_trajectories_) {
    t_min = std::max(t_min, trajectory->t_min());
  }
  return t_min;
}

template<typename Frame>
template<bool body1_is_oblate,
         bool body2_is_oblate,
         typename MassiveBodyConstPtr>
void Ephemeris<Frame>::
    ComputeGravitationalAccelerationByMassiveBodyOnMassiveBodies(
        Instant const& t,
        MassiveBody const& body1,
        std::size_t const b1,
        std::vector<not_null<MassiveBodyConstPtr>> const& bodies2,
        std::size_t const b2_begin,
        std::size_t const b2_end,
        std::vector<Position<Frame>> const& positions,
        std::vector<Vector<Acceleration, Frame>>& accelerations,
        std::vector<Geopotential<Frame>> const& geopotentials) {
  Position<Frame> const& position_of_b1 = positions[b1];
  Vector<Acceleration, Frame>& acceleration_on_b1 = accelerations[b1];
  GravitationalParameter const& μ1 = body1.gravitational_parameter();
  for (std::size_t b2 = b2_begin; b2 < b2_end; ++b2) {
    Vector<Acceleration, Frame>& acceleration_on_b2 = accelerations[b2];
    MassiveBody const& body2 = *bodies2[b2];
    GravitationalParameter const& μ2 = body2.gravitational_parameter();

    // A vector from the center of |b2| to the center of |b1|.
    Displacement<Frame> const Δq = position_of_b1 - positions[b2];

    Square<Length> const Δq² = Δq.Norm²();
    Length const Δq_norm = Sqrt(Δq²);
    Exponentiation<Length, -3> const one_over_Δq³ = Δq_norm / (Δq² * Δq²);

    auto const μ1_over_Δq³ = μ1 * one_over_Δq³;
    acceleration_on_b2 += Δq * μ1_over_Δq³;

    // [New87], Lex. III. Actioni contrariam semper & æqualem esse reactionem:
    // sive corporum duorum actiones in se mutuo semper esse æquales &
    // in partes contrarias dirigi.
    auto const μ2_over_Δq³ = μ2 * one_over_Δq³;
    acceleration_on_b1 -= Δq * μ2_over_Δq³;

    if (body1_is_oblate || body2_is_oblate) {
      if (body1_is_oblate) {
        Vector<Quotient<Acceleration,
                        GravitationalParameter>, Frame> const
            degree_2_zonal_effect1 =
                geopotentials[b1].GeneralSphericalHarmonicsAcceleration(
                    t,
                    -Δq,
                    Δq_norm,
                    Δq²,
                    one_over_Δq³);
        acceleration_on_b1 -= μ2 * degree_2_zonal_effect1;
        acceleration_on_b2 += μ1 * degree_2_zonal_effect1;
      }
      if (body2_is_oblate) {
        Vector<Quotient<Acceleration,
                        GravitationalParameter>, Frame> const
            degree_2_zonal_effect2 =
                geopotentials[b2].GeneralSphericalHarmonicsAcceleration(
                    t,
                    Δq,
                    Δq_norm,
                    Δq²,
                    one_over_Δq³);
        acceleration_on_b1 += μ2 * degree_2_zonal_effect2;
        acceleration_on_b2 -= μ1 * degree_2_zonal_effect2;
      }
    }
  }
}

template<typename Frame>
template<bool body1_is_oblate>
Error Ephemeris<Frame>::
ComputeGravitationalAccelerationByMassiveBodyOnMasslessBodies(
    Instant const& t,
    MassiveBody const& body1,
    std::size_t const b1,
    std::vector<Position<Frame>> const& positions,
    std::vector<Vector<Acceleration, Frame>>& accelerations) const {
  lock_.AssertReaderHeld();
  GravitationalParameter const& μ1 = body1.gravitational_parameter();
  auto const& trajectory1 = *trajectories_[b1];
  Position<Frame> const position1 = trajectory1.EvaluatePosition(t);
  Length const body1_collision_radius =
      min_radius_tolerance * body1.min_radius();
  Error error = Error::OK;

  for (std::size_t b2 = 0; b2 < positions.size(); ++b2) {
    // A vector from the center of |b2| to the center of |b1|.
    Displacement<Frame> const Δq = position1 - positions[b2];

    Square<Length> const Δq² = Δq.Norm²();
    Length const Δq_norm = Sqrt(Δq²);
    error |= Δq_norm > body1_collision_radius ? Error::OK : Error::OUT_OF_RANGE;

    Exponentiation<Length, -3> const one_over_Δq³ = Δq_norm / (Δq² * Δq²);

    auto const μ1_over_Δq³ = μ1 * one_over_Δq³;
    accelerations[b2] += Δq * μ1_over_Δq³;

    if (body1_is_oblate) {
      Vector<Quotient<Acceleration,
                      GravitationalParameter>, Frame> const
          degree_2_zonal_effect1 =
              geopotentials_[b1].GeneralSphericalHarmonicsAcceleration(
                  t,
                  -Δq,
                  Δq_norm,
                  Δq²,
                  one_over_Δq³);
      accelerations[b2] += μ1 * degree_2_zonal_effect1;
    }
  }
  return error;
}

template<typename Frame>
Status Ephemeris<Frame>::ComputeMassiveBodiesGravitationalAccelerations(
    Instant const& t,
    std::vector<Position<Frame>> const& positions,
    std::vector<Vector<Acceleration, Frame>>& accelerations) const {
  RETURN_IF_STOPPED;

  accelerations.assign(accelerations.size(), Vector<Acceleration, Frame>());

  for (std::size_t b1 = 0; b1 < number_of_oblate_bodies_; ++b1) {
    MassiveBody const& body1 = *bodies_[b1];
    ComputeGravitationalAccelerationByMassiveBodyOnMassiveBodies<
        /*body1_is_oblate=*/true,
        /*body2_is_oblate=*/true>(
        t,
        body1, b1,
        /*bodies2=*/bodies_,
        /*b2_begin=*/b1 + 1,
        /*b2_end=*/number_of_oblate_bodies_,
        positions, accelerations, geopotentials_);
    ComputeGravitationalAccelerationByMassiveBodyOnMassiveBodies<
        /*body1_is_oblate=*/true,
        /*body2_is_oblate=*/false>(
        t,
        body1, b1,
        /*bodies2=*/bodies_,
        /*b2_begin=*/number_of_oblate_bodies_,
        /*b2_end=*/number_of_oblate_bodies_ + number_of_spherical_bodies_,
        positions, accelerations, geopotentials_);
  }
  for (std::size_t b1 = number_of_oblate_bodies_;
       b1 < number_of_oblate_bodies_ +
            number_of_spherical_bodies_;
       ++b1) {
    MassiveBody const& body1 = *bodies_[b1];
    ComputeGravitationalAccelerationByMassiveBodyOnMassiveBodies<
        /*body1_is_oblate=*/false,
        /*body2_is_oblate=*/false>(
        t,
        body1, b1,
        /*bodies2=*/bodies_,
        /*b2_begin=*/b1 + 1,
        /*b2_end=*/number_of_oblate_bodies_ + number_of_spherical_bodies_,
        positions, accelerations, geopotentials_);
  }

  return Status::OK;
}

template<typename Frame>
Error Ephemeris<Frame>::ComputeMasslessBodiesGravitationalAccelerations(
    Instant const& t,
    std::vector<Position<Frame>> const& positions,
    std::vector<Vector<Acceleration, Frame>>& accelerations) const {
  CHECK_EQ(positions.size(), accelerations.size());
  accelerations.assign(accelerations.size(), Vector<Acceleration, Frame>());
  Error error = Error::OK;

  // Locking ensures that we see a consistent state of all the trajectories.
  absl::ReaderMutexLock l(&lock_);
  for (std::size_t b1 = 0; b1 < number_of_oblate_bodies_; ++b1) {
    MassiveBody const& body1 = *bodies_[b1];
    error |= ComputeGravitationalAccelerationByMassiveBodyOnMasslessBodies<
                 /*body1_is_oblate=*/true>(
                 t,
                 body1, b1,
                 positions,
                 accelerations);
  }
  for (std::size_t b1 = number_of_oblate_bodies_;
       b1 < number_of_oblate_bodies_ +
            number_of_spherical_bodies_;
       ++b1) {
    MassiveBody const& body1 = *bodies_[b1];
    error |= ComputeGravitationalAccelerationByMassiveBodyOnMasslessBodies<
                 /*body1_is_oblate=*/false>(
                 t,
                 body1, b1,
                 positions,
                 accelerations);
  }
  return error;
}

template<typename Frame>
template<typename ODE>
Status Ephemeris<Frame>::FlowODEWithAdaptiveStep(
    typename ODE::RightHandSideComputation compute_acceleration,
    not_null<DiscreteTrajectory<Frame>*> trajectory,
    Instant const& t,
    ODEAdaptiveStepParameters<ODE> const& parameters,
    std::int64_t max_ephemeris_steps) {
  Instant const& trajectory_last_time = trajectory->back().time;
  if (trajectory_last_time == t) {
    return Status::OK;
  }

  std::vector<not_null<DiscreteTrajectory<Frame>*>> const trajectories =
      {trajectory};
  // The |min| is here to prevent us from spending too much time computing the
  // ephemeris.  The |max| is here to ensure that we always try to integrate
  // forward.  We use |last_state_.time.value| because this is always finite,
  // contrary to |t_max()|, which is -∞ when |empty()|.
  Instant const t_final =
      std::min(std::max(instance_time() +
                            max_ephemeris_steps * fixed_step_parameters_.step(),
                        trajectory_last_time + fixed_step_parameters_.step()),
               t);
  Prolong(t_final);
  RETURN_IF_STOPPED;

  IntegrationProblem<ODE> problem;
  problem.equation.compute_acceleration = std::move(compute_acceleration);

  auto const trajectory_back = trajectory->back();
  auto const last_degrees_of_freedom = trajectory_back.degrees_of_freedom;
  problem.initial_state = {{last_degrees_of_freedom.position()},
                           {last_degrees_of_freedom.velocity()},
                           trajectory_back.time};

  typename AdaptiveStepSizeIntegrator<ODE>::Parameters const
      integrator_parameters(
          /*first_time_step=*/t_final - problem.initial_state.time.value,
          /*safety_factor=*/0.9,
          parameters.max_steps_,
          /*last_step_is_exact=*/true);
  CHECK_GT(integrator_parameters.first_time_step, 0 * Second)
      << "Flow back to the future: " << t_final
      << " <= " << problem.initial_state.time.value;
  auto const tolerance_to_error_ratio =
      std::bind(&Ephemeris<Frame>::ToleranceToErrorRatio,
                std::cref(parameters.length_integration_tolerance_),
                std::cref(parameters.speed_integration_tolerance_),
                _1, _2);

  typename AdaptiveStepSizeIntegrator<ODE>::AppendState append_state =
      std::bind(&Ephemeris::AppendMasslessBodiesStateToTrajectories,
                _1,
                std::cref(trajectories));
  auto const instance =
      parameters.integrator_->NewInstance(problem,
                                          append_state,
                                          tolerance_to_error_ratio,
                                          integrator_parameters);
  auto status = instance->Solve(t_final);

  // We probably don't care if the vessel gets too close to the singularity, as
  // we only use this integrator for the future.  So we swallow the error.  Note
  // that a collision in the prediction or the flight plan (for which this path
  // is used) should not cause the vessel to be deleted.
  if (status.error() == Error::OUT_OF_RANGE) {
    status = Status::OK;
  }

  // TODO(egg): when we have events in trajectories, we should add a singularity
  // event at the end if the outcome indicates a singularity
  // (|VanishingStepSize|).  We should not have an event on the trajectory if
  // |ReachedMaximalStepCount|, since that is not a physical property, but
  // rather a self-imposed constraint.
  if (!status.ok() || t_final == t) {
    return status;
  } else {
    return Status(Error::DEADLINE_EXCEEDED,
                  "Couldn't reach " + DebugString(t) + ", stopping at " +
                      DebugString(t_final));
  }
}

template<typename Frame>
double Ephemeris<Frame>::ToleranceToErrorRatio(
    Length const& length_integration_tolerance,
    Speed const& speed_integration_tolerance,
    Time const& current_step_size,
    typename NewtonianMotionEquation::SystemStateError const& error) {
  Length max_length_error;
  Speed max_speed_error;
  for (auto const& position_error : error.position_error) {
    max_length_error = std::max(max_length_error,
                                position_error.Norm());
  }
  for (auto const& velocity_error : error.velocity_error) {
    max_speed_error = std::max(max_speed_error,
                               velocity_error.Norm());
  }
  return std::min(length_integration_tolerance / max_length_error,
                  speed_integration_tolerance / max_speed_error);
}

template<typename Frame>
typename Ephemeris<Frame>::IntrinsicAccelerations const
    Ephemeris<Frame>::NoIntrinsicAccelerations;

}  // namespace internal_ephemeris
}  // namespace physics
}  // namespace principia<|MERGE_RESOLUTION|>--- conflicted
+++ resolved
@@ -359,8 +359,7 @@
 }
 
 template<typename Frame>
-<<<<<<< HEAD
-void Ephemeris<Frame>::RequestReanimation(Instant const& desired_t_min) {
+Status Ephemeris<Frame>::RequestReanimation(Instant const& desired_t_min) {
   bool must_restart;
   {
     absl::MutexLock l(&lock_);
@@ -388,9 +387,6 @@
 
 template<typename Frame>
 void Ephemeris<Frame>::Prolong(Instant const& t) {
-=======
-Status Ephemeris<Frame>::Prolong(Instant const& t) {
->>>>>>> 77651781
   // Short-circuit without locking.
   if (t <= t_max()) {
     return Status::OK;
