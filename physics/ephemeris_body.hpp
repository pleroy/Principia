--- conflicted
+++ resolved
@@ -271,17 +271,11 @@
 }
 
 template<typename Frame>
-<<<<<<< HEAD
-void Ephemeris<Frame>::FlowWithFixedStep(Trajectories const& trajectories,
-                                         Time const& step,
-                                         Instant const& t) {
-  LOG(INFO) << __FUNCTION__;
-=======
 void Ephemeris<Frame>::FlowWithFixedStep(
     std::vector<not_null<Trajectory<Frame>*>> const& trajectories,
     Time const& step,
     Instant const& t) {
->>>>>>> 1af9e4e7
+  LOG(INFO) << __FUNCTION__;
   if (empty() || t > t_max()) {
     Prolong(t);
   }
