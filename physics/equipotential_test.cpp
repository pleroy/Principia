#include "physics/equipotential.hpp"

#include <algorithm>
#include <array>
#include <functional>
#include <string>
#include <vector>

#include "absl/strings/str_cat.h"
#include "base/not_null.hpp"
#include "geometry/barycentre_calculator.hpp"
#include "geometry/frame.hpp"
#include "geometry/grassmann.hpp"
#include "geometry/instant.hpp"
#include "geometry/plane.hpp"
#include "geometry/rotation.hpp"
#include "geometry/space.hpp"
#include "gmock/gmock.h"
#include "gtest/gtest.h"
#include "integrators/methods.hpp"
#include "integrators/embedded_explicit_runge_kutta_integrator.hpp"
#include "integrators/symmetric_linear_multistep_integrator.hpp"
#include "mathematica/logger.hpp"
#include "numerics/global_optimization.hpp"
#include "numerics/root_finders.hpp"
#include "physics/body_centred_body_direction_reference_frame.hpp"
#include "physics/body_centred_non_rotating_reference_frame.hpp"
#include "physics/degrees_of_freedom.hpp"
#include "physics/kepler_orbit.hpp"
#include "physics/ephemeris.hpp"
#include "physics/reference_frame.hpp"
#include "physics/solar_system.hpp"
#include "quantities/si.hpp"
#include "testing_utilities/solar_system_factory.hpp"

namespace principia {
namespace physics {

using namespace principia::base::_not_null;
using namespace principia::geometry::_barycentre_calculator;
using namespace principia::geometry::_frame;
using namespace principia::geometry::_grassmann;
using namespace principia::geometry::_instant;
using namespace principia::geometry::_plane;
using namespace principia::geometry::_rotation;
using namespace principia::geometry::_space;
using namespace principia::integrators::_embedded_explicit_runge_kutta_integrator;  // NOLINT
using namespace principia::integrators::_methods;
using namespace principia::integrators::_symmetric_linear_multistep_integrator;
using namespace principia::numerics::_global_optimization;
using namespace principia::physics::_equipotential;
using namespace principia::physics::_reference_frame;
using namespace principia::quantities::_named_quantities;
using namespace principia::quantities::_quantities;
using namespace principia::quantities::_si;
using namespace principia::testing_utilities::_solar_system_factory;

class EquipotentialTest : public ::testing::Test {
 protected:
  using Barycentric = Frame<struct BarycentricTag, Inertial>;
  using World = Frame<struct WorldTag, Arbitrary>;

  EquipotentialTest()
      : ephemeris_parameters_(
            SymmetricLinearMultistepIntegrator<
                QuinlanTremaine1990Order12,
                Ephemeris<Barycentric>::NewtonianMotionEquation>(),
            /*step=*/10 * Minute),
        solar_system_(make_not_null_unique<SolarSystem<Barycentric>>(
            SOLUTION_DIR / "astronomy" / "sol_gravity_model.proto.txt",
            SOLUTION_DIR / "astronomy" /
                "sol_initial_state_jd_2451545_000000000.proto.txt",
            /*ignore_frame=*/true)),
        ephemeris_(solar_system_->MakeEphemeris(
            /*accuracy_parameters=*/{/*fitting_tolerance=*/1 * Milli(Metre),
                                     /*geopotential_tolerance=*/0x1p-24},
            ephemeris_parameters_)),
        equipotential_parameters_(
            EmbeddedExplicitRungeKuttaIntegrator<
                DormandPrince1986RK547FC,
                Equipotential<Barycentric, World>::ODE>(),
            /*max_steps=*/1000,
            /*length_integration_tolerance=*/1 * Metre) {}

  Position<World> ComputePositionInWorld(
      Instant const& t,
      ReferenceFrame<Barycentric, World> const& reference_frame,
      SolarSystemFactory::Index const body) {
    auto const to_this_frame = reference_frame.ToThisFrameAtTimeSimilarly(t);
    return to_this_frame.similarity()(
        solar_system_->trajectory(*ephemeris_, SolarSystemFactory::name(body))
            .EvaluatePosition(t));
  }

  std::array<Position<World>, 2> ComputeLagrangePoints(
      SolarSystemFactory::Index const body1,
      SolarSystemFactory::Index const body2,
      Instant const& t,
      ReferenceFrame<Barycentric, World> const& reference_frame,
      Plane<World> const& plane) {
    auto const body1_position =
        ComputePositionInWorld(t, reference_frame, body1);
    auto const body2_position =
        ComputePositionInWorld(t, reference_frame, body2);
    auto const body2_body1 = body1_position - body2_position;

    auto const binormal = plane.UnitBinormals().front();
    Rotation<World, World> const rot_l4(-60 * Degree, binormal);
    auto const body2_l4 = rot_l4(body2_body1);
    auto const l4 = body2_l4 + body2_position;
    Rotation<World, World> const rot_l5(60 * Degree, binormal);
    auto const body2_l5 = rot_l5(body2_body1);
    auto const l5 = body2_l5 + body2_position;

    return {l4, l5};
  }

  // Logs to Mathematica the equipotential line for the given |body| in the
  // specified |reference_frame|.
  void LogEquipotentialLine(
      mathematica::Logger& logger,
      Plane<World> const& plane,
      Instant const& t,
      ReferenceFrame<Barycentric, World> const& reference_frame,
      SolarSystemFactory::Index const body,
      std::string_view const suffix = "") {
    Equipotential<Barycentric, World> const equipotential(
        equipotential_parameters_, &reference_frame);
    std::string const name = SolarSystemFactory::name(body);

    CHECK_OK(ephemeris_->Prolong(t));
    auto const line =
        equipotential.ComputeLine(
            plane, t, ComputePositionInWorld(t0_, reference_frame, body));
    std::vector<Position<World>> positions;
    std::vector<double> βs;
    for (auto const& state : line) {
      auto const& [position, β] = state;
      positions.push_back(position);
      βs.push_back(β);
    }
    logger.Set(absl::StrCat("equipotential", name, suffix),
               positions,
               mathematica::ExpressIn(Metre));
    logger.Set(absl::StrCat("beta", name, suffix), βs);
  }

  // Logs to Mathematica a family of equipotential lines determined by a
  // parameter.  There must exist an overload of |ComputeLine| with a
  // |LineParameter| as its third argument.
  template<typename LineParameter>
  void LogFamilyOfEquipotentialLines(
      mathematica::Logger& logger,
      ReferenceFrame<Barycentric, World> const& reference_frame,
      int const number_of_days,
      std::string_view const suffix,
      std::function<std::vector<LineParameter>(
          Position<World> const& l4,
          Position<World> const& l5)> const& get_line_parameters) {
    Equipotential<Barycentric, World> const equipotential(
        equipotential_parameters_, &reference_frame);
    auto const plane =
        Plane<World>::OrthogonalTo(Vector<double, World>({0, 0, 1}));

    std::vector<std::vector<std::vector<Position<World>>>> all_positions;
    std::vector<std::vector<std::vector<double>>> all_βs;
    for (int j = 0; j < number_of_days; ++j) {
      Instant const t = t0_ + j * Day;
      CHECK_OK(ephemeris_->Prolong(t));
      all_positions.emplace_back();
      all_βs.emplace_back();

      auto const& [l4, l5] = ComputeLagrangePoints(SolarSystemFactory::Earth,
                                                    SolarSystemFactory::Moon,
                                                    t,
                                                    reference_frame,
                                                    plane);

      for (auto const& line_parameter : get_line_parameters(l4, l5)) {
        auto const line =
            equipotential.ComputeLine(plane, t, line_parameter);
        all_positions.back().emplace_back();
        all_βs.back().emplace_back();
        for (auto const& state : line) {
          auto const& [position, β] = state;
          all_positions.back().back().push_back(position);
          all_βs.back().back().push_back(β);
        }
      }
    }
    logger.Set(absl::StrCat("equipotentialsEarthMoon", suffix),
               all_positions,
               mathematica::ExpressIn(Metre));
    logger.Set(absl::StrCat("betasEarthMoon", suffix), all_βs);
  }

  Instant const t0_;
  Ephemeris<Barycentric>::FixedStepParameters const ephemeris_parameters_;
  not_null<std::unique_ptr<SolarSystem<Barycentric>>> const solar_system_;
  not_null<std::unique_ptr<Ephemeris<Barycentric>>> const ephemeris_;
  Equipotential<Barycentric, World>::AdaptiveParameters const
      equipotential_parameters_;
};

#if !_DEBUG
TEST_F(EquipotentialTest, BodyCentredNonRotating) {
  mathematica::Logger logger(TEMP_DIR / "equipotential_bcnr.wl",
                             /*make_unique=*/false);
  auto const reference_frame(
      BodyCentredNonRotatingReferenceFrame<Barycentric, World>(
          ephemeris_.get(),
          solar_system_->massive_body(
              *ephemeris_, SolarSystemFactory::name(SolarSystemFactory::Sun))));
  Equipotential<Barycentric, World> const equipotential(
      equipotential_parameters_, &reference_frame);

  auto const plane =
      Plane<World>::OrthogonalTo(Vector<double, World>({2, 3, -5}));

  LogEquipotentialLine(logger,
                       plane,
                       t0_ + 1 * Day,
                       reference_frame,
                       SolarSystemFactory::Mercury);
  LogEquipotentialLine(logger,
                       plane,
                       t0_ + 1 * Day,
                       reference_frame,
                       SolarSystemFactory::Earth);
  LogEquipotentialLine(logger,
                       plane,
                       t0_ + 1 * Day,
                       reference_frame,
                       SolarSystemFactory::Jupiter, "Close");
  LogEquipotentialLine(logger,
                       plane,
                       t0_ + 100 * Day,
                       reference_frame,
                       SolarSystemFactory::Jupiter, "Far");
}

TEST_F(EquipotentialTest, BodyCentredBodyDirection_EquidistantPoints) {
  mathematica::Logger logger(TEMP_DIR / "equipotential_bcbd_distances.wl",
                             /*make_unique=*/false);
  auto const reference_frame(
      BodyCentredBodyDirectionReferenceFrame<Barycentric, World>(
          ephemeris_.get(),
          solar_system_->massive_body(
              *ephemeris_,
              SolarSystemFactory::name(SolarSystemFactory::Earth)),
          solar_system_->massive_body(
              *ephemeris_,
              SolarSystemFactory::name(SolarSystemFactory::Moon))));

  LogFamilyOfEquipotentialLines<Position<World>>(
      logger,
      reference_frame,
      /*number_of_days=*/30,
      /*suffix=*/"Distances",
      [](Position<World> const& l4, Position<World> const& l5) {
        std::vector<Position<World>> positions;
        for (int i = 0; i <= 10; ++i) {
          positions.push_back(Barycentre(
              std::pair{l4, l5}, std::pair{i / 10.0, (10.0 - i) / 10.0}));
        }
        return positions;
      });
}

TEST_F(EquipotentialTest, BodyCentredBodyDirection_EquidistantEnergies) {
  mathematica::Logger logger(TEMP_DIR / "equipotential_bcbd_energies.wl",
                             /*make_unique=*/false);
  auto const reference_frame(
      BodyCentredBodyDirectionReferenceFrame<Barycentric, World>(
          ephemeris_.get(),
          solar_system_->massive_body(
              *ephemeris_,
              SolarSystemFactory::name(SolarSystemFactory::Earth)),
          solar_system_->massive_body(
              *ephemeris_,
              SolarSystemFactory::name(SolarSystemFactory::Moon))));

  LogFamilyOfEquipotentialLines<DegreesOfFreedom<World>>(
      logger,
      reference_frame,
      /*number_of_days=*/30,
      /*suffix=*/"Energies",
      [](Position<World> const& l4, Position<World> const& l5) {
        auto const midpoint = Barycentre(std::pair{l4, l5}, std::pair{1, 1});
        std::vector<DegreesOfFreedom<World>> degrees_of_freedom;
        for (int i = 0; i <= 10; ++i) {
          degrees_of_freedom.push_back(
              DegreesOfFreedom<World>(midpoint,
                                      Velocity<World>({i * 100 * Metre / Second,
                                                       0 * Metre / Second,
                                                       0 * Metre / Second})));
        }
        for (int i = 0; i < 4; ++i) {
          degrees_of_freedom.push_back(DegreesOfFreedom<World>(
              midpoint,
              Velocity<World>({(1100 + i * 10) * Metre / Second,
                               0 * Metre / Second,
                               0 * Metre / Second})));
        }
        return degrees_of_freedom;
      });
}

TEST_F(EquipotentialTest, BodyCentredBodyDirection_GlobalOptimization) {
  mathematica::Logger logger(TEMP_DIR / "equipotential_bcbd_global.wl",
                             /*make_unique=*/false);
  std::int64_t const number_of_days = 502;
  auto const earth = solar_system_->massive_body(
      *ephemeris_, SolarSystemFactory::name(SolarSystemFactory::Jupiter));
  auto const moon = solar_system_->massive_body(
<<<<<<< HEAD
      *ephemeris_, SolarSystemFactory::name(SolarSystemFactory::Europa));
  auto const dynamic_frame(
      BarycentricRotatingDynamicFrame<Barycentric, World>(
=======
      *ephemeris_, SolarSystemFactory::name(SolarSystemFactory::Moon));
  auto const reference_frame(
      BodyCentredBodyDirectionReferenceFrame<Barycentric, World>(
>>>>>>> f41d8a71
          ephemeris_.get(), moon, earth));
  auto const r² = [&](Instant const& t) {
    return (ephemeris_->trajectory(earth)->EvaluatePosition(t) -
            ephemeris_->trajectory(moon)->EvaluatePosition(t))
        .Norm²();
  };
  auto const r = [&](Instant const& t) -> quantities::Length {
    return (ephemeris_->trajectory(earth)->EvaluatePosition(t) -
            ephemeris_->trajectory(moon)->EvaluatePosition(t))
        .Norm();
  };
  auto const dof_to_world_at_time =
      [&](Instant const& t,
          DegreesOfFreedom<Barycentric> const& dof) -> DegreesOfFreedom<World> {
    auto const earth_dof =
        ephemeris_->trajectory(earth)->EvaluateDegreesOfFreedom(t);
    auto const moon_dof =
        ephemeris_->trajectory(moon)->EvaluateDegreesOfFreedom(t);
    Displacement<Barycentric> const u =
        earth_dof.position() - moon_dof.position();
    Velocity<Barycentric> const v = earth_dof.velocity() - moon_dof.velocity();
    auto const r = u.Norm();
    auto const rʹ = InnerProduct(u, v) / r;
    auto const r² = u.Norm²();
    auto const rdof = dynamic_frame.ToThisFrameAtTime(t)(dof);
    return {
        (rdof.position() - World::origin) / r * (1 * Metre) + World::origin,
        (rdof.velocity() / r - (rdof.position() - World::origin) * rʹ / r²) *
            (1 * Metre)};
  };
  auto const dof_from_world_at_time =
      [&](Instant const& t,
          DegreesOfFreedom<World> const& dof) -> DegreesOfFreedom<Barycentric> {
    auto const earth_dof =
        ephemeris_->trajectory(earth)->EvaluateDegreesOfFreedom(t);
    auto const moon_dof =
        ephemeris_->trajectory(moon)->EvaluateDegreesOfFreedom(t);
    auto const d = earth_dof.position() - moon_dof.position();
    auto const v = earth_dof.velocity() - moon_dof.velocity();
    auto const r = d.Norm();
    auto const rʹ = InnerProduct(d, v) / r;
    auto const r² = d.Norm²();
    Position<World> rdof_position =
        (dof.position() - World::origin) / (1 * Metre) * r + World::origin;
    DegreesOfFreedom<World> const rdof = {
        rdof_position,
        (dof.velocity() / (1 * Metre) +
         (rdof_position - World::origin) * rʹ / r²) *
            r};
    return dynamic_frame.FromThisFrameAtTime(t)(rdof);
  };
  auto const position_to_world_at_time =
      [&](Instant const& t, Position<Barycentric> const& q) -> Position<World> {
    return (dynamic_frame.ToThisFrameAtTime(t).rigid_transformation()(q) -
            World::origin) /
               r(t) * (1 * Metre) +
           World::origin;
  };
  auto const position_from_world_at_time =
      [&](Instant const& t, Position<World> const& q) -> Position<Barycentric> {
    return dynamic_frame.FromThisFrameAtTime(t).rigid_transformation()(
        (q - World::origin) / (1 * Metre) * r(t) + World::origin);
  };
  auto const potential_at_time =
      [&](Instant const& t, Position<World> const& q) -> SpecificEnergy {
    auto const earth_dof =
        ephemeris_->trajectory(earth)->EvaluateDegreesOfFreedom(t);
    auto const moon_dof =
        ephemeris_->trajectory(moon)->EvaluateDegreesOfFreedom(t);
    Displacement<Barycentric> const u =
        earth_dof.position() - moon_dof.position();
    Velocity<Barycentric> const v = earth_dof.velocity() - moon_dof.velocity();
    Vector<Acceleration, Barycentric> const γ =
        ephemeris_->ComputeGravitationalAccelerationOnMassiveBody(earth, t) -
        ephemeris_->ComputeGravitationalAccelerationOnMassiveBody(moon, t);
    quantities::Length const r = u.Norm();
    auto const r² = u.Norm²();
    quantities::Speed const rʹ = InnerProduct(u, v) / r;
    Acceleration const rʺ =
        InnerProduct(u, γ) / r -
        quantities::Pow<2>(InnerProduct(u, v)) / quantities::Pow<3>(r) +
        v.Norm²() / r;
    return (dynamic_frame.GeometricPotential(
                t, (q - World::origin) / (1 * Metre) * r + World::origin) /
                r² +
            ((q - World::origin) / (1 * Metre)).Norm²() * rʺ / (2 * r)) *
           (1 * quantities::Pow<2>(Metre));
  };
  auto const gradient_at_time =
      [&](Instant const& t,
          Position<World> const& q) -> Vector<Acceleration, World> {
    auto const earth_dof =
        ephemeris_->trajectory(earth)->EvaluateDegreesOfFreedom(t);
    auto const moon_dof =
        ephemeris_->trajectory(moon)->EvaluateDegreesOfFreedom(t);
    Displacement<Barycentric> const u =
        earth_dof.position() - moon_dof.position();
    Velocity<Barycentric> const v = earth_dof.velocity() - moon_dof.velocity();
    Vector<Acceleration, Barycentric> const γ =
        ephemeris_->ComputeGravitationalAccelerationOnMassiveBody(earth, t) -
        ephemeris_->ComputeGravitationalAccelerationOnMassiveBody(moon, t);
    auto const r = u.Norm();
    auto const rʹ = InnerProduct(u, v) / r;
    auto const rʺ =
        InnerProduct(u, γ) / r -
        quantities::Pow<2>(InnerProduct(u, v)) / quantities::Pow<3>(r) +
        v.Norm²() / r;
    return (dynamic_frame.RotationFreeGeometricAccelerationAtRest(
                t, (q - World::origin) / (1 * Metre) * r + World::origin) -
            (q - World::origin) / (1 * Metre) * rʺ) /
           r * (1 * Metre);
  };
  CHECK_OK(ephemeris_->Prolong(t0_ + number_of_days * Day));

  DegreesOfFreedom<Barycentric> const earth_dof =
      ephemeris_->trajectory(earth)->EvaluateDegreesOfFreedom(t0_);
  DegreesOfFreedom<Barycentric> const moon_dof =
      ephemeris_->trajectory(moon)->EvaluateDegreesOfFreedom(t0_);
  KeplerOrbit<Barycentric> const moon_orbit(
      *earth,
      *moon,
      moon_dof - earth_dof,
      t0_);
  KeplerianElements<Barycentric> const moon_elements =
      moon_orbit.elements_at_epoch();

  KeplerianElements<Barycentric> const elements{
      .periapsis_distance = 71'000 * Kilo(Metre),
      .apoapsis_distance = 0.65 * *moon_elements.periapsis_distance,
      .inclination = moon_elements.inclination,
      .longitude_of_ascending_node = moon_elements.longitude_of_ascending_node,
      .argument_of_periapsis = *moon_elements.argument_of_periapsis + Degree,
      .mean_anomaly = 0 * Degree};
<<<<<<< HEAD
  auto const earth_world_dof = dof_to_world_at_time(t0_, earth_dof);
  auto const moon_world_dof = dof_to_world_at_time(t0_, moon_dof);
=======
  auto const earth_world_dof =
      reference_frame.ToThisFrameAtTime(t0_)(earth_dof);
  auto const moon_world_dof = reference_frame.ToThisFrameAtTime(t0_)(moon_dof);
>>>>>>> f41d8a71
  Position<World> const q_earth = earth_world_dof.position();
  Position<World> const q_moon = moon_world_dof.position();
  Velocity<World> const v_earth = earth_world_dof.velocity();
  Velocity<World> const v_moon = moon_world_dof.velocity();
  Position<World> const initial_earth_moon_l5 =
      Barycentre(std::pair(q_earth, q_moon), std::pair(1, 1)) +
      (q_earth - q_moon).Norm() *
          Vector<double, World>({0, quantities::Sqrt(3) / 2, 0});
  using MEO = Frame<struct BarycentricTag, Arbitrary>;
  BodyCentredBodyDirectionDynamicFrame<Barycentric, MEO> meo(
      ephemeris_.get(), moon, earth);
  // The initial states for three trajectories:
<<<<<<< HEAD
  // [0]: initially stationary in the rotating-pulsating frame near L3;
  // [1]: initially stationary in MEO at L5;
  // [2]: initially stationary in the rotating-pulsating frame at L5;
  // [3]: in an elliptic Earth orbit that reaches 65% of the way to the Moon.
  std::vector<DegreesOfFreedom<Barycentric>> const initial_states{
      dof_from_world_at_time(t0_,
                             {q_earth + (q_earth - q_moon), World::unmoving}),
      meo.FromThisFrameAtTime(t0_)(
          {meo.ToThisFrameAtTime(t0_).rigid_transformation()(
               position_from_world_at_time(t0_, initial_earth_moon_l5)),
           MEO::unmoving}),
      dof_from_world_at_time(t0_, {initial_earth_moon_l5, World::unmoving}),
=======
  // [0]: initially stationary in |reference_frame| at L5;
  // [1]: initially stationary in the rotating-pulsating frame at L5;
  // [2]: in an elliptic Earth orbit that reaches 80% of the way to the Moon.
  std::vector<DegreesOfFreedom<Barycentric>> const initial_states{
      reference_frame.FromThisFrameAtTime(t0_)(
          {q_moon + 2 * (q_earth - q_moon), World::unmoving}),
      reference_frame.FromThisFrameAtTime(t0_)(
          {initial_earth_moon_l5, World::unmoving}),
      reference_frame.FromThisFrameAtTime(t0_)(
          {initial_earth_moon_l5,
           Barycentre(std::pair(v_earth, v_moon), std::pair(1, 1)) +
               InnerProduct(q_earth - q_moon, v_earth - v_moon) /
                   (q_earth - q_moon).Norm() *
                   Vector<double, World>({0, quantities::Sqrt(3) / 2, 0})}),
>>>>>>> f41d8a71
      earth_dof +
          KeplerOrbit<Barycentric>(*earth, MasslessBody{}, elements, t0_)
              .StateVectors(t0_)};

  std::vector<not_null<std::unique_ptr<DiscreteTrajectory<Barycentric>>>>
      trajectories;
  std::vector<not_null<DiscreteTrajectory<Barycentric>*>> instance_trajectories;
  for (auto const& s : initial_states) {
    trajectories.push_back(
        make_not_null_unique<DiscreteTrajectory<Barycentric>>());
    instance_trajectories.push_back(trajectories.back().get());
    CHECK_OK(trajectories.back()->Append(t0_, s));
    trajectories.back()->segments().front().SetDownsampling(
        {.max_dense_intervals = 10'000, .tolerance = 10 * Metre});
  }
  auto const instance = ephemeris_->NewInstance(
      instance_trajectories,
      Ephemeris<Barycentric>::NoIntrinsicAccelerations,
      Ephemeris<Barycentric>::FixedStepParameters(
          SymmetricLinearMultistepIntegrator<
              Quinlan1999Order8A,
              Ephemeris<Barycentric>::NewtonianMotionEquation>(),
          /*step=*/10 * Second));

  
  LOG(ERROR) << "Flowing trajectories";
  CHECK_OK(
      ephemeris_->FlowWithFixedStep(t0_ + number_of_days * Day, *instance));
  LOG(ERROR) << "Flowed";

  Instant t = t0_;
<<<<<<< HEAD
  auto const potential = [&](Position<World> const& position) {
    return potential_at_time(t, position);
  };
  auto const acceleration = [&](Position<World> const& position) {
    auto const acceleration = gradient_at_time(t, position);
=======
  auto const potential = [&reference_frame,
                          &t](Position<World> const& position) {
    return reference_frame.GeometricPotential(t, position);
  };
  auto const acceleration = [&reference_frame,
                              &t](Position<World> const& position) {
    auto const acceleration =
        reference_frame.GeometricAcceleration(t, {position, Velocity<World>{}});
>>>>>>> f41d8a71
    // Note the sign.
    return -Vector<Acceleration, World>({acceleration.coordinates()[0],
                                         acceleration.coordinates()[1],
                                         Acceleration{}});
  };
  const MultiLevelSingleLinkage<SpecificEnergy, Position<World>, 2>::Box box = {
      .centre = World::origin,
      .vertices = {Displacement<World>({3 * Metre,
                                        0 * Metre,
                                        0 * Metre}),
                   Displacement<World>({0 * Metre,
                                        3 * Metre,
                                        0 * Metre})}};

  MultiLevelSingleLinkage<SpecificEnergy, Position<World>, 2> optimizer(
      box, potential, acceleration);
<<<<<<< HEAD
  // TODO(egg): stupid hidden lifetime requirement.
  Equipotential<Barycentric, World>::AdaptiveParameters ap(
      EmbeddedExplicitRungeKuttaIntegrator<
          DormandPrince1986RK547FC,
          Equipotential<Barycentric, World>::ODE>(),
      /*max_steps=*/1000,
      /*length_integration_tolerance=*/1e-9 * Metre);
  Equipotential<Barycentric, World> const equipotential(ap,
      &dynamic_frame,
      potential_at_time,
      gradient_at_time);
=======
  Equipotential<Barycentric, World> const equipotential(
      equipotential_parameters_, &reference_frame);
>>>>>>> f41d8a71
  auto const plane =
      Plane<World>::OrthogonalTo(Vector<double, World>({0, 0, 1}));

  std::vector<std::vector<std::vector<std::vector<Position<World>>>>>
      all_positions;
  std::vector<std::vector<std::vector<std::vector<double>>>> all_βs;
  std::vector<std::vector<Position<World>>> trajectory_positions(
      trajectories.size());
  std::vector<SpecificEnergy> energies;
  for (int j = 0; j < number_of_days; ++j) {
    LOG(ERROR) << "Day #" << j;
    t = t0_ + j * Day;
    CHECK_OK(ephemeris_->Prolong(t));
    all_positions.emplace_back();
    all_βs.emplace_back();

    auto const arg_maximorum = optimizer.FindGlobalMaxima(
        /*points_per_round=*/1000,
        /*number_of_rounds=*/std::nullopt,
        /*local_search_tolerance=*/1e-3 * Metre);
    logger.Append("argMaximorum", arg_maximorum, mathematica::ExpressIn(Metre));
    std::vector<SpecificEnergy> maxima;
    SpecificEnergy maximum_maximorum = -Infinity<SpecificEnergy>;

<<<<<<< HEAD
    Position<World> const earth_position = position_to_world_at_time(
        t, ephemeris_->trajectory(earth)->EvaluatePosition(t));
    Position<World> const moon_position = position_to_world_at_time(
        t, ephemeris_->trajectory(moon)->EvaluatePosition(t));
=======
    Position<World> const earth_position =
        reference_frame.ToThisFrameAtTime(t).rigid_transformation()(
            ephemeris_->trajectory(earth)->EvaluatePosition(t));
    Position<World> const moon_position =
        reference_frame.ToThisFrameAtTime(t).rigid_transformation()(
            ephemeris_->trajectory(moon)->EvaluatePosition(t));
>>>>>>> f41d8a71
    for (auto const& arg_maximum : arg_maximorum) {
      maxima.push_back(potential(arg_maximum));
      maximum_maximorum = std::max(maximum_maximorum, maxima.back());
    }
    logger.Append("maxima", maxima, mathematica::ExpressIn(Metre, Second));

    double const arg_approx_l1 = numerics::Brent(
        [&](double x) {
          return potential(Barycentre(std::pair(moon_position, earth_position),
                                      std::pair(x, 1 - x)));
        },
        0.0,
        1.0,
        std::greater<>{});
    double const arg_approx_l2 = numerics::Brent(
        [&](double x) {
          return potential(Barycentre(
              std::pair(moon_position,
                        World::origin + 2 * (moon_position - World::origin)),
              std::pair(x, 1 - x)));
        },
        0.0,
        1.0,
        std::greater<>{});
    SpecificEnergy const approx_l1_energy =
        potential(Barycentre(std::pair(moon_position, earth_position),
                             std::pair(arg_approx_l1, 1 - arg_approx_l1)));
    SpecificEnergy const approx_l2_energy = potential(Barycentre(
        std::pair(moon_position, World::origin + 2 * (moon_position - World::origin)),
        std::pair(arg_approx_l2, 1 - arg_approx_l2)));
    for (int i = 0; i < trajectories.size(); ++i) {
<<<<<<< HEAD
      DegreesOfFreedom<World> const dof =
          dof_to_world_at_time(t, trajectories[i]->EvaluateDegreesOfFreedom(t));
=======
      DegreesOfFreedom<World> const dof = reference_frame.ToThisFrameAtTime(t)(
          trajectories[i]->EvaluateDegreesOfFreedom(t));
>>>>>>> f41d8a71
      trajectory_positions[i].push_back(dof.position());
    }
    SpecificEnergy const ΔV = maximum_maximorum - approx_l1_energy;
    for (int i = 1; i <= 8; ++i) {
      all_positions.back().emplace_back();
      all_βs.back().emplace_back();
      SpecificEnergy const energy = maximum_maximorum - i * (1.0 / 7.0 * ΔV);
      auto const& lines = equipotential.ComputeLines(
          plane,
          t,
          arg_maximorum,
          {{moon_position, moon->min_radius() / r(t) * (1 * Metre)},
           {earth_position, earth->min_radius() / r(t) * (1 * Metre)}},
          [](Position<World> q) {
            return World::origin + Normalize(q - World::origin) * 3 * Metre;
          },
          energy);
      for (auto const& line : lines) {
        all_positions.back().back().emplace_back();
        all_βs.back().back().emplace_back();
        for (auto const& state : line) {
          auto const& [position, β] = state;
          all_positions.back().back().back().push_back(position);
          all_βs.back().back().back().push_back(β);
        }
      }
    }
    auto const& lines = equipotential.ComputeLines(
        plane,
        t,
        arg_maximorum,
        {{moon_position, moon->min_radius() / r(t) * (1 * Metre)},
         {earth_position, earth->min_radius() / r(t) * (1 * Metre)}},
        [](Position<World> q) {
          return World::origin + Normalize(q - World::origin) * 3 * Metre;
        },
        approx_l2_energy);
    for (auto const& line : lines) {
      all_positions.back().back().emplace_back();
      all_βs.back().back().emplace_back();
      for (auto const& state : line) {
        auto const& [position, β] = state;
        all_positions.back().back().back().push_back(position);
        all_βs.back().back().back().push_back(β);
      }
    }
  }
  std::vector<std::vector<Position<World>>> world_trajectories;
  for (auto const& trajectory : trajectories) {
    world_trajectories.emplace_back();
    for (auto const& [t, dof] : *trajectory) {
      world_trajectories.back().push_back(
<<<<<<< HEAD
          position_to_world_at_time(t, dof.position()));
=======
          reference_frame.ToThisFrameAtTime(t).rigid_transformation()(
              dof.position()));
    }
  }
  std::vector<std::vector<Vector<double, World>>> pulsating_trajectories;
  for (auto const& trajectory : trajectories) {
    pulsating_trajectories.emplace_back();
    for (auto const& [t, dof] : *trajectory) {
      pulsating_trajectories.back().push_back(
          (reference_frame.ToThisFrameAtTime(t).rigid_transformation()(
               dof.position()) -
           World::origin) /
          (ephemeris_->trajectory(earth)->EvaluatePosition(t) -
           ephemeris_->trajectory(moon)->EvaluatePosition(t))
              .Norm());
>>>>>>> f41d8a71
    }
  }
  logger.Set("trajectories", world_trajectories, mathematica::ExpressIn(Metre));
  logger.Set("trajectoryPositions",
             trajectory_positions,
             mathematica::ExpressIn(Metre));
  logger.Set("energies",
             energies,
             mathematica::ExpressIn(Metre, Second));
  logger.Set("equipotentialsEarthMoonGlobalOptimization",
             all_positions,
             mathematica::ExpressIn(Metre));
  logger.Set("betasEarthMoonGlobalOptimization", all_βs);
}

#endif

}  // namespace physics
}  // namespace principia<|MERGE_RESOLUTION|>--- conflicted
+++ resolved
@@ -313,15 +313,9 @@
   auto const earth = solar_system_->massive_body(
       *ephemeris_, SolarSystemFactory::name(SolarSystemFactory::Jupiter));
   auto const moon = solar_system_->massive_body(
-<<<<<<< HEAD
-      *ephemeris_, SolarSystemFactory::name(SolarSystemFactory::Europa));
-  auto const dynamic_frame(
-      BarycentricRotatingDynamicFrame<Barycentric, World>(
-=======
       *ephemeris_, SolarSystemFactory::name(SolarSystemFactory::Moon));
   auto const reference_frame(
       BodyCentredBodyDirectionReferenceFrame<Barycentric, World>(
->>>>>>> f41d8a71
           ephemeris_.get(), moon, earth));
   auto const r² = [&](Instant const& t) {
     return (ephemeris_->trajectory(earth)->EvaluatePosition(t) -
@@ -455,14 +449,9 @@
       .longitude_of_ascending_node = moon_elements.longitude_of_ascending_node,
       .argument_of_periapsis = *moon_elements.argument_of_periapsis + Degree,
       .mean_anomaly = 0 * Degree};
-<<<<<<< HEAD
-  auto const earth_world_dof = dof_to_world_at_time(t0_, earth_dof);
-  auto const moon_world_dof = dof_to_world_at_time(t0_, moon_dof);
-=======
   auto const earth_world_dof =
       reference_frame.ToThisFrameAtTime(t0_)(earth_dof);
   auto const moon_world_dof = reference_frame.ToThisFrameAtTime(t0_)(moon_dof);
->>>>>>> f41d8a71
   Position<World> const q_earth = earth_world_dof.position();
   Position<World> const q_moon = moon_world_dof.position();
   Velocity<World> const v_earth = earth_world_dof.velocity();
@@ -475,7 +464,6 @@
   BodyCentredBodyDirectionDynamicFrame<Barycentric, MEO> meo(
       ephemeris_.get(), moon, earth);
   // The initial states for three trajectories:
-<<<<<<< HEAD
   // [0]: initially stationary in the rotating-pulsating frame near L3;
   // [1]: initially stationary in MEO at L5;
   // [2]: initially stationary in the rotating-pulsating frame at L5;
@@ -488,22 +476,6 @@
                position_from_world_at_time(t0_, initial_earth_moon_l5)),
            MEO::unmoving}),
       dof_from_world_at_time(t0_, {initial_earth_moon_l5, World::unmoving}),
-=======
-  // [0]: initially stationary in |reference_frame| at L5;
-  // [1]: initially stationary in the rotating-pulsating frame at L5;
-  // [2]: in an elliptic Earth orbit that reaches 80% of the way to the Moon.
-  std::vector<DegreesOfFreedom<Barycentric>> const initial_states{
-      reference_frame.FromThisFrameAtTime(t0_)(
-          {q_moon + 2 * (q_earth - q_moon), World::unmoving}),
-      reference_frame.FromThisFrameAtTime(t0_)(
-          {initial_earth_moon_l5, World::unmoving}),
-      reference_frame.FromThisFrameAtTime(t0_)(
-          {initial_earth_moon_l5,
-           Barycentre(std::pair(v_earth, v_moon), std::pair(1, 1)) +
-               InnerProduct(q_earth - q_moon, v_earth - v_moon) /
-                   (q_earth - q_moon).Norm() *
-                   Vector<double, World>({0, quantities::Sqrt(3) / 2, 0})}),
->>>>>>> f41d8a71
       earth_dof +
           KeplerOrbit<Barycentric>(*earth, MasslessBody{}, elements, t0_)
               .StateVectors(t0_)};
@@ -535,13 +507,6 @@
   LOG(ERROR) << "Flowed";
 
   Instant t = t0_;
-<<<<<<< HEAD
-  auto const potential = [&](Position<World> const& position) {
-    return potential_at_time(t, position);
-  };
-  auto const acceleration = [&](Position<World> const& position) {
-    auto const acceleration = gradient_at_time(t, position);
-=======
   auto const potential = [&reference_frame,
                           &t](Position<World> const& position) {
     return reference_frame.GeometricPotential(t, position);
@@ -550,7 +515,6 @@
                               &t](Position<World> const& position) {
     auto const acceleration =
         reference_frame.GeometricAcceleration(t, {position, Velocity<World>{}});
->>>>>>> f41d8a71
     // Note the sign.
     return -Vector<Acceleration, World>({acceleration.coordinates()[0],
                                          acceleration.coordinates()[1],
@@ -567,22 +531,8 @@
 
   MultiLevelSingleLinkage<SpecificEnergy, Position<World>, 2> optimizer(
       box, potential, acceleration);
-<<<<<<< HEAD
-  // TODO(egg): stupid hidden lifetime requirement.
-  Equipotential<Barycentric, World>::AdaptiveParameters ap(
-      EmbeddedExplicitRungeKuttaIntegrator<
-          DormandPrince1986RK547FC,
-          Equipotential<Barycentric, World>::ODE>(),
-      /*max_steps=*/1000,
-      /*length_integration_tolerance=*/1e-9 * Metre);
-  Equipotential<Barycentric, World> const equipotential(ap,
-      &dynamic_frame,
-      potential_at_time,
-      gradient_at_time);
-=======
   Equipotential<Barycentric, World> const equipotential(
       equipotential_parameters_, &reference_frame);
->>>>>>> f41d8a71
   auto const plane =
       Plane<World>::OrthogonalTo(Vector<double, World>({0, 0, 1}));
 
@@ -607,19 +557,12 @@
     std::vector<SpecificEnergy> maxima;
     SpecificEnergy maximum_maximorum = -Infinity<SpecificEnergy>;
 
-<<<<<<< HEAD
-    Position<World> const earth_position = position_to_world_at_time(
-        t, ephemeris_->trajectory(earth)->EvaluatePosition(t));
-    Position<World> const moon_position = position_to_world_at_time(
-        t, ephemeris_->trajectory(moon)->EvaluatePosition(t));
-=======
     Position<World> const earth_position =
         reference_frame.ToThisFrameAtTime(t).rigid_transformation()(
             ephemeris_->trajectory(earth)->EvaluatePosition(t));
     Position<World> const moon_position =
         reference_frame.ToThisFrameAtTime(t).rigid_transformation()(
             ephemeris_->trajectory(moon)->EvaluatePosition(t));
->>>>>>> f41d8a71
     for (auto const& arg_maximum : arg_maximorum) {
       maxima.push_back(potential(arg_maximum));
       maximum_maximorum = std::max(maximum_maximorum, maxima.back());
@@ -651,13 +594,8 @@
         std::pair(moon_position, World::origin + 2 * (moon_position - World::origin)),
         std::pair(arg_approx_l2, 1 - arg_approx_l2)));
     for (int i = 0; i < trajectories.size(); ++i) {
-<<<<<<< HEAD
-      DegreesOfFreedom<World> const dof =
-          dof_to_world_at_time(t, trajectories[i]->EvaluateDegreesOfFreedom(t));
-=======
       DegreesOfFreedom<World> const dof = reference_frame.ToThisFrameAtTime(t)(
           trajectories[i]->EvaluateDegreesOfFreedom(t));
->>>>>>> f41d8a71
       trajectory_positions[i].push_back(dof.position());
     }
     SpecificEnergy const ΔV = maximum_maximorum - approx_l1_energy;
@@ -710,25 +648,7 @@
     world_trajectories.emplace_back();
     for (auto const& [t, dof] : *trajectory) {
       world_trajectories.back().push_back(
-<<<<<<< HEAD
           position_to_world_at_time(t, dof.position()));
-=======
-          reference_frame.ToThisFrameAtTime(t).rigid_transformation()(
-              dof.position()));
-    }
-  }
-  std::vector<std::vector<Vector<double, World>>> pulsating_trajectories;
-  for (auto const& trajectory : trajectories) {
-    pulsating_trajectories.emplace_back();
-    for (auto const& [t, dof] : *trajectory) {
-      pulsating_trajectories.back().push_back(
-          (reference_frame.ToThisFrameAtTime(t).rigid_transformation()(
-               dof.position()) -
-           World::origin) /
-          (ephemeris_->trajectory(earth)->EvaluatePosition(t) -
-           ephemeris_->trajectory(moon)->EvaluatePosition(t))
-              .Norm());
->>>>>>> f41d8a71
     }
   }
   logger.Set("trajectories", world_trajectories, mathematica::ExpressIn(Metre));
