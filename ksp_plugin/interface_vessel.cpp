﻿
#include "ksp_plugin/interface.hpp"

#include <numeric>
#include <string>

#include "geometry/grassmann.hpp"
#include "geometry/named_quantities.hpp"
#include "journal/method.hpp"
#include "journal/profiles.hpp"
#include "physics/degrees_of_freedom.hpp"
#include "quantities/quantities.hpp"
#include "quantities/si.hpp"

namespace principia {
namespace interface {

using geometry::AngularVelocity;
using geometry::Displacement;
using geometry::OrthogonalMap;
using geometry::RigidTransformation;
using geometry::Sign;
using geometry::Vector;
using geometry::Velocity;
using ksp_plugin::AliceSun;
using ksp_plugin::Apparent;
using physics::DegreesOfFreedom;
using physics::RelativeDegreesOfFreedom;
using physics::RigidMotion;
using quantities::Force;
using quantities::si::Kilo;
using quantities::si::Newton;
using quantities::si::Tonne;

XYZ __cdecl principia__VesselBinormal(Plugin const* const plugin,
                                      char const* const vessel_guid) {
  journal::Method<journal::VesselBinormal> m({plugin, vessel_guid});
  CHECK_NOTNULL(plugin);
  return m.Return(ToXYZ(plugin->VesselBinormal(vessel_guid)));
}

// Calls |plugin->VesselFromParent| with the arguments given.
// |plugin| must not be null.  No transfer of ownership.
QP __cdecl principia__VesselFromParent(Plugin const* const plugin,
                                       int const parent_index,
                                       char const* const vessel_guid) {
  journal::Method<journal::VesselFromParent> m(
      {plugin, parent_index, vessel_guid});
  CHECK_NOTNULL(plugin);
  return m.Return(ToQP(plugin->VesselFromParent(parent_index, vessel_guid)));
}

OrbitAnalysis* __cdecl principia__VesselGetAnalysis(
    Plugin* const plugin,
    char const* const vessel_guid,
    int const* const revolutions_per_cycle,
    int const* const days_per_cycle,
    int const ground_track_revolution) {
  journal::Method<journal::VesselGetAnalysis> m({plugin,
                                                 vessel_guid,
                                                 revolutions_per_cycle,
                                                 days_per_cycle,
                                                 ground_track_revolution});
  CHECK_NOTNULL(plugin);
  Vessel& vessel = *plugin->GetVessel(vessel_guid);
  vessel.RefreshOrbitAnalysis();
  not_null<OrbitAnalysis*> const analysis =
      NewOrbitAnalysis(vessel.orbit_analysis(),
                       *plugin,
                       revolutions_per_cycle,
                       days_per_cycle,
                       ground_track_revolution);
  analysis->progress_of_next_analysis = vessel.progress_of_orbit_analysis();
  return m.Return(analysis);
}

AdaptiveStepParameters __cdecl
principia__VesselGetPredictionAdaptiveStepParameters(
    Plugin const* const plugin,
    char const* const vessel_guid) {
  journal::Method<journal::VesselGetPredictionAdaptiveStepParameters> m(
      {plugin, vessel_guid});
  CHECK_NOTNULL(plugin);
  return m.Return(ToAdaptiveStepParameters(
      plugin->GetVessel(vessel_guid)->prediction_adaptive_step_parameters()));
}

XYZ __cdecl principia__VesselNormal(Plugin const* const plugin,
                                    char const* const vessel_guid) {
  journal::Method<journal::VesselNormal> m({plugin, vessel_guid});
  CHECK_NOTNULL(plugin);
  return m.Return(ToXYZ(plugin->VesselNormal(vessel_guid)));
}

void __cdecl principia__VesselRequestAnalysis(Plugin* const plugin,
                                              char const* const vessel_guid,
                                              double const mission_duration) {
  journal::Method<journal::VesselRequestAnalysis> m(
      {plugin, vessel_guid, mission_duration});
  CHECK_NOTNULL(plugin);
  Vessel& vessel = *plugin->GetVessel(vessel_guid);
  plugin->ClearOrbitAnalysersOfVesselsOtherThan(vessel);
<<<<<<< HEAD
  vessel.RefreshOrbitAnalysis(mission_duration * Second);
=======
  vessel.RequestOrbitAnalysis(mission_duration * Second);
>>>>>>> 87e78915
  return m.Return();
}

void __cdecl principia__VesselSetPredictionAdaptiveStepParameters(
    Plugin const* const plugin,
    char const* const vessel_guid,
    AdaptiveStepParameters const adaptive_step_parameters) {
  journal::Method<journal::VesselSetPredictionAdaptiveStepParameters> m(
      {plugin, vessel_guid, adaptive_step_parameters});
  CHECK_NOTNULL(plugin);
  plugin->SetPredictionAdaptiveStepParameters(
      vessel_guid, FromAdaptiveStepParameters(adaptive_step_parameters));
  return m.Return();
}

XYZ __cdecl principia__VesselTangent(Plugin const* const plugin,
                                     char const* const vessel_guid) {
  journal::Method<journal::VesselTangent> m({plugin, vessel_guid});
  CHECK_NOTNULL(plugin);
  return m.Return(ToXYZ(plugin->VesselTangent(vessel_guid)));
}

XYZ __cdecl principia__VesselVelocity(Plugin const* const plugin,
                                      char const* const vessel_guid) {
  journal::Method<journal::VesselVelocity> m({plugin, vessel_guid});
  CHECK_NOTNULL(plugin);
  return m.Return(ToXYZ(plugin->VesselVelocity(vessel_guid)));
}

}  // namespace interface
}  // namespace principia<|MERGE_RESOLUTION|>--- conflicted
+++ resolved
@@ -100,11 +100,7 @@
   CHECK_NOTNULL(plugin);
   Vessel& vessel = *plugin->GetVessel(vessel_guid);
   plugin->ClearOrbitAnalysersOfVesselsOtherThan(vessel);
-<<<<<<< HEAD
-  vessel.RefreshOrbitAnalysis(mission_duration * Second);
-=======
   vessel.RequestOrbitAnalysis(mission_duration * Second);
->>>>>>> 87e78915
   return m.Return();
 }
 
