﻿#pragma once

#include <memory>

#include "base/not_null.hpp"
#include "geometry/named_quantities.hpp"
#include "ksp_plugin/frames.hpp"
<<<<<<< HEAD
#include "ksp_plugin/manœuvre.hpp"
#include "physics/dynamic_frame.hpp"
=======
>>>>>>> 0ed41cd6
#include "quantities/named_quantities.hpp"

namespace principia {

using geometry::Instant;
using geometry::Velocity;
<<<<<<< HEAD
using physics::DynamicFrame;
=======
>>>>>>> 0ed41cd6
using physics::Frenet;
using quantities::Force;
using quantities::SpecificImpulse;

namespace ksp_plugin {

<<<<<<< HEAD
//TODO(phl): Not nice that this is here.
using NavigationFrame = DynamicFrame<Barycentric, Navigation>;
using NavigationManœuvre = Manœuvre<Barycentric, Navigation>;

=======
>>>>>>> 0ed41cd6
// Parameters for constructing a |NavigationManœuvre|, excluding the initial
// mass.  This owns a |NavigationFrame| and is therefore not copyable.
struct Burn {
  Force thrust;
  SpecificImpulse specific_impulse;
  not_null<std::unique_ptr<NavigationFrame const>> frame;
  Instant initial_time;
  Velocity<Frenet<Navigation>> Δv;
};

NavigationManœuvre MakeNavigationManœuvre(Burn burn, Mass const& initial_mass);

}  // namespace ksp_plugin
}  // namespace principia<|MERGE_RESOLUTION|>--- conflicted
+++ resolved
@@ -5,34 +5,18 @@
 #include "base/not_null.hpp"
 #include "geometry/named_quantities.hpp"
 #include "ksp_plugin/frames.hpp"
-<<<<<<< HEAD
-#include "ksp_plugin/manœuvre.hpp"
-#include "physics/dynamic_frame.hpp"
-=======
->>>>>>> 0ed41cd6
 #include "quantities/named_quantities.hpp"
 
 namespace principia {
 
 using geometry::Instant;
 using geometry::Velocity;
-<<<<<<< HEAD
-using physics::DynamicFrame;
-=======
->>>>>>> 0ed41cd6
 using physics::Frenet;
 using quantities::Force;
 using quantities::SpecificImpulse;
 
 namespace ksp_plugin {
 
-<<<<<<< HEAD
-//TODO(phl): Not nice that this is here.
-using NavigationFrame = DynamicFrame<Barycentric, Navigation>;
-using NavigationManœuvre = Manœuvre<Barycentric, Navigation>;
-
-=======
->>>>>>> 0ed41cd6
 // Parameters for constructing a |NavigationManœuvre|, excluding the initial
 // mass.  This owns a |NavigationFrame| and is therefore not copyable.
 struct Burn {
