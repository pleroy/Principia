﻿
#include "ksp_plugin/vessel.hpp"

#include <algorithm>
#include <functional>
#include <limits>
#include <list>
#include <set>
#include <string>
#include <vector>

#include "astronomy/epoch.hpp"
#include "base/map_util.hpp"
#include "ksp_plugin/integrators.hpp"
#include "ksp_plugin/pile_up.hpp"
#include "quantities/si.hpp"
#include "testing_utilities/make_not_null.hpp"

namespace principia {
namespace ksp_plugin {
namespace internal_vessel {

using astronomy::InfiniteFuture;
using astronomy::InfinitePast;
using base::Contains;
using base::FindOrDie;
using base::jthread;
using base::make_not_null_unique;
using base::MakeStoppableThread;
using geometry::BarycentreCalculator;
using geometry::Bivector;
using geometry::Position;
using quantities::IsFinite;
using quantities::Length;
using quantities::Time;
using quantities::Torque;
using quantities::si::Metre;
using ::std::placeholders::_1;

using namespace std::chrono_literals;

bool operator!=(Vessel::PrognosticatorParameters const& left,
                Vessel::PrognosticatorParameters const& right) {
  return left.first_time != right.first_time ||
         left.first_degrees_of_freedom != right.first_degrees_of_freedom ||
         &left.adaptive_step_parameters.integrator() !=
             &right.adaptive_step_parameters.integrator() ||
         left.adaptive_step_parameters.max_steps() !=
             right.adaptive_step_parameters.max_steps() ||
         left.adaptive_step_parameters.length_integration_tolerance() !=
             right.adaptive_step_parameters.length_integration_tolerance() ||
         left.adaptive_step_parameters.speed_integration_tolerance() !=
             right.adaptive_step_parameters.speed_integration_tolerance();
}

Vessel::Vessel(GUID guid,
               std::string name,
               not_null<Celestial const*> const parent,
               not_null<Ephemeris<Barycentric>*> const ephemeris,
               Ephemeris<Barycentric>::AdaptiveStepParameters
                   prediction_adaptive_step_parameters)
    : guid_(std::move(guid)),
      name_(std::move(name)),
      body_(),
      prediction_adaptive_step_parameters_(
          std::move(prediction_adaptive_step_parameters)),
      parent_(parent),
      ephemeris_(ephemeris),
      prognosticator_(
          [this](PrognosticatorParameters const& parameters) {
            return FlowPrognostication(parameters);
          },
          20ms),  // 50 Hz.
      prehistory_(make_not_null_unique<DiscreteTrajectory<Barycentric>>()) {
  // Can't create the |history_|, |psychohistory_| and |prediction_| here
  // because |prehistory_| is empty;
}

Vessel::~Vessel() {
  LOG(INFO) << "Destroying vessel " << ShortDebugString();
  // Ask the prognosticator to shut down.  This may take a while.
  StopPrognosticator();
}

GUID const& Vessel::guid() const {
  return guid_;
}

std::string const& Vessel::name() const {
  return name_;
}

void Vessel::set_name(std::string const& new_name) {
  LOG(INFO) << "Vessel " << ShortDebugString() << " is now known as "
            << new_name;
  name_ = new_name;
}

not_null<MasslessBody const*> Vessel::body() const {
  return &body_;
}

not_null<Celestial const*> Vessel::parent() const {
  return parent_;
}

void Vessel::set_parent(not_null<Celestial const*> const parent) {
  LOG(INFO) << "Vessel " << ShortDebugString() << " switches parent from "
            << parent_->body()->name() << " to " << parent->body()->name();
  parent_ = parent;
}

void Vessel::AddPart(not_null<std::unique_ptr<Part>> part) {
  LOG(INFO) << "Adding part " << part->ShortDebugString() << " to vessel "
            << ShortDebugString();
  parts_.emplace(part->part_id(), std::move(part));
}

not_null<std::unique_ptr<Part>> Vessel::ExtractPart(PartId const id) {
  CHECK_LE(kept_parts_.size(), parts_.size());
  auto const it = parts_.find(id);
  CHECK(it != parts_.end()) << id;
  auto result = std::move(it->second);
  LOG(INFO) << "Extracting part " << result->ShortDebugString()
            << " from vessel " << ShortDebugString();
  parts_.erase(it);
  kept_parts_.erase(id);
  return result;
}

void Vessel::KeepPart(PartId const id) {
  CHECK_LE(kept_parts_.size(), parts_.size());
  CHECK(Contains(parts_, id)) << id;
  kept_parts_.insert(id);
}

bool Vessel::WillKeepPart(PartId const id) const {
  return Contains(kept_parts_, id);
}

void Vessel::FreeParts() {
  CHECK_LE(kept_parts_.size(), parts_.size());
  for (auto it = parts_.begin(); it != parts_.end();) {
    not_null<Part*> const part = it->second.get();
    if (Contains(kept_parts_, part->part_id())) {
      ++it;
    } else {
      part->reset_containing_pile_up();
      it = parts_.erase(it);
    }
  }
  CHECK(!parts_.empty());
  kept_parts_.clear();
}

void Vessel::ClearAllIntrinsicForcesAndTorques() {
  for (auto const& [_, part] : parts_) {
    part->clear_intrinsic_force();
    part->clear_intrinsic_torque();
  }
}

void Vessel::DetectCollapsibilityChange() {
  bool const becomes_collapsible = IsCollapsible();
  if (is_collapsible_ != becomes_collapsible) {
    // If collapsibility changes, we create a new history segment.  This ensures
    // that downsampling does not change collapsibility boundaries.
    // NOTE(phl): It is always correct to mark as non-collapsible a collapsible
    // segment (but not vice-versa).  If the segment being closed is a very
    // short collapsible one (e.g., no downsampling took place) we could
    // consider merging it with its predecessor and avoiding the creation of a
    // new segment.
    auto psychohistory = psychohistory_->DetachFork();
    history_ = history_->NewForkAtLast();
    history_->SetDownsampling(MaxDenseIntervals, DownsamplingTolerance);
    history_->AttachFork(std::move(psychohistory));
    is_collapsible_ = becomes_collapsible;
  }
}

void Vessel::CreatePrehistoryIfNeeded(Instant const& t) {
  CHECK(!parts_.empty());
  if (prehistory_->Empty()) {
    LOG(INFO) << "Preparing history of vessel " << ShortDebugString()
              << " at " << t;
    BarycentreCalculator<DegreesOfFreedom<Barycentric>, Mass> calculator;
    ForAllParts([&calculator](Part& part) {
      calculator.Add(
          part.rigid_motion()({RigidPart::origin, RigidPart::unmoving}),
          part.mass());
    });
    prehistory_->Append(t, calculator.Get());
    CHECK(history_ == nullptr);
    CHECK(psychohistory_ == nullptr);
    history_ = prehistory_->NewForkAtLast();
    history_->SetDownsampling(MaxDenseIntervals, DownsamplingTolerance);
    psychohistory_ = history_->NewForkAtLast();
    prediction_ = psychohistory_->NewForkAtLast();
  }
}

void Vessel::DisableDownsampling() {
  history_->ClearDownsampling();
}

not_null<Part*> Vessel::part(PartId const id) const {
  return FindOrDie(parts_, id).get();
}

void Vessel::ForSomePart(std::function<void(Part&)> action) const {
  CHECK(!parts_.empty());
  action(*parts_.begin()->second);
}

void Vessel::ForAllParts(std::function<void(Part&)> action) const {
  for (auto const& [_, part] : parts_) {
    action(*part);
  }
}

DiscreteTrajectory<Barycentric> const& Vessel::psychohistory() const {
  return *psychohistory_;
}

DiscreteTrajectory<Barycentric> const& Vessel::prediction() const {
  return *prediction_;
}

void Vessel::set_prediction_adaptive_step_parameters(
    Ephemeris<Barycentric>::AdaptiveStepParameters const&
        prediction_adaptive_step_parameters) {
  prediction_adaptive_step_parameters_ = prediction_adaptive_step_parameters;
}

Ephemeris<Barycentric>::AdaptiveStepParameters const&
Vessel::prediction_adaptive_step_parameters() const {
  return prediction_adaptive_step_parameters_;
}

FlightPlan& Vessel::flight_plan() const {
  CHECK(has_flight_plan());
  return *flight_plan_;
}

bool Vessel::has_flight_plan() const {
  return flight_plan_ != nullptr;
}

void Vessel::AdvanceTime() {
  // Squirrel away the prediction so that we can reattach it if we don't have a
  // prognostication.
  auto prediction = prediction_->DetachFork();

  // Read the wall of text below and realize that this can happen for the
  // history as well as the psychohistory, if the history of the part was
  // obtained using an adaptive step integrator, which is the case during a
  // burn.  See #2931.
  history_->DeleteFork(psychohistory_);
  AppendToVesselTrajectory(&Part::history_begin,
                           &Part::history_end,
                           *history_);
  psychohistory_ = history_->NewForkAtLast();

  // The reason why we may want to skip the start of the psychohistory is
  // subtle.  Say that we have a vessel A with points at t₀, t₀ + 10 s,
  // t₀ + 20 s in its history.  Say that a vessel B is created at t₀ + 23 s,
  // maybe because of an undocking or a staging, and (some) of the parts of A
  // are transfered to B.  Now time moves a bit and at t₀ = 24 s we want to
  // attach the psychohistory of these parts (their centre of mass, really) to
  // vessel B.  Most of the time the psychohistory will have a *single* point at
  // t₀ + 24 s and everything will be fine.  However, because the psychohistory
  // is integrated using an adaptive step, it is possible that it would have
  // multiple points, say one at t₀ + 21 s and one at t₀ + 24 s.  In this case
  // trying to insert the point at t₀ + 21 s would put us before the last point
  // of the history of B and would fail a check.  Therefore, we just ignore that
  // point.  See #2507 and the |last_time| in AppendToVesselTrajectory.
  AppendToVesselTrajectory(&Part::psychohistory_begin,
                           &Part::psychohistory_end,
                           *psychohistory_);

  // Attach the prognostication, if there is one.  Otherwise fall back to the
  // pre-existing prediction.
  auto optional_prognostication = prognosticator_.Get();
  if (optional_prognostication.has_value()) {
    AttachPrediction(std::move(optional_prognostication.value()));
  } else {
    AttachPrediction(std::move(prediction));
  }

  for (auto const& [_, part] : parts_) {
    part->ClearHistory();
  }
}

void Vessel::CreateFlightPlan(
    Instant const& final_time,
    Mass const& initial_mass,
    Ephemeris<Barycentric>::AdaptiveStepParameters const&
        flight_plan_adaptive_step_parameters,
    Ephemeris<Barycentric>::GeneralizedAdaptiveStepParameters const&
        flight_plan_generalized_adaptive_step_parameters) {
  auto const history_back = history_->back();
  flight_plan_ = std::make_unique<FlightPlan>(
      initial_mass,
      /*initial_time=*/history_back.time,
      /*initial_degrees_of_freedom=*/history_back.degrees_of_freedom,
      final_time,
      ephemeris_,
      flight_plan_adaptive_step_parameters,
      flight_plan_generalized_adaptive_step_parameters);
}

void Vessel::DeleteFlightPlan() {
  flight_plan_.reset();
}

absl::Status Vessel::RebaseFlightPlan(Mass const& initial_mass) {
  CHECK(has_flight_plan());
  Instant const new_initial_time = history_->back().time;
  int first_manœuvre_kept = 0;
  for (int i = 0; i < flight_plan_->number_of_manœuvres(); ++i) {
    auto const& manœuvre = flight_plan_->GetManœuvre(i);
    if (manœuvre.initial_time() < new_initial_time) {
      first_manœuvre_kept = i + 1;
      if (new_initial_time < manœuvre.final_time()) {
        return absl::UnavailableError(
            u8"Cannot rebase during planned manœuvre execution");
      }
    }
  }
  not_null<std::unique_ptr<FlightPlan>> const original_flight_plan =
      std::move(flight_plan_);
  Instant const new_desired_final_time =
      new_initial_time >= original_flight_plan->desired_final_time()
          ? new_initial_time + (original_flight_plan->desired_final_time() -
                                original_flight_plan->initial_time())
          : original_flight_plan->desired_final_time();
  CreateFlightPlan(
      new_desired_final_time,
      initial_mass,
      original_flight_plan->adaptive_step_parameters(),
      original_flight_plan->generalized_adaptive_step_parameters());
  for (int i = first_manœuvre_kept;
       i < original_flight_plan->number_of_manœuvres();
       ++i) {
    auto const& manœuvre = original_flight_plan->GetManœuvre(i);
    flight_plan_->Insert(manœuvre.burn(), i - first_manœuvre_kept);
  }
  return absl::OkStatus();
}

void Vessel::RefreshPrediction() {
  // The |prognostication| is a root trajectory which is computed asynchronously
  // and may be used as a prediction;
  std::unique_ptr<DiscreteTrajectory<Barycentric>> prognostication;

  // Note that we know that |RefreshPrediction| is called on the main thread,
  // therefore the ephemeris currently covers the last time of the
  // psychohistory.  Were this to change, this code might have to change.
  PrognosticatorParameters prognosticator_parameters{
      psychohistory_->back().time,
      psychohistory_->back().degrees_of_freedom,
      prediction_adaptive_step_parameters_};
  if (synchronous_) {
    auto status_or_prognostication =
        FlowPrognostication(std::move(prognosticator_parameters));
    if (status_or_prognostication.ok()) {
      prognostication = std::move(status_or_prognostication).value();
    }
  } else {
    prognosticator_.Put(std::move(prognosticator_parameters));
    prognosticator_.Start();
    prognostication = prognosticator_.Get().value_or(nullptr);
  }
  if (prognostication != nullptr) {
    AttachPrediction(std::move(prognostication));
  }
}

void Vessel::RefreshPrediction(Instant const& time) {
  RefreshPrediction();
  prediction_->ForgetAfter(time);
}

void Vessel::StopPrognosticator() {
  prognosticator_.Stop();
}

void Vessel::RequestOrbitAnalysis(Time const& mission_duration) {
  if (!orbit_analyser_.has_value()) {
    // TODO(egg): perhaps we should get the history parameters from the plugin;
    // on the other hand, these are probably overkill for high orbits anyway,
    // and given that we know many things about our trajectory in the analyser,
    // perhaps we should pick something appropriate automatically instead.  The
    // default will do in the meantime.
    orbit_analyser_.emplace(ephemeris_, DefaultHistoryParameters());
  }
  if (orbit_analyser_->last_parameters().has_value() &&
      orbit_analyser_->last_parameters()->mission_duration !=
          mission_duration) {
    orbit_analyser_->Interrupt();
  }
  orbit_analyser_->RequestAnalysis(
      {.first_time = psychohistory_->back().time,
       .first_degrees_of_freedom = psychohistory_->back().degrees_of_freedom,
       .mission_duration = mission_duration});
}

void Vessel::ClearOrbitAnalyser() {
  orbit_analyser_.reset();
}

double Vessel::progress_of_orbit_analysis() const {
  if (!orbit_analyser_.has_value()) {
    return 0;
  }
  return orbit_analyser_->progress_of_next_analysis();
}

void Vessel::RefreshOrbitAnalysis() {
  if (orbit_analyser_.has_value()) {
    orbit_analyser_->RefreshAnalysis();
  }
}

OrbitAnalyser::Analysis* Vessel::orbit_analysis() {
  return orbit_analyser_.has_value() ? orbit_analyser_->analysis() : nullptr;
}

std::string Vessel::ShortDebugString() const {
  return name_ + " (" + guid_ + ")";
}

void Vessel::WriteToMessage(not_null<serialization::Vessel*> const message,
                            PileUp::SerializationIndexForPileUp const&
                                serialization_index_for_pile_up) const {
  message->set_guid(guid_);
  message->set_name(name_);
  body_.WriteToMessage(message->mutable_body());
  prediction_adaptive_step_parameters_.WriteToMessage(
      message->mutable_prediction_adaptive_step_parameters());
  for (auto const& [_, part] : parts_) {
    part->WriteToMessage(message->add_parts(), serialization_index_for_pile_up);
  }
  for (auto const& part_id : kept_parts_) {
    CHECK(Contains(parts_, part_id));
    message->add_kept_parts(part_id);
  }
<<<<<<< HEAD
  // Starting with Gateaux we don't save the prediction, see #2685.  Instead we
  // save an empty prediction that we re-read as a prediction.  This is a bit
  // hacky, but hopefully we can remove this hack once #2400 is solved.
  DiscreteTrajectory<Barycentric>* empty_prediction =
      psychohistory_->NewForkAtLast();
  prehistory_->WriteToMessage(message->mutable_prehistory(),
                              /*forks=*/{history_,
                                         psychohistory_,
                                         empty_prediction});
  psychohistory_->DeleteFork(empty_prediction);
=======
  // Starting with Gateaux we don't save the prediction, see #2685.
  history_->WriteToMessage(message->mutable_history(),
                           /*exclude=*/{prediction_},
                           /*tracked=*/{psychohistory_});
>>>>>>> bb48ea11
  if (flight_plan_ != nullptr) {
    flight_plan_->WriteToMessage(message->mutable_flight_plan());
  }
}

not_null<std::unique_ptr<Vessel>> Vessel::ReadFromMessage(
    serialization::Vessel const& message,
    not_null<Celestial const*> const parent,
    not_null<Ephemeris<Barycentric>*> const ephemeris,
    std::function<void(PartId)> const& deletion_callback) {
  bool const is_pre_cesàro = message.has_psychohistory_is_authoritative();
  bool const is_pre_chasles = message.has_prediction();
  bool const is_pre_陈景润 = message.has_history() &&
                            !message.history().has_downsampling();
  // TODO(phl): Decide in which version it goes.
  bool const is_pre_grothendieck_haar = !message.has_prehistory();

  // NOTE(egg): for now we do not read the |MasslessBody| as it can contain no
  // information.
  auto vessel = make_not_null_unique<Vessel>(
      message.guid(),
      message.name(),
      parent,
      ephemeris,
      Ephemeris<Barycentric>::AdaptiveStepParameters::ReadFromMessage(
          message.prediction_adaptive_step_parameters()));
  for (auto const& serialized_part : message.parts()) {
    PartId const part_id = serialized_part.part_id();
    auto part =
        Part::ReadFromMessage(serialized_part, [deletion_callback, part_id]() {
          if (deletion_callback != nullptr) {
            deletion_callback(part_id);
          }
        });
    vessel->parts_.emplace(part_id, std::move(part));
  }
  for (PartId const part_id : message.kept_parts()) {
    CHECK(Contains(vessel->parts_, part_id));
    vessel->kept_parts_.insert(part_id);
  }

  if (is_pre_cesàro) {
    auto const psychohistory =
        DiscreteTrajectory<Barycentric>::ReadFromMessage(message.history(),
                                                         /*tracked=*/{});
    // The |history_| has been created by the constructor above.  Reconstruct
    // it from the |psychohistory|.
    for (auto it = psychohistory->begin(); it != psychohistory->end();) {
      auto const& [time, degrees_of_freedom] = *it;
      ++it;
      if (it == psychohistory->end() &&
          !message.psychohistory_is_authoritative()) {
        vessel->psychohistory_ = vessel->history_->NewForkAtLast();
        vessel->psychohistory_->Append(time, degrees_of_freedom);
      } else {
        vessel->history_->Append(time, degrees_of_freedom);
      }
    }
    if (message.psychohistory_is_authoritative()) {
      vessel->psychohistory_ = vessel->history_->NewForkAtLast();
    }
    vessel->prediction_ = vessel->psychohistory_->NewForkAtLast();
  } else if (is_pre_chasles) {
    vessel->prehistory_ = DiscreteTrajectory<Barycentric>::ReadFromMessage(
        message.history(),
        /*tracked=*/{&vessel->psychohistory_});
    vessel->prediction_ = vessel->psychohistory_->NewForkAtLast();
  } else {
<<<<<<< HEAD
    if (is_pre_grothendieck_haar) {
      // The history is guaranteed to be non-empty because of
      // CreatePrehistoryIfNeeded.
      auto history = DiscreteTrajectory<Barycentric>::ReadFromMessage(
          message.history(),
          /*forks=*/{&vessel->psychohistory_, &vessel->prediction_});
      vessel->prehistory_ =
          make_not_null_unique<DiscreteTrajectory<Barycentric>>();
      vessel->prehistory_->Append(history->begin()->time,
                                  history->begin()->degrees_of_freedom);
      vessel->prehistory_->AttachFork(std::move(history));
    } else {
      vessel->prehistory_ = DiscreteTrajectory<Barycentric>::ReadFromMessage(
          message.prehistory(),
          /*forks=*/{&vessel->history_,
                     &vessel->psychohistory_,
                     &vessel->prediction_});
=======
    vessel->history_ = DiscreteTrajectory<Barycentric>::ReadFromMessage(
        message.history(),
        /*tracked=*/{&vessel->psychohistory_, &vessel->prediction_});
    // After Grothendieck/Haar there is no empty prediction so we must create
    // one here.
    if (vessel->prediction_ == nullptr) {
      vessel->prediction_ = vessel->psychohistory_->NewForkAtLast();
>>>>>>> bb48ea11
    }
    // Necessary after Εὔδοξος because the ephemeris has not been prolonged
    // during deserialization.  Doesn't hurt prior to Εὔδοξος.
    ephemeris->Prolong(vessel->prediction_->back().time);
  }

  if (is_pre_陈景润) {
    vessel->history_->SetDownsampling(MaxDenseIntervals,
                                      DownsamplingTolerance);
  }

  if (message.has_flight_plan()) {
    vessel->flight_plan_ = FlightPlan::ReadFromMessage(message.flight_plan(),
                                                       ephemeris);
  }
  return vessel;
}

void Vessel::FillContainingPileUpsFromMessage(
    serialization::Vessel const& message,
    PileUp::PileUpForSerializationIndex const&
        pile_up_for_serialization_index) {
  for (auto const& part_message : message.parts()) {
    auto const& part = FindOrDie(parts_, part_message.part_id());
    part->FillContainingPileUpFromMessage(part_message,
                                          pile_up_for_serialization_index);
  }
}

void Vessel::MakeAsynchronous() {
  synchronous_ = false;
}

void Vessel::MakeSynchronous() {
  synchronous_ = true;
}

Vessel::Vessel()
    : body_(),
      prediction_adaptive_step_parameters_(DefaultPredictionParameters()),
      parent_(testing_utilities::make_not_null<Celestial const*>()),
      ephemeris_(testing_utilities::make_not_null<Ephemeris<Barycentric>*>()),
      prehistory_(make_not_null_unique<DiscreteTrajectory<Barycentric>>()),
      prognosticator_(nullptr, 20ms) {}

absl::StatusOr<std::unique_ptr<DiscreteTrajectory<Barycentric>>>
Vessel::FlowPrognostication(
    PrognosticatorParameters prognosticator_parameters) {
  auto prognostication = std::make_unique<DiscreteTrajectory<Barycentric>>();
  prognostication->Append(
      prognosticator_parameters.first_time,
      prognosticator_parameters.first_degrees_of_freedom);
  absl::Status status;
  status = ephemeris_->FlowWithAdaptiveStep(
      prognostication.get(),
      Ephemeris<Barycentric>::NoIntrinsicAcceleration,
      ephemeris_->t_max(),
      prognosticator_parameters.adaptive_step_parameters,
      FlightPlan::max_ephemeris_steps_per_frame);
  bool const reached_t_max = status.ok();
  if (reached_t_max) {
    // This will prolong the ephemeris by |max_ephemeris_steps_per_frame|.
    status = ephemeris_->FlowWithAdaptiveStep(
        prognostication.get(),
        Ephemeris<Barycentric>::NoIntrinsicAcceleration,
        InfiniteFuture,
        prognosticator_parameters.adaptive_step_parameters,
        FlightPlan::max_ephemeris_steps_per_frame);
  }
  LOG_IF_EVERY_N(INFO, !status.ok(), 50)
      << "Prognostication from " << prognosticator_parameters.first_time
      << " finished at " << prognostication->back().time << " with "
      << status.ToString() << " for " << ShortDebugString();
  if (absl::IsCancelled(status)) {
    return status;
  } else {
    // Unless we were stopped, ignore the status, which indicates a failure to
    // reach |t_max|, and provide a short prognostication.
    return std::move(prognostication);
  }
}

void Vessel::AppendToVesselTrajectory(
    TrajectoryIterator const part_trajectory_begin,
    TrajectoryIterator const part_trajectory_end,
    DiscreteTrajectory<Barycentric>& trajectory) {
  CHECK(!parts_.empty());
  std::vector<DiscreteTrajectory<Barycentric>::Iterator> its;
  std::vector<DiscreteTrajectory<Barycentric>::Iterator> ends;
  its.reserve(parts_.size());
  ends.reserve(parts_.size());
  for (auto const& [_, part] : parts_) {
    its.push_back((*part.*part_trajectory_begin)());
    ends.push_back((*part.*part_trajectory_end)());
  }

  // We cannot append a point before this time, see the comments in AdvanceTime.
  Instant const last_time =
      trajectory.Empty() ? InfinitePast : trajectory.back().time;

  // Loop over the times of the trajectory.
  for (;;) {
    auto const& it0 = its[0];
    bool const at_end_of_part_trajectory = it0 == ends[0];
    Instant const first_time = at_end_of_part_trajectory ? Instant()
                                                         : it0->time;
    bool const can_be_appended = !at_end_of_part_trajectory &&
                                 first_time > last_time;

    // Loop over the parts at a given time.
    BarycentreCalculator<DegreesOfFreedom<Barycentric>, Mass> calculator;
    int i = 0;
    for (auto const& [_, part] : parts_) {
      auto& it = its[i];
      CHECK_EQ(at_end_of_part_trajectory, it == ends[i]);
      if (!at_end_of_part_trajectory) {
        calculator.Add(it->degrees_of_freedom, part->mass());
        CHECK_EQ(first_time, it->time);
        ++it;
      }
      ++i;
    }

    if (at_end_of_part_trajectory) {
      return;
    }

    // Append the parts' barycentre to the trajectory.
    if (can_be_appended) {
      DegreesOfFreedom<Barycentric> const vessel_degrees_of_freedom =
          calculator.Get();
      trajectory.Append(first_time, vessel_degrees_of_freedom);
    }
  }
}

void Vessel::AttachPrediction(
    not_null<std::unique_ptr<DiscreteTrajectory<Barycentric>>> trajectory) {
  trajectory->ForgetBefore(psychohistory_->back().time);
  if (trajectory->Empty()) {
    prediction_ = psychohistory_->NewForkAtLast();
  } else {
    prediction_ = trajectory.get();
    psychohistory_->AttachFork(std::move(trajectory));
  }
}

bool Vessel::IsCollapsible() const {
  PileUp* containing_pile_up = nullptr;
  std::set<not_null<Part*>> parts;
  for (const auto& [_, part] : parts_) {
    // We expect parts to be piled up.
    CHECK(part->is_piled_up());
    // Not collapsible if any part has a force applied to it (but a torque is
    // fine).
    if (part->intrinsic_force() != Vector<Force, Barycentric>{}) {
      return false;
    }
    parts.insert(part.get());
    if (containing_pile_up == nullptr) {
      containing_pile_up = part->containing_pile_up();
    } else {
      // All the parts should be in the same pile-up.
      CHECK_EQ(containing_pile_up, part->containing_pile_up());
    }
  }
  CHECK_NE(nullptr, containing_pile_up);
  for (const auto part : containing_pile_up->parts()) {
    // Not collapsible if the pile-up contains a part not in this vessel.
    if (!parts.contains(part)) {
      return false;
    }
  }
  return true;
}

// Run the prognostication in both synchronous and asynchronous mode in tests to
// avoid code rot.
#if defined(_DEBUG)
std::atomic_bool Vessel::synchronous_(true);
#else
std::atomic_bool Vessel::synchronous_(false);
#endif

}  // namespace internal_vessel
}  // namespace ksp_plugin
}  // namespace principia<|MERGE_RESOLUTION|>--- conflicted
+++ resolved
@@ -446,23 +446,10 @@
     CHECK(Contains(parts_, part_id));
     message->add_kept_parts(part_id);
   }
-<<<<<<< HEAD
-  // Starting with Gateaux we don't save the prediction, see #2685.  Instead we
-  // save an empty prediction that we re-read as a prediction.  This is a bit
-  // hacky, but hopefully we can remove this hack once #2400 is solved.
-  DiscreteTrajectory<Barycentric>* empty_prediction =
-      psychohistory_->NewForkAtLast();
-  prehistory_->WriteToMessage(message->mutable_prehistory(),
-                              /*forks=*/{history_,
-                                         psychohistory_,
-                                         empty_prediction});
-  psychohistory_->DeleteFork(empty_prediction);
-=======
   // Starting with Gateaux we don't save the prediction, see #2685.
-  history_->WriteToMessage(message->mutable_history(),
-                           /*exclude=*/{prediction_},
-                           /*tracked=*/{psychohistory_});
->>>>>>> bb48ea11
+  prehistory_->WriteToMessage(message->mutable_history(),
+                              /*exclude=*/{prediction_},
+                              /*tracked=*/{history_, psychohistory_});
   if (flight_plan_ != nullptr) {
     flight_plan_->WriteToMessage(message->mutable_flight_plan());
   }
@@ -531,13 +518,12 @@
         /*tracked=*/{&vessel->psychohistory_});
     vessel->prediction_ = vessel->psychohistory_->NewForkAtLast();
   } else {
-<<<<<<< HEAD
     if (is_pre_grothendieck_haar) {
       // The history is guaranteed to be non-empty because of
       // CreatePrehistoryIfNeeded.
       auto history = DiscreteTrajectory<Barycentric>::ReadFromMessage(
           message.history(),
-          /*forks=*/{&vessel->psychohistory_, &vessel->prediction_});
+          /*tracked=*/{&vessel->psychohistory_, &vessel->prediction_});
       vessel->prehistory_ =
           make_not_null_unique<DiscreteTrajectory<Barycentric>>();
       vessel->prehistory_->Append(history->begin()->time,
@@ -549,15 +535,11 @@
           /*forks=*/{&vessel->history_,
                      &vessel->psychohistory_,
                      &vessel->prediction_});
-=======
-    vessel->history_ = DiscreteTrajectory<Barycentric>::ReadFromMessage(
-        message.history(),
-        /*tracked=*/{&vessel->psychohistory_, &vessel->prediction_});
+    }
     // After Grothendieck/Haar there is no empty prediction so we must create
     // one here.
     if (vessel->prediction_ == nullptr) {
       vessel->prediction_ = vessel->psychohistory_->NewForkAtLast();
->>>>>>> bb48ea11
     }
     // Necessary after Εὔδοξος because the ephemeris has not been prolonged
     // during deserialization.  Doesn't hurt prior to Εὔδοξος.
