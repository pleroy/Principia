--- conflicted
+++ resolved
@@ -40,13 +40,8 @@
 
 class BodyCentredRotating: RenderingFrame {
  public:
-<<<<<<< HEAD
-  BodyCentredRotatingWithSurface(Celestial<Barycentre> const& body,
-                                 AngularVelocity<Barycentre> const& rotation);
-=======
   BodyCentredRotating(Celestial<Barycentre> const& body,
                       AngularVelocity<Barycentre> const& angular_velocity);
->>>>>>> 5f2cfea0
 
   std::unique_ptr<Trajectory<Barycentre>> const ApparentTrajectory(
       Trajectory<Barycentre> const& actual_trajectory) const override;
@@ -58,11 +53,7 @@
 
 class BarycentricRotatingFrame : RenderingFrame {
  public:
-<<<<<<< HEAD
   BarycentricRotatingFrame(Celestial<Barycentre> const& primary,
-=======
-  BarycentricRotating(Celestial<Barycentre> const& primary,
->>>>>>> 5f2cfea0
                       Celestial<Barycentre> const& secondary);
 
   std::unique_ptr<Trajectory<Barycentre>> const ApparentTrajectory(
