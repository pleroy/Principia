--- conflicted
+++ resolved
@@ -581,11 +581,7 @@
     Instant const vessel_time =
         is_loaded(vessel) ? current_time_ - Δt : current_time_;
     if (kept_vessels_.erase(vessel) > 0) {
-<<<<<<< HEAD
-      vessel->CreateHistoryIfNeeded(vessel_time);
-=======
       vessel->PrepareHistory(vessel_time, history_downsampling_parameters_);
->>>>>>> 4c12bf46
       ++it;
     } else {
       loaded_vessels_.erase(vessel);
