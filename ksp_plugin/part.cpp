--- conflicted
+++ resolved
@@ -204,12 +204,8 @@
 }
 
 void Part::ClearHistory() {
-<<<<<<< HEAD
-  trajectory_ = DiscreteTraject0ry<Barycentric>();
-=======
   trajectory_.clear();
   psychohistory_ = trajectory_.segments().end();
->>>>>>> 9492d9a4
 }
 
 void Part::set_containing_pile_up(
