--- conflicted
+++ resolved
@@ -253,13 +253,9 @@
   }
   rigid_motion_.WriteToMessage(message->mutable_rigid_motion());
   prehistory_->WriteToMessage(message->mutable_prehistory(),
-<<<<<<< HEAD
                               /*excluded=*/{},
-                              /*tracked=*/{history_, psychohistory_});
-=======
-                              /*forks=*/{history_, psychohistory_},
+                              /*tracked=*/{history_, psychohistory_},
                               /*exact=*/{});
->>>>>>> 97f5ef75
 }
 
 not_null<std::unique_ptr<Part>> Part::ReadFromMessage(
