﻿#include "ksp_plugin/interface.hpp"

#include <cctype>
#include <cstring>
#include <string>
#include <utility>
#include <vector>
#if OS_WIN
#define NOGDI
#include <windows.h>
#include <psapi.h>
#endif

#include "base/array.hpp"
#include "base/hexadecimal.hpp"
#include "base/macros.hpp"
#include "base/not_null.hpp"
#include "base/pull_serializer.hpp"
#include "base/push_deserializer.hpp"
#include "base/version.hpp"
#include "journal/method.hpp"
#include "journal/profiles.hpp"
#include "journal/recorder.hpp"
#include "ksp_plugin/part.hpp"
#include "physics/solar_system.hpp"
#include "quantities/parser.hpp"
#include "serialization/astronomy.pb.h"
#include "serialization/ksp_plugin.pb.h"

namespace principia {

using base::Bytes;
using base::HexadecimalDecode;
using base::HexadecimalEncode;
using base::make_not_null_unique;
using base::PullSerializer;
using base::PushDeserializer;
using base::UniqueBytes;
using geometry::Displacement;
using geometry::Quaternion;
using geometry::RadiusLatitudeLongitude;
using physics::MassiveBody;
using physics::OblateBody;
using physics::RotatingBody;
using physics::SolarSystem;
using quantities::ParseQuantity;
using quantities::Pow;
using quantities::si::AstronomicalUnit;
using quantities::si::Day;
using quantities::si::Degree;
using quantities::si::Kilo;
using quantities::si::Metre;
using quantities::si::Radian;
using quantities::si::Second;
using quantities::si::Tonne;

namespace ksp_plugin {

namespace {

int const kChunkSize = 64 << 10;
int const kNumberOfChunks = 8;

// Takes ownership of |**pointer| and returns it to the caller.  Nulls
// |*pointer|.  |pointer| must not be null.  No transfer of ownership of
// |*pointer|.
template<typename T>
std::unique_ptr<T> TakeOwnership(T** const pointer) {
  CHECK_NOTNULL(pointer);
  std::unique_ptr<T> owned_pointer(*pointer);
  *pointer = nullptr;
  return owned_pointer;
}

template<typename T>
std::unique_ptr<T[]> TakeOwnershipArray(T** const pointer) {
  CHECK_NOTNULL(pointer);
  std::unique_ptr<T[]> owned_pointer(*pointer);
  *pointer = nullptr;
  return owned_pointer;
}

R3Element<double> ToR3Element(XYZ const& xyz) {
  return {xyz.x, xyz.y, xyz.z};
}

XYZ ToXYZ(R3Element<double> const& r3_element) {
  return {r3_element.x, r3_element.y, r3_element.z};
}

WXYZ ToWXYZ(Quaternion const& quaternion) {
  return {quaternion.real_part(),
          quaternion.imaginary_part().x,
          quaternion.imaginary_part().y,
          quaternion.imaginary_part().z};
}

}  // namespace

void principia__InitGoogleLogging() {
  journal::Method<journal::InitGoogleLogging> m;
  if (google::IsGoogleLoggingInitialized()) {
    LOG(INFO) << "Google logging was already initialized, no action taken";
  } else {
#ifdef _MSC_VER
    FILE* file;
    freopen_s(&file, "stderr.log", "w", stderr);
#else
    std::freopen("stderr.log", "w", stderr);
#endif
    google::SetLogDestination(google::FATAL, "glog/Principia/FATAL.");
    google::SetLogDestination(google::ERROR, "glog/Principia/ERROR.");
    google::SetLogDestination(google::WARNING, "glog/Principia/WARNING.");
    google::SetLogDestination(google::INFO, "glog/Principia/INFO.");
    google::InitGoogleLogging("Principia");

    google::protobuf::SetLogHandler(
        [](google::protobuf::LogLevel const level,
           char const* const filename,
           int const line,
           std::string const& message) {
          LOG_AT_LEVEL(level) << "[" << filename << ":" << line << "] "
                              << message;
        });

    LOG(INFO) << "Initialized Google logging for Principia";
    LOG(INFO) << "Principia version " << principia::base::kVersion
              << " built on " << principia::base::kBuildDate
              << " by " << principia::base::kCompilerName
              << " version " << principia::base::kCompilerVersion
              << " for " << principia::base::kOperatingSystem
              << " " << principia::base::kArchitecture;
#if OS_WIN
  MODULEINFO module_info;
  memset(&module_info, 0, sizeof(module_info));
  CHECK(GetModuleInformation(GetCurrentProcess(),
                             GetModuleHandle(TEXT("principia")),
                             &module_info,
                             sizeof(module_info)));
  LOG(INFO) << "Base address is " << module_info.lpBaseOfDll;
#endif
  }
  return m.Return();
}

void principia__ActivateRecorder(bool const activate) {
  journal::Method<journal::ActivateRecorder> m({activate});
  if (activate && !journal::Recorder::IsActivated()) {
    // Build a name somewhat similar to that of the log files.
    auto const now = std::chrono::system_clock::now();
    std::time_t const time = std::chrono::system_clock::to_time_t(now);
    std::tm* const localtime = std::localtime(&time);
    std::stringstream name;
    name << std::put_time(localtime, "JOURNAL.%Y%m%d-%H%M%S");
    journal::Recorder* const recorder =
        new journal::Recorder(std::experimental::filesystem::path("glog") /
                              "Principia" / name.str());
    journal::Recorder::Activate(recorder);
  } else if (!activate && journal::Recorder::IsActivated()) {
    journal::Recorder::Deactivate();
  }
  return m.Return();
}

void principia__SetBufferedLogging(int const max_severity) {
  journal::Method<journal::SetBufferedLogging> m({max_severity});
  FLAGS_logbuflevel = max_severity;
  return m.Return();
}

int principia__GetBufferedLogging() {
  journal::Method<journal::GetBufferedLogging> m;
  return m.Return(FLAGS_logbuflevel);
}

void principia__SetBufferDuration(int const seconds) {
  journal::Method<journal::SetBufferDuration> m({seconds});
  FLAGS_logbufsecs = seconds;
  return m.Return();
}

int principia__GetBufferDuration() {
  journal::Method<journal::GetBufferDuration> m;
  return m.Return(FLAGS_logbufsecs);
}

void principia__SetSuppressedLogging(int const min_severity) {
  journal::Method<journal::SetSuppressedLogging> m({min_severity});
  FLAGS_minloglevel = min_severity;
  return m.Return();
}

int principia__GetSuppressedLogging() {
  journal::Method<journal::GetSuppressedLogging> m;
  return m.Return(FLAGS_minloglevel);
}

void principia__SetVerboseLogging(int const level) {
  journal::Method<journal::SetVerboseLogging> m({level});
  FLAGS_v = level;
  return m.Return();
}

int principia__GetVerboseLogging() {
  journal::Method<journal::GetVerboseLogging> m;
  return m.Return(FLAGS_v);
}

void principia__SetStderrLogging(int const min_severity) {
  journal::Method<journal::SetStderrLogging> m({min_severity});
  // NOTE(egg): We could use |FLAGS_stderrthreshold| instead, the difference
  // seems to be a mutex.
  google::SetStderrLogging(min_severity);
  return m.Return();
}

int principia__GetStderrLogging() {
  journal::Method<journal::GetStderrLogging> m;
  return m.Return(FLAGS_stderrthreshold);
}

void principia__LogInfo(char const* const message) {
  journal::Method<journal::LogInfo> m({message});
  LOG(INFO) << message;
  return m.Return();
}

void principia__LogWarning(char const* const message) {
  journal::Method<journal::LogWarning> m({message});
  LOG(WARNING) << message;
  return m.Return();
}

void principia__LogError(char const* const message) {
  journal::Method<journal::LogError> m({message});
  LOG(ERROR) << message;
  return m.Return();
}

void principia__LogFatal(char const* const message) {
  journal::Method<journal::LogFatal> m({message});
  LOG(FATAL) << message;
  return m.Return();
}

Plugin* principia__NewPlugin(double const initial_time,
                             double const planetarium_rotation_in_degrees) {
  journal::Method<journal::NewPlugin> m({initial_time,
                                         planetarium_rotation_in_degrees});
  LOG(INFO) << "Constructing Principia plugin";
  Instant const t0;
  not_null<std::unique_ptr<Plugin>> result = make_not_null_unique<Plugin>(
      t0 + initial_time * Second,
      planetarium_rotation_in_degrees * Degree);
  LOG(INFO) << "Plugin constructed";
  return m.Return(result.release());
}

void principia__DeletePlugin(Plugin const** const plugin) {
  CHECK_NOTNULL(plugin);
  journal::Method<journal::DeletePlugin> m({plugin}, {plugin});
  LOG(INFO) << "Destroying Principia plugin";
  // We want to log before and after destroying the plugin since it is a pretty
  // significant event, so we take ownership inside a block.
  {
    TakeOwnership(plugin);
  }
  LOG(INFO) << "Plugin destroyed";
  return m.Return();
}

void principia__DirectlyInsertCelestial(
    Plugin* const plugin,
    int const celestial_index,
    int const* const parent_index,
    char const* const gravitational_parameter,
    char const* const axis_right_ascension,
    char const* const axis_declination,
    char const* const j2,
    char const* const reference_radius,
    char const* const x,
    char const* const y,
    char const* const z,
    char const* const vx,
    char const* const vy,
    char const* const vz) {
  journal::Method<journal::DirectlyInsertCelestial> m({plugin,
                                                       celestial_index,
                                                       parent_index,
                                                       gravitational_parameter,
                                                       axis_right_ascension,
                                                       axis_declination,
                                                       j2,
                                                       reference_radius,
                                                       x, y, z,
                                                       vx, vy, vz});
  serialization::GravityModel::Body gravity_model;
  serialization::InitialState::Body initial_state;
  gravity_model.set_gravitational_parameter(gravitational_parameter);
  if (axis_right_ascension != nullptr) {
    gravity_model.set_axis_right_ascension(axis_right_ascension);
  }
  if (axis_declination != nullptr) {
    gravity_model.set_axis_declination(axis_declination);
  }
  if (j2 != nullptr) {
    gravity_model.set_j2(j2);
  }
  if (reference_radius != nullptr) {
    gravity_model.set_reference_radius(reference_radius);
  }
  initial_state.set_x(x);
  initial_state.set_y(y);
  initial_state.set_z(z);
  initial_state.set_vx(vx);
  initial_state.set_vy(vy);
  initial_state.set_vz(vz);
  CHECK_NOTNULL(plugin)->
      DirectlyInsertCelestial(
          celestial_index,
          parent_index,
          SolarSystem<Barycentric>::MakeDegreesOfFreedom(initial_state),
          SolarSystem<Barycentric>::MakeMassiveBody(gravity_model));
  return m.Return();
}

void principia__InsertCelestial(Plugin* const plugin,
                                int const celestial_index,
                                double const gravitational_parameter,
                                int const parent_index,
                                QP const from_parent) {
  journal::Method<journal::InsertCelestial> m({plugin,
                                               celestial_index,
                                               gravitational_parameter,
                                               parent_index,
                                               from_parent});
  CHECK_NOTNULL(plugin)->InsertCelestial(
      celestial_index,
      gravitational_parameter * SIUnit<GravitationalParameter>(),
      parent_index,
      RelativeDegreesOfFreedom<AliceSun>(
          Displacement<AliceSun>(ToR3Element(from_parent.q) * Metre),
          Velocity<AliceSun>(ToR3Element(from_parent.p) * (Metre / Second))));
  return m.Return();
}

void principia__InsertSun(Plugin* const plugin,
                          int const celestial_index,
                          double const gravitational_parameter) {
  journal::Method<journal::InsertSun> m({plugin,
                                         celestial_index,
                                         gravitational_parameter});
  CHECK_NOTNULL(plugin)->InsertSun(
      celestial_index,
      gravitational_parameter * SIUnit<GravitationalParameter>());
  return m.Return();
}

void principia__UpdateCelestialHierarchy(Plugin const* const plugin,
                                         int const celestial_index,
                                         int const parent_index) {
  journal::Method<journal::UpdateCelestialHierarchy> m({plugin,
                                                        celestial_index,
                                                        parent_index});
  CHECK_NOTNULL(plugin)->UpdateCelestialHierarchy(celestial_index,
                                                  parent_index);
  return m.Return();
}

void principia__EndInitialization(Plugin* const plugin) {
  journal::Method<journal::EndInitialization> m({plugin});
  CHECK_NOTNULL(plugin)->EndInitialization();
  return m.Return();
}

bool principia__InsertOrKeepVessel(Plugin* const plugin,
                                   char const* const vessel_guid,
                                   int const parent_index) {
  journal::Method<journal::InsertOrKeepVessel> m({plugin,
                                                  vessel_guid,
                                                  parent_index});
  return m.Return(
      CHECK_NOTNULL(plugin)->InsertOrKeepVessel(vessel_guid, parent_index));
}

void principia__SetVesselStateOffset(Plugin* const plugin,
                                     char const* const vessel_guid,
                                     QP const from_parent) {
  journal::Method<journal::SetVesselStateOffset> m({plugin,
                                                    vessel_guid,
                                                    from_parent});
  CHECK_NOTNULL(plugin)->SetVesselStateOffset(
      vessel_guid,
      RelativeDegreesOfFreedom<AliceSun>(
          Displacement<AliceSun>(ToR3Element(from_parent.q) * Metre),
          Velocity<AliceSun>(ToR3Element(from_parent.p) * (Metre / Second))));
  return m.Return();
}

void principia__AdvanceTime(Plugin* const plugin,
                            double const t,
                            double const planetarium_rotation) {
  journal::Method<journal::AdvanceTime> m({plugin, t, planetarium_rotation});
  Instant const t0;
  CHECK_NOTNULL(plugin)->AdvanceTime(t0 + t * Second,
                                     planetarium_rotation * Degree);
  return m.Return();
}

void principia__ForgetAllHistoriesBefore(Plugin* const plugin,
                                         double const t) {
  journal::Method<journal::ForgetAllHistoriesBefore> m({plugin, t});
  Instant const t0;
  CHECK_NOTNULL(plugin)->ForgetAllHistoriesBefore(t0 + t * Second);
  return m.Return();
}

QP principia__VesselFromParent(Plugin const* const plugin,
                               char const* const vessel_guid) {
  journal::Method<journal::VesselFromParent> m({plugin, vessel_guid});
  RelativeDegreesOfFreedom<AliceSun> const result =
      CHECK_NOTNULL(plugin)->VesselFromParent(vessel_guid);
  return m.Return({ToXYZ(result.displacement().coordinates() / Metre),
                   ToXYZ(result.velocity().coordinates() / (Metre / Second))});
}

QP principia__CelestialFromParent(Plugin const* const plugin,
                                  int const celestial_index) {
  journal::Method<journal::CelestialFromParent> m({plugin, celestial_index});
  RelativeDegreesOfFreedom<AliceSun> const result =
      CHECK_NOTNULL(plugin)->CelestialFromParent(celestial_index);
  return m.Return({ToXYZ(result.displacement().coordinates() / Metre),
                   ToXYZ(result.velocity().coordinates() / (Metre / Second))});
}

NavigationFrame* principia__NewBodyCentredNonRotatingNavigationFrame(
    Plugin const* const plugin,
    int const reference_body_index) {
  journal::Method<journal::NewBodyCentredNonRotatingNavigationFrame> m(
      {plugin, reference_body_index});
  return m.Return(CHECK_NOTNULL(plugin)->
      NewBodyCentredNonRotatingNavigationFrame(reference_body_index).release());
}

NavigationFrame* principia__NewBarycentricRotatingNavigationFrame(
    Plugin const* const plugin,
    int const primary_index,
    int const secondary_index) {
  journal::Method<journal::NewBarycentricRotatingNavigationFrame> m(
      {plugin, primary_index, secondary_index});
  return m.Return(CHECK_NOTNULL(plugin)->
      NewBarycentricRotatingNavigationFrame(primary_index,
                                           secondary_index).release());
}

// TODO(phl): Journalling.
void principia__SetPlottingFrame(Plugin* const plugin,
                                 NavigationFrame** const navigation_frame) {
  CHECK_NOTNULL(plugin)->SetPlottingFrame(TakeOwnership(navigation_frame));
}

void principia__DeleteNavigationFrame(
    NavigationFrame** const navigation_frame) {
  journal::Method<journal::DeleteNavigationFrame> m({navigation_frame},
                                                    {navigation_frame});
  TakeOwnership(navigation_frame);
  return m.Return();
}

void principia__UpdatePrediction(Plugin const* const plugin,
                                 char const* const vessel_guid) {
  journal::Method<journal::UpdatePrediction> m({plugin, vessel_guid});
  CHECK_NOTNULL(plugin)->UpdatePrediction(vessel_guid);
  return m.Return();
}

LineAndIterator* principia__RenderedVesselTrajectory(
    Plugin const* const plugin,
    char const* const vessel_guid,
    NavigationFrame* const navigation_frame,
    XYZ const sun_world_position) {
  journal::Method<journal::RenderedVesselTrajectory> m({plugin,
                                                        vessel_guid,
                                                        navigation_frame,
                                                        sun_world_position});
  RenderedTrajectory<World> rendered_trajectory = CHECK_NOTNULL(plugin)->
      RenderedVesselTrajectory(
          vessel_guid,
          World::origin + Displacement<World>(
                              ToR3Element(sun_world_position) * Metre));
  not_null<std::unique_ptr<LineAndIterator>> result =
      make_not_null_unique<LineAndIterator>(std::move(rendered_trajectory));
  result->it = result->rendered_trajectory.begin();
  return m.Return(result.release());
}

bool principia__HasPrediction(Plugin const* const plugin,
                              char const* const vessel_guid) {
  journal::Method<journal::HasPrediction> m({plugin, vessel_guid});
  return m.Return(CHECK_NOTNULL(plugin)->HasPrediction(vessel_guid));
}

LineAndIterator* principia__RenderedPrediction(
    Plugin* const plugin,
    char const* const vessel_guid,
    NavigationFrame* const navigation_frame,
    XYZ const sun_world_position) {
  journal::Method<journal::RenderedPrediction> m({plugin,
                                                  vessel_guid,
                                                  navigation_frame,
                                                  sun_world_position});
  RenderedTrajectory<World> rendered_trajectory = CHECK_NOTNULL(plugin)->
      RenderedPrediction(
          vessel_guid,
          World::origin + Displacement<World>(
                              ToR3Element(sun_world_position) * Metre));
  not_null<std::unique_ptr<LineAndIterator>> result =
      make_not_null_unique<LineAndIterator>(std::move(rendered_trajectory));
  result->it = result->rendered_trajectory.begin();
  return m.Return(result.release());
}

int principia__FlightPlanSize(Plugin const* const plugin,
                              char const* const vessel_guid) {
  journal::Method<journal::FlightPlanSize> m({plugin, vessel_guid});
  return m.Return(CHECK_NOTNULL(plugin)->FlightPlanSize(vessel_guid));
}

LineAndIterator* principia__RenderedFlightPlan(
    Plugin* const plugin,
    char const* const vessel_guid,
    int const plan_phase,
    NavigationFrame* const navigation_frame,
    XYZ const sun_world_position) {
  journal::Method<journal::RenderedFlightPlan> m({plugin,
                                                  vessel_guid,
                                                  plan_phase,
                                                  navigation_frame,
                                                  sun_world_position});
  RenderedTrajectory<World> rendered_trajectory =
      CHECK_NOTNULL(plugin)->RenderedFlightPlan(
          vessel_guid,
          plan_phase,
          World::origin + Displacement<World>(
                              ToR3Element(sun_world_position) * Metre));
  not_null<std::unique_ptr<LineAndIterator>> result =
      make_not_null_unique<LineAndIterator>(std::move(rendered_trajectory));
  result->it = result->rendered_trajectory.begin();
  return m.Return(result.release());
}

void principia__SetPredictionLength(Plugin* const plugin,
                                    double const t) {
  journal::Method<journal::SetPredictionLength> m({plugin, t});
  CHECK_NOTNULL(plugin)->SetPredictionLength(t * Second);
  return m.Return();
}

void principia__SetPredictionLengthTolerance(Plugin* const plugin,
                                             double const l) {
  journal::Method<journal::SetPredictionLengthTolerance> m({plugin, l});
  CHECK_NOTNULL(plugin)->SetPredictionLengthTolerance(l * Metre);
  return m.Return();
}

void principia__SetPredictionSpeedTolerance(Plugin* const plugin,
                                            double const v) {
  journal::Method<journal::SetPredictionSpeedTolerance> m({plugin, v});
  CHECK_NOTNULL(plugin)->SetPredictionSpeedTolerance(v * Metre / Second);
  return m.Return();
}

bool principia__HasVessel(Plugin* const plugin,
                          char const* const vessel_guid) {
  journal::Method<journal::HasVessel> m({plugin,  vessel_guid});
  return m.Return(CHECK_NOTNULL(plugin)->HasVessel(vessel_guid));
}

int principia__NumberOfSegments(
    LineAndIterator const* const line_and_iterator) {
  journal::Method<journal::NumberOfSegments> m({line_and_iterator});
  return m.Return(CHECK_NOTNULL(line_and_iterator)->rendered_trajectory.size());
}

XYZSegment principia__FetchAndIncrement(
    LineAndIterator* const line_and_iterator) {
  journal::Method<journal::FetchAndIncrement> m({line_and_iterator});
  CHECK_NOTNULL(line_and_iterator);
  CHECK(line_and_iterator->it != line_and_iterator->rendered_trajectory.end());
  LineSegment<World> const result = *line_and_iterator->it;
  ++line_and_iterator->it;
  return m.Return({ToXYZ((result.begin - World::origin).coordinates() / Metre),
                   ToXYZ((result.end - World::origin).coordinates() / Metre)});
}

bool principia__AtEnd(LineAndIterator const* const line_and_iterator) {
  journal::Method<journal::AtEnd> m({line_and_iterator});
  CHECK_NOTNULL(line_and_iterator);
  return m.Return(line_and_iterator->it ==
                  line_and_iterator->rendered_trajectory.end());
}

void principia__DeleteLineAndIterator(
    LineAndIterator** const line_and_iterator) {
  journal::Method<journal::DeleteLineAndIterator> m({line_and_iterator},
                                                    {line_and_iterator});
  TakeOwnership(line_and_iterator);
  return m.Return();
}

void principia__AddVesselToNextPhysicsBubble(Plugin* const plugin,
                                             char const* const vessel_guid,
                                             KSPPart const* const parts,
                                             int count) {
  journal::Method<journal::AddVesselToNextPhysicsBubble> m({plugin,
                                                            vessel_guid,
                                                            parts,
                                                            count});
  VLOG(1) << __FUNCTION__ << '\n' << NAMED(count);
  std::vector<principia::ksp_plugin::IdAndOwnedPart> vessel_parts;
  vessel_parts.reserve(count);
  for (KSPPart const* part = parts; part < parts + count; ++part) {
    vessel_parts.push_back(
        std::make_pair(
            part->id,
            make_not_null_unique<Part<World>>(
                DegreesOfFreedom<World>(
                    World::origin +
                        Displacement<World>(
                            ToR3Element(part->world_position) * Metre),
                    Velocity<World>(
                        ToR3Element(part->world_velocity) * (Metre / Second))),
                part->mass * Tonne,
                Vector<Acceleration, World>(
                    ToR3Element(
                        part->gravitational_acceleration_to_be_applied_by_ksp) *
                    (Metre / Pow<2>(Second))))));
  }
  CHECK_NOTNULL(plugin)->AddVesselToNextPhysicsBubble(vessel_guid,
                                                      std::move(vessel_parts));
  return m.Return();
}

bool principia__PhysicsBubbleIsEmpty(Plugin const* const plugin) {
  journal::Method<journal::PhysicsBubbleIsEmpty> m({plugin});
  return m.Return(CHECK_NOTNULL(plugin)->PhysicsBubbleIsEmpty());
}

XYZ principia__BubbleDisplacementCorrection(Plugin const* const plugin,
                                            XYZ const sun_position) {
  journal::Method<journal::BubbleDisplacementCorrection> m({plugin,
                                                            sun_position});
  Displacement<World> const result =
      CHECK_NOTNULL(plugin)->BubbleDisplacementCorrection(
          World::origin + Displacement<World>(
                              ToR3Element(sun_position) * Metre));
  return m.Return(ToXYZ(result.coordinates() / Metre));
}

XYZ principia__BubbleVelocityCorrection(Plugin const* const plugin,
                                        int const reference_body_index) {
  journal::Method<journal::BubbleVelocityCorrection> m({plugin,
                                                        reference_body_index});
  Velocity<World> const result =
      CHECK_NOTNULL(plugin)->BubbleVelocityCorrection(reference_body_index);
  return m.Return(ToXYZ(result.coordinates() / (Metre / Second)));
}

WXYZ principia__NavballOrientation(
    Plugin const* const plugin,
    NavigationFrame* const navigation_frame,
    XYZ const sun_world_position,
    XYZ const ship_world_position) {
  journal::Method<journal::NavballOrientation> m({plugin,
                                         navigation_frame,
                                         sun_world_position,
                                         ship_world_position});
  FrameField<World> const frame_field = CHECK_NOTNULL(plugin)->Navball(
      World::origin +
          Displacement<World>(ToR3Element(sun_world_position) * Metre));
  return m.Return(ToWXYZ(
      frame_field(
          World::origin +
              Displacement<World>(
                  ToR3Element(ship_world_position) * Metre)).quaternion()));
}

XYZ principia__VesselTangent(Plugin const* const plugin,
                             char const* const vessel_guid,
                             NavigationFrame* const navigation_frame) {
<<<<<<< HEAD
  journal::Method<journal::VesselTangent> m({plugin,
                                             vessel_guid,
                                             navigation_frame});
  return m.Return(ToXYZ(CHECK_NOTNULL(plugin)->
             VesselTangent(vessel_guid, navigation_frame).coordinates()));
=======
  Journal::Method<VesselTangent> m({plugin, vessel_guid, navigation_frame});
  return m.Return(
      ToXYZ(CHECK_NOTNULL(plugin)->VesselTangent(vessel_guid).coordinates()));
>>>>>>> c58b292e
}

XYZ principia__VesselNormal(Plugin const* const plugin,
                            char const* const vessel_guid,
                            NavigationFrame* const navigation_frame) {
<<<<<<< HEAD
  journal::Method<journal::VesselNormal> m({plugin,
                                            vessel_guid,
                                            navigation_frame});
  return m.Return(ToXYZ(CHECK_NOTNULL(plugin)->
             VesselNormal(vessel_guid, navigation_frame).coordinates()));
=======
  Journal::Method<VesselNormal> m({plugin, vessel_guid, navigation_frame});
  return m.Return(
      ToXYZ(CHECK_NOTNULL(plugin)->VesselNormal(vessel_guid).coordinates()));
>>>>>>> c58b292e
}

XYZ principia__VesselBinormal(Plugin const* const plugin,
                              char const* const vessel_guid,
                              NavigationFrame* const navigation_frame) {
<<<<<<< HEAD
  journal::Method<journal::VesselBinormal> m({plugin,
                                              vessel_guid,
                                              navigation_frame});
  return m.Return(ToXYZ(CHECK_NOTNULL(plugin)->
             VesselBinormal(vessel_guid, navigation_frame).coordinates()));
=======
  Journal::Method<VesselBinormal> m({plugin, vessel_guid, navigation_frame});
  return m.Return(
      ToXYZ(CHECK_NOTNULL(plugin)->VesselBinormal(vessel_guid).coordinates()));
>>>>>>> c58b292e
}

double principia__CurrentTime(Plugin const* const plugin) {
  journal::Method<journal::CurrentTime> m({plugin});
  return m.Return((CHECK_NOTNULL(plugin)->CurrentTime() - Instant()) / Second);
}

char const* principia__SerializePlugin(Plugin const* const plugin,
                                       PullSerializer** const serializer) {
  journal::Method<journal::SerializePlugin> m({plugin, serializer},
                                              {serializer});
  LOG(INFO) << __FUNCTION__;
  CHECK_NOTNULL(plugin);
  CHECK_NOTNULL(serializer);

  // Create and start a serializer if the caller didn't provide one.
  if (*serializer == nullptr) {
    *serializer = new PullSerializer(kChunkSize, kNumberOfChunks);
    auto message = make_not_null_unique<serialization::Plugin>();
    plugin->WriteToMessage(message.get());
    (*serializer)->Start(std::move(message));
  }

  // Pull a chunk.
  Bytes bytes;
  bytes = (*serializer)->Pull();

  // If this is the end of the serialization, delete the serializer and return a
  // nullptr.
  if (bytes.size == 0) {
    TakeOwnership(serializer);
    return m.Return(nullptr);
  }

  // Convert to hexadecimal and return to the client.
  std::int64_t const hexadecimal_size = (bytes.size << 1) + 1;
  UniqueBytes hexadecimal(hexadecimal_size);
  HexadecimalEncode(bytes, hexadecimal.get());
  hexadecimal.data.get()[hexadecimal_size - 1] = '\0';
  return m.Return(reinterpret_cast<char const*>(hexadecimal.data.release()));
}

void principia__DeletePluginSerialization(char const** const serialization) {
  journal::Method<journal::DeletePluginSerialization> m({serialization},
                                                        {serialization});
  LOG(INFO) << __FUNCTION__;
  TakeOwnershipArray(reinterpret_cast<uint8_t const**>(serialization));
  return m.Return();
}

void principia__DeserializePlugin(char const* const serialization,
                                  int const serialization_size,
                                  PushDeserializer** const deserializer,
                                  Plugin const** const plugin) {
  journal::Method<journal::DeserializePlugin> m({serialization,
                                                 serialization_size,
                                                 deserializer,
                                                 plugin},
                                                {deserializer, plugin});
  LOG(INFO) << __FUNCTION__;
  CHECK_NOTNULL(serialization);
  CHECK_NOTNULL(deserializer);
  CHECK_NOTNULL(plugin);

  // Create and start a deserializer if the caller didn't provide one.
  if (*deserializer == nullptr) {
    *deserializer = new PushDeserializer(kChunkSize, kNumberOfChunks);
    auto message = make_not_null_unique<serialization::Plugin>();
    (*deserializer)->Start(
        std::move(message),
        [plugin](google::protobuf::Message const& message) {
          *plugin = Plugin::ReadFromMessage(
              static_cast<serialization::Plugin const&>(message)).release();
        });
  }

  // Decode the hexadecimal representation.
  uint8_t const* const hexadecimal =
      reinterpret_cast<uint8_t const*>(serialization);
  int const hexadecimal_size = serialization_size;
  int const byte_size = hexadecimal_size >> 1;
  // Ownership of the following pointer is transfered to the deserializer using
  // the callback to |Push|.
  std::uint8_t* bytes = new uint8_t[byte_size];
  HexadecimalDecode({hexadecimal, hexadecimal_size}, {bytes, byte_size});

  // Push the data, taking ownership of it.
  (*deserializer)->Push(Bytes(&bytes[0], byte_size),
                        [bytes]() { delete[] bytes; });

  // If the data was empty, delete the deserializer.  This ensures that
  // |*plugin| is filled.
  if (byte_size == 0) {
    delete *deserializer;
  }
  return m.Return();
}

char const* principia__SayHello() {
  journal::Method<journal::SayHello> m;
  return m.Return("Hello from native C++!");
}

}  // namespace ksp_plugin
}  // namespace principia<|MERGE_RESOLUTION|>--- conflicted
+++ resolved
@@ -154,7 +154,7 @@
     name << std::put_time(localtime, "JOURNAL.%Y%m%d-%H%M%S");
     journal::Recorder* const recorder =
         new journal::Recorder(std::experimental::filesystem::path("glog") /
-                              "Principia" / name.str());
+                    "Principia" / name.str());
     journal::Recorder::Activate(recorder);
   } else if (!activate && journal::Recorder::IsActivated()) {
     journal::Recorder::Deactivate();
@@ -285,15 +285,15 @@
     char const* const vy,
     char const* const vz) {
   journal::Method<journal::DirectlyInsertCelestial> m({plugin,
-                                                       celestial_index,
-                                                       parent_index,
-                                                       gravitational_parameter,
-                                                       axis_right_ascension,
-                                                       axis_declination,
-                                                       j2,
-                                                       reference_radius,
-                                                       x, y, z,
-                                                       vx, vy, vz});
+                                              celestial_index,
+                                              parent_index,
+                                              gravitational_parameter,
+                                              axis_right_ascension,
+                                              axis_declination,
+                                              j2,
+                                              reference_radius,
+                                              x, y, z,
+                                              vx, vy, vz});
   serialization::GravityModel::Body gravity_model;
   serialization::InitialState::Body initial_state;
   gravity_model.set_gravitational_parameter(gravitational_parameter);
@@ -330,10 +330,10 @@
                                 int const parent_index,
                                 QP const from_parent) {
   journal::Method<journal::InsertCelestial> m({plugin,
-                                               celestial_index,
-                                               gravitational_parameter,
-                                               parent_index,
-                                               from_parent});
+                                      celestial_index,
+                                      gravitational_parameter,
+                                      parent_index,
+                                      from_parent});
   CHECK_NOTNULL(plugin)->InsertCelestial(
       celestial_index,
       gravitational_parameter * SIUnit<GravitationalParameter>(),
@@ -348,8 +348,8 @@
                           int const celestial_index,
                           double const gravitational_parameter) {
   journal::Method<journal::InsertSun> m({plugin,
-                                         celestial_index,
-                                         gravitational_parameter});
+                                celestial_index,
+                                gravitational_parameter});
   CHECK_NOTNULL(plugin)->InsertSun(
       celestial_index,
       gravitational_parameter * SIUnit<GravitationalParameter>());
@@ -360,8 +360,8 @@
                                          int const celestial_index,
                                          int const parent_index) {
   journal::Method<journal::UpdateCelestialHierarchy> m({plugin,
-                                                        celestial_index,
-                                                        parent_index});
+                                               celestial_index,
+                                               parent_index});
   CHECK_NOTNULL(plugin)->UpdateCelestialHierarchy(celestial_index,
                                                   parent_index);
   return m.Return();
@@ -462,7 +462,7 @@
 void principia__DeleteNavigationFrame(
     NavigationFrame** const navigation_frame) {
   journal::Method<journal::DeleteNavigationFrame> m({navigation_frame},
-                                                    {navigation_frame});
+                                           {navigation_frame});
   TakeOwnership(navigation_frame);
   return m.Return();
 }
@@ -480,9 +480,9 @@
     NavigationFrame* const navigation_frame,
     XYZ const sun_world_position) {
   journal::Method<journal::RenderedVesselTrajectory> m({plugin,
-                                                        vessel_guid,
-                                                        navigation_frame,
-                                                        sun_world_position});
+                                               vessel_guid,
+                                               navigation_frame,
+                                               sun_world_position});
   RenderedTrajectory<World> rendered_trajectory = CHECK_NOTNULL(plugin)->
       RenderedVesselTrajectory(
           vessel_guid,
@@ -506,9 +506,9 @@
     NavigationFrame* const navigation_frame,
     XYZ const sun_world_position) {
   journal::Method<journal::RenderedPrediction> m({plugin,
-                                                  vessel_guid,
-                                                  navigation_frame,
-                                                  sun_world_position});
+                                         vessel_guid,
+                                         navigation_frame,
+                                         sun_world_position});
   RenderedTrajectory<World> rendered_trajectory = CHECK_NOTNULL(plugin)->
       RenderedPrediction(
           vessel_guid,
@@ -533,10 +533,10 @@
     NavigationFrame* const navigation_frame,
     XYZ const sun_world_position) {
   journal::Method<journal::RenderedFlightPlan> m({plugin,
-                                                  vessel_guid,
-                                                  plan_phase,
-                                                  navigation_frame,
-                                                  sun_world_position});
+                                         vessel_guid,
+                                         plan_phase,
+                                         navigation_frame,
+                                         sun_world_position});
   RenderedTrajectory<World> rendered_trajectory =
       CHECK_NOTNULL(plugin)->RenderedFlightPlan(
           vessel_guid,
@@ -603,7 +603,7 @@
 void principia__DeleteLineAndIterator(
     LineAndIterator** const line_and_iterator) {
   journal::Method<journal::DeleteLineAndIterator> m({line_and_iterator},
-                                                    {line_and_iterator});
+                                           {line_and_iterator});
   TakeOwnership(line_and_iterator);
   return m.Return();
 }
@@ -613,9 +613,9 @@
                                              KSPPart const* const parts,
                                              int count) {
   journal::Method<journal::AddVesselToNextPhysicsBubble> m({plugin,
-                                                            vessel_guid,
-                                                            parts,
-                                                            count});
+                                                   vessel_guid,
+                                                   parts,
+                                                   count});
   VLOG(1) << __FUNCTION__ << '\n' << NAMED(count);
   std::vector<principia::ksp_plugin::IdAndOwnedPart> vessel_parts;
   vessel_parts.reserve(count);
@@ -688,49 +688,31 @@
 XYZ principia__VesselTangent(Plugin const* const plugin,
                              char const* const vessel_guid,
                              NavigationFrame* const navigation_frame) {
-<<<<<<< HEAD
   journal::Method<journal::VesselTangent> m({plugin,
                                              vessel_guid,
                                              navigation_frame});
-  return m.Return(ToXYZ(CHECK_NOTNULL(plugin)->
-             VesselTangent(vessel_guid, navigation_frame).coordinates()));
-=======
-  Journal::Method<VesselTangent> m({plugin, vessel_guid, navigation_frame});
   return m.Return(
       ToXYZ(CHECK_NOTNULL(plugin)->VesselTangent(vessel_guid).coordinates()));
->>>>>>> c58b292e
 }
 
 XYZ principia__VesselNormal(Plugin const* const plugin,
                             char const* const vessel_guid,
                             NavigationFrame* const navigation_frame) {
-<<<<<<< HEAD
   journal::Method<journal::VesselNormal> m({plugin,
                                             vessel_guid,
                                             navigation_frame});
-  return m.Return(ToXYZ(CHECK_NOTNULL(plugin)->
-             VesselNormal(vessel_guid, navigation_frame).coordinates()));
-=======
-  Journal::Method<VesselNormal> m({plugin, vessel_guid, navigation_frame});
   return m.Return(
       ToXYZ(CHECK_NOTNULL(plugin)->VesselNormal(vessel_guid).coordinates()));
->>>>>>> c58b292e
 }
 
 XYZ principia__VesselBinormal(Plugin const* const plugin,
                               char const* const vessel_guid,
                               NavigationFrame* const navigation_frame) {
-<<<<<<< HEAD
   journal::Method<journal::VesselBinormal> m({plugin,
                                               vessel_guid,
                                               navigation_frame});
-  return m.Return(ToXYZ(CHECK_NOTNULL(plugin)->
-             VesselBinormal(vessel_guid, navigation_frame).coordinates()));
-=======
-  Journal::Method<VesselBinormal> m({plugin, vessel_guid, navigation_frame});
   return m.Return(
       ToXYZ(CHECK_NOTNULL(plugin)->VesselBinormal(vessel_guid).coordinates()));
->>>>>>> c58b292e
 }
 
 double principia__CurrentTime(Plugin const* const plugin) {
@@ -775,7 +757,7 @@
 
 void principia__DeletePluginSerialization(char const** const serialization) {
   journal::Method<journal::DeletePluginSerialization> m({serialization},
-                                                        {serialization});
+                                               {serialization});
   LOG(INFO) << __FUNCTION__;
   TakeOwnershipArray(reinterpret_cast<uint8_t const**>(serialization));
   return m.Return();
@@ -786,10 +768,10 @@
                                   PushDeserializer** const deserializer,
                                   Plugin const** const plugin) {
   journal::Method<journal::DeserializePlugin> m({serialization,
-                                                 serialization_size,
-                                                 deserializer,
-                                                 plugin},
-                                                {deserializer, plugin});
+                                        serialization_size,
+                                        deserializer,
+                                        plugin},
+                                       {deserializer, plugin});
   LOG(INFO) << __FUNCTION__;
   CHECK_NOTNULL(serialization);
   CHECK_NOTNULL(deserializer);
