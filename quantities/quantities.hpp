--- conflicted
+++ resolved
@@ -13,10 +13,8 @@
 #include "base/not_null.hpp"
 #include "base/tags.hpp"
 #include "boost/multiprecision/number.hpp"
-#include "quantities/cantor.hpp"
 #include "quantities/dimensions.hpp"
 #include "quantities/generators.hpp"
-#include "quantities/m128d.hpp"
 #include "serialization/quantities.pb.h"
 
 namespace principia {
@@ -28,10 +26,8 @@
 using namespace principia::base::_not_constructible;
 using namespace principia::base::_not_null;
 using namespace principia::base::_tags;
-using namespace principia::quantities::_cantor;
 using namespace principia::quantities::_dimensions;
 using namespace principia::quantities::_generators;
-using namespace principia::quantities::_m128d;
 
 template<typename D>
 class Quantity;
@@ -137,13 +133,9 @@
 // A positive infinity of `Q`.
 template<typename Q>
 constexpr Q Infinity = SIUnit<Q>() * std::numeric_limits<double>::infinity();
-
-// A quiet NaN of `Q`.  Note that NaN for `boost_cpp_number` cannot be
-// constexpr.
+// A quiet NaN of `Q`.
 template <typename Q>
 CONSTEXPR_NAN Q NaN = SIUnit<Q>() * std::numeric_limits<double>::quiet_NaN();
-template<boost_cpp_number Q>
-Q NaN<Q> = std::numeric_limits<Q>::quiet_NaN();
 
 template<typename Q>
 constexpr bool IsFinite(Q const& x);
@@ -155,20 +147,13 @@
 std::string DebugString(
     double number,
     int precision = std::numeric_limits<double>::max_digits10);
-<<<<<<< HEAD
-=======
 template<boost_cpp_number N>
->>>>>>> 08a4c47d
 std::string DebugString(
-    M128D number,
+    N const& number,
     int precision = std::numeric_limits<double>::max_digits10);
 template<typename D>
 std::string DebugString(
     Quantity<D> const& quantity,
-    int precision = std::numeric_limits<double>::max_digits10);
-template<boost_cpp_number N>
-std::string DebugString(
-    N const& number,
     int precision = std::numeric_limits<double>::max_digits10);
 
 template<typename D>
