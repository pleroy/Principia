﻿#pragma once

// We use ostream for logging purposes.
#include <iostream>  // NOLINT(readability/streams)
#include <string>

#include "geometry/r3_element.hpp"
#include "quantities/quantities.hpp"

namespace principia {
namespace geometry {

// A multivector of rank |rank| on a three-dimensional real inner product
// space bearing the dimensionality of |Scalar|, i.e., an element of
// ⋀ⁿ Scalar³. Do not use this type for |rank == 0| (scalars), use the |Scalar|
// type directly instead.
<<<<<<< HEAD
// |Frame| represents a reference frame together with an orthonormal basis.
template<typename Scalar, typename Frame, unsigned int rank>
=======
template<typename Scalar, typename Frame, int rank>
>>>>>>> c8533a38
class Multivector;

template<typename Scalar, typename Frame>
class Multivector<Scalar, Frame, 1> {
 public:
  Multivector() = default;
  explicit Multivector(R3Element<Scalar> const& coordinates);
  ~Multivector() = default;

  R3Element<Scalar> coordinates() const;
  Scalar Norm() const;

 private:
  R3Element<Scalar> coordinates_;
};

template<typename Scalar, typename Frame>
class Multivector<Scalar, Frame, 2> {
 public:
  Multivector() = default;
  explicit Multivector(R3Element<Scalar> const& coordinates);
  ~Multivector() = default;

  R3Element<Scalar> coordinates() const;
  Scalar Norm() const;

 private:
  R3Element<Scalar> coordinates_;
};

template<typename Scalar, typename Frame>
class Multivector<Scalar, Frame, 3> {
 public:
  Multivector() = default;
  explicit Multivector(Scalar const& coordinates);
  ~Multivector() = default;

  Scalar coordinates() const;
  Scalar Norm() const;

 private:
  Scalar coordinates_;
};

template<typename Scalar, typename Frame>
using Vector = Multivector<Scalar, Frame, 1>;
template<typename Scalar, typename Frame>
using Bivector = Multivector<Scalar, Frame, 2>;
template<typename Scalar, typename Frame>
using Trivector = Multivector<Scalar, Frame, 3>;

template<typename LScalar, typename RScalar, typename Frame>
quantities::Product<LScalar, RScalar> InnerProduct(
    Vector<LScalar, Frame> const& left,
    Vector<RScalar, Frame> const& right);
template<typename LScalar, typename RScalar, typename Frame>
quantities::Product<LScalar, RScalar> InnerProduct(
    Bivector<LScalar, Frame> const& left,
    Bivector<RScalar, Frame> const& right);
template<typename LScalar, typename RScalar, typename Frame>
quantities::Product<LScalar, RScalar> InnerProduct(
    Trivector<LScalar, Frame> const& left,
    Trivector<RScalar, Frame> const& right);

template<typename LScalar, typename RScalar, typename Frame>
Bivector<quantities::Product<LScalar, RScalar>, Frame> Wedge(
    Vector<LScalar, Frame> const& left,
    Vector<RScalar, Frame> const& right);
template<typename LScalar, typename RScalar, typename Frame>
Trivector<quantities::Product<LScalar, RScalar>, Frame> Wedge(
    Bivector<LScalar, Frame> const& left,
    Vector<RScalar, Frame> const& right);
template<typename LScalar, typename RScalar, typename Frame>
Trivector<quantities::Product<LScalar, RScalar>, Frame> Wedge(
    Vector<LScalar, Frame> const& left,
    Bivector<RScalar, Frame> const& right);

// Lie bracket on 𝑉 ∧ 𝑉 ≅ 𝖘𝔬(𝑉).
template<typename LScalar, typename RScalar, typename Frame>
Bivector<quantities::Product<LScalar, RScalar>, Frame> Commutator(
    Bivector<LScalar, Frame> const& left,
    Bivector<RScalar, Frame> const& right);

// Left action of 𝑉 ∧ 𝑉 ≅ 𝖘𝔬(𝑉) on 𝑉.
template<typename LScalar, typename RScalar, typename Frame>
Vector<quantities::Product<LScalar, RScalar>, Frame> operator*(
    Bivector<LScalar, Frame> const& left,
    Vector<RScalar, Frame> const& right);

// Right action of 𝑉 ∧ 𝑉 ≅ 𝖘𝔬(𝑉) on 𝑉* ≅ 𝑉.
template<typename LScalar, typename RScalar, typename Frame>
Vector<quantities::Product<LScalar, RScalar>, Frame> operator*(
    Vector<LScalar, Frame> const& left,
    Bivector<RScalar, Frame> const& right);

template<typename FromFrame, typename ToFrame> class Rotation;

// Exponential map 𝑉 ∧ 𝑉 ≅ 𝖘𝔬(𝑉) → SO(𝑉).
template<typename Frame>
Rotation<Frame, Frame> Exp(Bivector<quantities::Angle, Frame> const& exponent);

template<typename LScalar, typename RScalar, typename Frame>
Vector<quantities::Product<LScalar, RScalar>, Frame> operator*(
    Bivector<LScalar, Frame> const& left,
    Trivector<RScalar, Frame> const& right);
template<typename LScalar, typename RScalar, typename Frame>
Vector<quantities::Product<LScalar, RScalar>, Frame> operator*(
    Trivector<LScalar, Frame> const& left,
    Bivector<RScalar, Frame> const& right);
template<typename LScalar, typename RScalar, typename Frame>
Bivector<quantities::Product<LScalar, RScalar>, Frame> operator*(
    Vector<LScalar, Frame> const& left,
    Trivector<RScalar, Frame> const& right);
template<typename LScalar, typename RScalar, typename Frame>
Bivector<quantities::Product<LScalar, RScalar>, Frame> operator*(
    Trivector<LScalar, Frame> const& left,
    Vector<RScalar, Frame> const& right);

template<typename Scalar, typename Frame, int rank>
Multivector<Scalar, Frame, rank> operator+(
    Multivector<Scalar, Frame, rank> const& right);
template<typename Scalar, typename Frame, int rank>
Multivector<Scalar, Frame, rank> operator-(
    Multivector<Scalar, Frame, rank> const& right);

template<typename Scalar, typename Frame, int rank>
Multivector<Scalar, Frame, rank> operator+(
    Multivector<Scalar, Frame, rank> const& left,
    Multivector<Scalar, Frame, rank> const& right);
template<typename Scalar, typename Frame, int rank>
Multivector<Scalar, Frame, rank> operator-(
    Multivector<Scalar, Frame, rank> const& left,
    Multivector<Scalar, Frame, rank> const& right);

template<typename Scalar, typename Frame, int rank>
Multivector<Scalar, Frame, rank> operator*(
    double const left,
    Multivector<Scalar, Frame, rank> const& right);
template<typename Scalar, typename Frame, int rank>
Multivector<Scalar, Frame, rank> operator*(
    Multivector<Scalar, Frame, rank> const& left,
    double const right);
template<typename Scalar, typename Frame, int rank>
Multivector<Scalar, Frame, rank> operator/(
    Multivector<Scalar, Frame, rank> const& left,
    double const right);

template<typename LDimension, typename RScalar, typename Frame, int rank>
Multivector<quantities::Product<quantities::Quantity<LDimension>, RScalar>,
            Frame, rank>
operator*(quantities::Quantity<LDimension> const& left,
          Multivector<RScalar, Frame, rank> const& right);

template<typename LScalar, typename RDimension, typename Frame, int rank>
Multivector<quantities::Product<LScalar, quantities::Quantity<RDimension>>,
            Frame, rank>
operator*(Multivector<LScalar, Frame, rank> const& left,
          quantities::Quantity<RDimension> const& right);

template<typename LScalar, typename RDimension, typename Frame, int rank>
Multivector<quantities::Quotient<LScalar, quantities::Quantity<RDimension>>,
            Frame, rank>
operator/(Multivector<LScalar, Frame, rank> const& left,
          quantities::Quantity<RDimension> const& right);

template<typename Scalar, typename Frame, int rank>
bool operator==(Multivector<Scalar, Frame, rank> const& left,
                Multivector<Scalar, Frame, rank> const& right);
template<typename Scalar, typename Frame, int rank>
bool operator!=(Multivector<Scalar, Frame, rank> const& left,
                Multivector<Scalar, Frame, rank> const& right);

template<typename Scalar, typename Frame, int rank>
Multivector<Scalar, Frame, rank>& operator+=(
    Multivector<Scalar, Frame, rank>& left,  // NOLINT(runtime/references)
    Multivector<Scalar, Frame, rank> const& right);
template<typename Scalar, typename Frame, int rank>
Multivector<Scalar, Frame, rank>& operator-=(
    Multivector<Scalar, Frame, rank>& left,  // NOLINT(runtime/references)
    Multivector<Scalar, Frame, rank> const& right);
template<typename Scalar, typename Frame, int rank>
Multivector<Scalar, Frame, rank>& operator*=(
    Multivector<Scalar, Frame, rank>& left,  // NOLINT(runtime/references)
    double const right);
template<typename Scalar, typename Frame, int rank>
Multivector<Scalar, Frame, rank>& operator/=(
    Multivector<Scalar, Frame, rank>& left,  // NOLINT(runtime/references)
    double const right);

template<typename Scalar, typename Frame, int rank>
std::string DebugString(Multivector<Scalar, Frame, rank> const& multivector);

template<typename Scalar, typename Frame, int rank>
std::ostream& operator<<(std::ostream& out,
                         Multivector<Scalar, Frame, rank> const& multivector);

}  // namespace geometry
}  // namespace principia

#include "geometry/grassmann_body.hpp"<|MERGE_RESOLUTION|>--- conflicted
+++ resolved
@@ -14,12 +14,8 @@
 // space bearing the dimensionality of |Scalar|, i.e., an element of
 // ⋀ⁿ Scalar³. Do not use this type for |rank == 0| (scalars), use the |Scalar|
 // type directly instead.
-<<<<<<< HEAD
 // |Frame| represents a reference frame together with an orthonormal basis.
-template<typename Scalar, typename Frame, unsigned int rank>
-=======
-template<typename Scalar, typename Frame, int rank>
->>>>>>> c8533a38
+template<typename Scalar, typename Frame, int rank>
 class Multivector;
 
 template<typename Scalar, typename Frame>
