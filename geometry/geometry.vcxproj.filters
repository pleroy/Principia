--- conflicted
+++ resolved
@@ -60,12 +60,6 @@
       <Filter>Source Files</Filter>
     </ClInclude>
     <ClInclude Include="affine_map.hpp">
-<<<<<<< HEAD
-      <Filter>Header Files</Filter>
-    </ClInclude>
-    <ClInclude Include="affine_space.hpp">
-=======
->>>>>>> 8a0df3a2
       <Filter>Header Files</Filter>
     </ClInclude>
     <ClInclude Include="point.hpp">
