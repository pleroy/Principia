#pragma once

#include <string>

#include "base/macros.hpp"
#include "glog/logging.h"
#include "quantities/quantities.hpp"
#include "quantities/elementary_functions.hpp"

namespace principia {

using quantities::Quantity;
using quantities::SIUnit;

namespace geometry {

template<typename T>
class R3ElementSerializer {};

template<typename Dimensions>
class R3ElementSerializer<Quantity<Dimensions>> {
 public:
  using T = Quantity<Dimensions>;
  static void WriteToMessage(
      T const& t,
      not_null<serialization::R3Element::Coordinate*> const message) {
    t.WriteToMessage(message->mutable_quantity());
  }

  static T ReadFromMessage(
      serialization::R3Element::Coordinate const& message) {
    CHECK(message.has_quantity());
    return T::ReadFromMessage(message.quantity());
  }
};

template<>
class R3ElementSerializer<double> {
 public:
  static void WriteToMessage(
      double const& d,
      not_null<serialization::R3Element::Coordinate*> const message) {
    message->set_double_(d);
  }

  static double ReadFromMessage(
      serialization::R3Element::Coordinate const& message) {
    CHECK(message.has_double_());
    return message.double_();
  }
};

// We want zero initialization here, so the default constructor won't do.
template<typename Scalar>
inline R3Element<Scalar>::R3Element() : x(), y(), z() {}

template<typename Scalar>
inline R3Element<Scalar>::R3Element(Scalar const& x,
                                    Scalar const& y,
                                    Scalar const& z) : x(x), y(y), z(z) {}

template<typename Scalar>
inline Scalar& R3Element<Scalar>::operator[](int const index) {
  switch (index) {
    case 0:
      return x;
    case 1:
      return y;
    case 2:
      return z;
    default:
<<<<<<< HEAD
      LOG(FATAL) << ": index = " << index;
=======
      LOG(FATAL) << FUNCTION_SIGNATURE << ": index = " << index;
>>>>>>> 767fdef1
      base::noreturn();
  }
}

template<typename Scalar>
inline Scalar const& R3Element<Scalar>::operator[](int const index) const {
  switch (index) {
    case 0:
      return x;
    case 1:
      return y;
    case 2:
      return z;
    default:
<<<<<<< HEAD
      LOG(FATAL) << ": index = " << index;
=======
      LOG(FATAL) << FUNCTION_SIGNATURE << ": index = " << index;
>>>>>>> 767fdef1
      base::noreturn();
  }
}

template<typename Scalar>
inline R3Element<Scalar>& R3Element<Scalar>::operator+=(
    R3Element<Scalar> const& right) {
  return *this = *this + right;
}

template<typename Scalar>
inline R3Element<Scalar>& R3Element<Scalar>::operator-=(
    R3Element<Scalar> const& right) {
  return *this = *this - right;
}

template<typename Scalar>
inline R3Element<Scalar>& R3Element<Scalar>::operator*=(double const right) {
  return *this = *this * right;
}

template<typename Scalar>
inline R3Element<Scalar>& R3Element<Scalar>::operator/=(double const right) {
  return *this = *this / right;
}

template<typename Scalar>
inline Scalar R3Element<Scalar>::Norm() const {
  return quantities::Sqrt(Dot(*this, *this));
}

template<typename Scalar>
template<typename S>
void R3Element<Scalar>::Orthogonalize(
    not_null<R3Element<S>*> const r3_element) const {
  Scalar const this_norm = this->Norm();
  CHECK_NE(0 * SIUnit<Scalar>(), this_norm);
  R3Element<double> const this_normalized = *this / this_norm;
  *r3_element -= Dot(*r3_element, this_normalized) * this_normalized;
}

template<typename Scalar>
void R3Element<Scalar>::WriteToMessage(
    not_null<serialization::R3Element*> const message) const {
  R3ElementSerializer<Scalar>::WriteToMessage(x, message->mutable_x());
  R3ElementSerializer<Scalar>::WriteToMessage(y, message->mutable_y());
  R3ElementSerializer<Scalar>::WriteToMessage(z, message->mutable_z());
}

template<typename Scalar>
R3Element<Scalar> R3Element<Scalar>::ReadFromMessage(
    serialization::R3Element const& message) {
  return {R3ElementSerializer<Scalar>::ReadFromMessage(message.x()),
          R3ElementSerializer<Scalar>::ReadFromMessage(message.y()),
          R3ElementSerializer<Scalar>::ReadFromMessage(message.z())};
}

template<typename Scalar>
inline R3Element<Scalar> operator+(R3Element<Scalar> const& right) {
  return R3Element<Scalar>(+right.x, +right.y, +right.z);
}

template<typename Scalar>
inline R3Element<Scalar> operator-(R3Element<Scalar> const& right) {
  return R3Element<Scalar>(-right.x, -right.y, -right.z);
}

template<typename Scalar>
inline R3Element<Scalar> operator+(
    R3Element<Scalar> const& left,
    R3Element<Scalar> const& right) {
  return R3Element<Scalar>(left.x + right.x,
                           left.y + right.y,
                           left.z + right.z);
}

template<typename Scalar>
inline R3Element<Scalar> operator-(
    R3Element<Scalar> const& left,
    R3Element<Scalar> const& right) {
  return R3Element<Scalar>(left.x - right.x,
                           left.y - right.y,
                           left.z - right.z);
}

template<typename Scalar>
inline R3Element<Scalar> operator*(double const left,
                                   R3Element<Scalar> const& right) {
  return R3Element<Scalar>(left * right.x,
                           left * right.y,
                           left * right.z);
}

template<typename Scalar>
inline R3Element<Scalar> operator*(R3Element<Scalar> const& left,
                                   double const right) {
  return R3Element<Scalar>(left.x * right,
                           left.y * right,
                           left.z * right);
}

template<typename Scalar>
inline R3Element<Scalar> operator/(R3Element<Scalar> const& left,
                                   double const right) {
  return R3Element<Scalar>(left.x / right,
                           left.y / right,
                           left.z / right);
}

template<typename LDimension, typename RScalar>
inline R3Element<quantities::Product<quantities::Quantity<LDimension>, RScalar>>
operator*(quantities::Quantity<LDimension> const& left,
          R3Element<RScalar> const& right) {
  return R3Element<quantities::Product<quantities::Quantity<LDimension>,
                                       RScalar>>(
      left * right.x,
      left * right.y,
      left * right.z);
}

template<typename LScalar, typename RDimension>
inline R3Element<quantities::Product<LScalar, quantities::Quantity<RDimension>>>
operator*(R3Element<LScalar> const& left,
          quantities::Quantity<RDimension> const& right) {
  return R3Element<quantities::Product<LScalar,
                                       quantities::Quantity<RDimension>>>(
      left.x * right,
      left.y * right,
      left.z * right);
}

template<typename LScalar, typename RDimension>
inline R3Element<quantities::Quotient<LScalar,
                                      quantities::Quantity<RDimension>>>
operator/(R3Element<LScalar> const& left,
          quantities::Quantity<RDimension> const& right) {
  return R3Element<quantities::Quotient<LScalar,
                                        quantities::Quantity<RDimension>>>(
      left.x / right,
      left.y / right,
      left.z / right);
}

template<typename Scalar>
bool operator==(R3Element<Scalar> const& left,
                R3Element<Scalar> const& right) {
  return left.x == right.x && left.y == right.y && left.z == right.z;
}

template<typename Scalar>
bool operator!=(R3Element<Scalar> const& left,
                R3Element<Scalar> const& right) {
  return left.x != right.x || left.y != right.y || left.z != right.z;
}

template<typename Scalar>
R3Element<double> Normalize(R3Element<Scalar> const& r3_element) {
  return r3_element / r3_element.Norm();
}

template<typename Scalar>
std::string DebugString(R3Element<Scalar> const& r3_element) {
  std::string result = "{";
  result += quantities::DebugString(r3_element.x);
  result += ", ";
  result += quantities::DebugString(r3_element.y);
  result += ", ";
  result += quantities::DebugString(r3_element.z);
  result +="}";
  return result;
}

template<typename Scalar>
std::ostream& operator<<(std::ostream& out,
                         R3Element<Scalar> const& r3_element) {
  out << DebugString(r3_element);
  return out;
}

template<typename LScalar, typename RScalar>
inline R3Element<quantities::Product<LScalar, RScalar>> Cross(
    R3Element<LScalar> const& left,
    R3Element<RScalar> const& right) {
  return R3Element<quantities::Product<LScalar, RScalar>>(
      left.y * right.z - left.z * right.y,
      left.z * right.x - left.x * right.z,
      left.x * right.y - left.y * right.x);
}

template<typename LScalar, typename RScalar>
inline quantities::Product<LScalar, RScalar> Dot(
    R3Element<LScalar> const& left,
    R3Element<RScalar> const& right) {
  return left.x * right.x + left.y * right.y + left.z * right.z;
}

}  // namespace geometry
}  // namespace principia<|MERGE_RESOLUTION|>--- conflicted
+++ resolved
@@ -69,11 +69,7 @@
     case 2:
       return z;
     default:
-<<<<<<< HEAD
-      LOG(FATAL) << ": index = " << index;
-=======
       LOG(FATAL) << FUNCTION_SIGNATURE << ": index = " << index;
->>>>>>> 767fdef1
       base::noreturn();
   }
 }
@@ -88,11 +84,7 @@
     case 2:
       return z;
     default:
-<<<<<<< HEAD
-      LOG(FATAL) << ": index = " << index;
-=======
       LOG(FATAL) << FUNCTION_SIGNATURE << ": index = " << index;
->>>>>>> 767fdef1
       base::noreturn();
   }
 }
