--- conflicted
+++ resolved
@@ -1,10 +1,6 @@
 #pragma once
 
 #include <immintrin.h>
-<<<<<<< HEAD
-#include <pmmintrin.h>
-=======
->>>>>>> 98bceaf8
 
 #include <iostream>
 #include <string>
@@ -45,15 +41,9 @@
   constexpr R3Element();
   constexpr explicit R3Element(uninitialized_t);
   R3Element(Scalar const& x, Scalar const& y, Scalar const& z);
-<<<<<<< HEAD
 
 #if PRINCIPIA_USE_AVX()
   explicit R3Element(__m256d xyzt);
-=======
-#if PRINCIPIA_USE_AVX()
-  template<std::same_as<__m256d> T>
-  R3Element(T xyzt);
->>>>>>> 98bceaf8
 #else
   R3Element(__m128d xy, __m128d zt);
 #endif
