﻿syntax = "proto2";

import "google/protobuf/descriptor.proto";

package principia.journal.serialization;

// Encoding of string-like fields.
enum Encoding {
  UTF_8 = 1;  // Represented as "char const*" in C++ code.
  UTF_16 = 2;  // Represented as "char16_t const*" in C++ code.
}

// These two messages must come first because the other interchange messages use
// them and we need to generate the structs in the correct order.
message NavigationFrameParameters {
  required int32 extension = 1;  // 6000 to 6999, see DynamicFrame.
  required int32 centre_index = 2;
  required int32 primary_index = 3;
  required int32 secondary_index = 4;
}

message XYZ {
  option (is_public) = true;
  required double x = 1;
  required double y = 2;
  required double z = 3;
}

message AdaptiveStepParameters {
  // Corresponds to AdaptiveStepSizeIntegrator.Kind.
  required int64 integrator_kind = 4;
  required int64 max_steps = 1;
  required double length_integration_tolerance = 2;
  required double speed_integration_tolerance = 3;
}

message BodyGeopotentialElement {
  required string degree = 1;
  required string order = 2;
  optional string cos = 3;
  optional string j = 5;
  required string sin = 4;
}

message BodyParameters {
  required string name = 10;
  required string gravitational_parameter = 1;
  optional string reference_instant = 7;
  optional string min_radius = 12;
  optional string mean_radius = 2;
  optional string max_radius = 13;
  optional string axis_right_ascension = 3;
  optional string axis_declination = 4;
  optional string reference_angle = 8;
  optional string angular_frequency = 9;
  optional string reference_radius = 6;
  optional string j2 = 5;  // No parsing in C#.
  repeated BodyGeopotentialElement geopotential = 11;
}

message Burn {
  required double thrust_in_kilonewtons = 1;
  required double specific_impulse_in_seconds_g0 = 2;
  required NavigationFrameParameters frame = 3;
  required double initial_time = 4;
  required XYZ delta_v = 5;
  required bool is_inertially_fixed = 6;
}

message ConfigurationAccuracyParameters {
  required string fitting_tolerance = 1;
  required string geopotential_tolerance = 2;
}

message ConfigurationFixedStepParameters {
  // Must be the name of one of the values of FixedStepSizeIntegrator.Kind.
  required string fixed_step_size_integrator = 1;
  required string integration_step_size = 2;
}

message ConfigurationAdaptiveStepParameters {
  // Must be the name of one of the values of AdaptiveStepSizeIntegrator.Kind.
  required string adaptive_step_size_integrator = 1;
  required string length_integration_tolerance = 2;
  required string speed_integration_tolerance = 3;
}

message FlightPlanAdaptiveStepParameters {
  // Corresponds to AdaptiveStepSizeIntegrator.Kind.
  required int64 integrator_kind = 4;
  required int64 generalized_integrator_kind = 5;
  required int64 max_steps = 1;
  required double length_integration_tolerance = 2;
  required double speed_integration_tolerance = 3;
}

message KeplerianElements {
  required double eccentricity = 1;
  required double semimajor_axis = 2 [default = nan];  // Optional.
  required double mean_motion = 3 [default = nan];     // Optional.
  required double inclination_in_degrees = 4;
  required double longitude_of_ascending_node_in_degrees = 5;
  required double argument_of_periapsis_in_degrees = 6;
  required double mean_anomaly = 7;
}

message NavigationManoeuvre {
  required Burn burn = 1;
  required double initial_mass_in_tonnes = 2;
  required double final_mass_in_tonnes = 3;
  required double mass_flow = 4;
  required double duration = 5;
  required double final_time = 6;
  required double time_of_half_delta_v = 7;
  required double time_to_half_delta_v = 8;
}

// Frenet trihedron at the beginning of the manœuvre.
message NavigationManoeuvreFrenetTrihedron {
  required XYZ binormal = 1;
  required XYZ normal = 2;
  required XYZ tangent = 3;
}

message Origin {
  required bool reference_part_is_at_origin = 1;
  required bool reference_part_is_unmoving = 2;
  required fixed32 reference_part_id = 3;
  required XYZ main_body_centre_in_world = 4;
}

message QP {
  required XYZ q = 1;
  required XYZ p = 2;
}

message Status {
  // A principia::base::Error, or equivalently, a google.rpc.Code.
  required int32 error = 1;
  required fixed64 message = 2 [(encoding) = UTF_8,
                                (is_produced) = true];
}

message WXYZ {
  required double w = 1;
  required double x = 2;
  required double y = 3;
  required double z = 4;
}

message QPRW {
  required QP qp = 1;
  required WXYZ r = 2;
  required XYZ w = 3;
}

message XY {
  option (is_public) = true;
  required double x = 1;
  required double y = 2;
}

// The messages used within OrbitAnalysis are defined first, so that the struct
// definitions, being generated in the same order refer to already-defined
// types.
message Interval {
  required double min = 1;
  required double max = 2;
}

message OrbitalElements {
  required double sidereal_period = 1;
  required double nodal_period = 2;
  required double anomalistic_period = 3;
  required double nodal_precession = 4;
  required Interval mean_semimajor_axis = 5;
  required Interval mean_eccentricity = 6;
  required Interval mean_inclination = 7;
  required Interval mean_longitude_of_ascending_nodes = 8;
  required Interval mean_argument_of_periapsis = 9;
  required Interval mean_periapsis_distance = 10;
  required Interval mean_apoapsis_distance = 11;
  // Added in Gallai.
  required Interval radial_distance = 12;
}

message OrbitRecurrence {
  required int32 nuo = 1;  // νₒ.
  required int32 dto = 2;  // Dᴛₒ.
  required int32 cto = 3;  // Cᴛₒ.
  required int32 number_of_revolutions = 4;
  required double equatorial_shift = 5;
  required double base_interval = 6;
  required double grid_interval = 7;
  required int32 subcycle = 8;
}

message EquatorialCrossings {
  required Interval longitudes_reduced_to_ascending_pass = 1;
  required Interval longitudes_reduced_to_descending_pass = 2;
}

message OrbitGroundTrack {
  required EquatorialCrossings equatorial_crossings = 1;
  // TODO(egg): mean solar times of the nodes.
}

message OrbitAnalysis {
  required double progress_of_next_analysis = 1;
  optional int32 primary_index = 2;
  required double mission_duration = 3;
  optional OrbitalElements elements = 4 [(is_produced) = true];
  optional OrbitRecurrence recurrence = 5 [(is_produced) = true];
  optional OrbitGroundTrack ground_track = 6 [(is_produced) = true];
  required fixed64 elements_address = 7 [(address_of) = "elements"];
  required fixed64 recurrence_address = 8 [(address_of) = "recurrence"];
  required fixed64 ground_track_address = 9 [(address_of) = "ground_track"];
}

message Method {
  extensions 5000 to 5999;  // Last used: 5175.
<<<<<<< HEAD
}

message SetAngularMomentumConservation {
  extend Method {
    optional SetAngularMomentumConservation extension = 5999;
  }
  message In {
    required bool conserve_angular_momentum = 1;
  }
  optional In in = 1;
}

message VesselGetPileUpTrace {
  extend Method {
    optional VesselGetPileUpTrace extension = 5998;
  }
  message In {
    required fixed64 plugin = 1 [(pointer_to) = "Plugin const",
                                 (is_subject) = true];
    required string vessel_guid = 2;
  }
  message Return {
    required string result = 1;
  }
  optional In in = 1;
  optional Return return = 3;
=======
>>>>>>> f782e407
}

message AdvanceTime {
  extend Method {
    optional AdvanceTime extension = 5019;
  }
  message In {
    required fixed64 plugin = 1 [(pointer_to) = "Plugin", (is_subject) = true];
    required double t = 2;
    required double planetarium_rotation = 3;
  }
  optional In in = 1;
}

message AngularMomentumFromAngularVelocity {
  extend Method {
    optional AngularMomentumFromAngularVelocity extension = 5174;
  }
  message In {
    required XYZ world_angular_velocity = 1;
    required XYZ moments_of_inertia_in_tonnes = 2;
    required WXYZ principal_axes_rotation = 3;
    required WXYZ part_rotation = 4;
  }
  message Return {
    required XYZ result = 1;
  }
  optional In in = 1;
  optional Return return = 3;
}

message CameraReferenceRotation {
  extend Method {
    optional CameraReferenceRotation extension = 5163;
  }
  message In {
    required fixed64 plugin = 1 [(pointer_to) = "Plugin", (is_subject) = true];
  }
  message Return {
    required WXYZ result = 1;
  }
  optional In in = 1;
  optional Return return = 3;
}

message CatchUpLaggingVessels {
  extend Method {
    optional CatchUpLaggingVessels extension = 5120;
  }
  message In {
    required fixed64 plugin = 1 [(pointer_to) = "Plugin", (is_subject) = true];
  }
  message Out {
    required fixed64 collided_vessels = 1 [(pointer_to) = "Iterator",
                                           (disposable) = "DisposableIterator",
                                           (is_produced) = true];
  }
  optional In in = 1;
  optional Out out = 2;
}

message CelestialFromParent {
  extend Method {
    optional CelestialFromParent extension = 5026;
  }
  message In {
    required fixed64 plugin = 1 [(pointer_to) = "Plugin const",
                                 (is_subject) = true];
    required int32 celestial_index = 2;
  }
  message Return {
    required QP result = 1;
  }
  optional In in = 1;
  optional Return return = 3;
}

message CelestialInitialRotationInDegrees {
  extend Method {
    optional CelestialInitialRotationInDegrees extension = 5100;
  }
  message In {
    required fixed64 plugin = 1 [(pointer_to) = "Plugin const",
                                 (is_subject) = true];
    required int32 celestial_index = 2;
  }
  message Return {
    required double result = 1;
  }
  optional In in = 1;
  optional Return return = 3;
}

message CelestialRotation {
  extend Method {
    optional CelestialRotation extension = 5098;
  }
  message In {
    required fixed64 plugin = 1 [(pointer_to) = "Plugin const",
                                 (is_subject) = true];
    required int32 index = 2;
  }
  message Return {
    required WXYZ result = 1;
  }
  optional In in = 1;
  optional Return return = 3;
}

message CelestialRotationPeriod {
  extend Method {
    optional CelestialRotationPeriod extension = 5099;
  }
  message In {
    required fixed64 plugin = 1 [(pointer_to) = "Plugin const",
                                 (is_subject) = true];
    required int32 celestial_index = 2;
  }
  message Return {
    required double result = 1;
  }
  optional In in = 1;
  optional Return return = 3;
}

message CelestialSphereRotation {
  extend Method {
    optional CelestialSphereRotation extension = 5101;
  }
  message In {
    required fixed64 plugin = 1 [(pointer_to) = "Plugin const",
                                 (is_subject) = true];
  }
  message Return {
    required WXYZ result = 1;
  }
  optional In in = 1;
  optional Return return = 3;
}

message CelestialWorldDegreesOfFreedom {
  extend Method {
    optional CelestialWorldDegreesOfFreedom extension = 5112;
  }
  message In {
    required fixed64 plugin = 1 [(pointer_to) = "Plugin const",
                                 (is_subject) = true];
    required int32 index = 2;
    required Origin origin = 5;
    required double time = 4;
  }
  message Return {
    required QP result = 1;
  }
  optional In in = 1;
  optional Return return = 3;
}

message ClearFlags {
  extend Method {
    optional ClearFlags extension = 5167;
  }
}

message ClearTargetVessel {
  extend Method {
    optional ClearTargetVessel extension = 5122;
  }
  message In {
    required fixed64 plugin = 1 [(pointer_to) = "Plugin", (is_subject) = true];
  }
  optional In in = 1;
}

message ClearWorldRotationalReferenceFrame {
  extend Method {
    optional ClearWorldRotationalReferenceFrame extension = 5145;
  }
  message In {
    required fixed64 plugin = 1 [(pointer_to) = "Plugin", (is_subject) = true];
  }
  optional In in = 1;
}

message CurrentTime {
  extend Method {
    optional CurrentTime extension = 5048;
  }
  message In {
    required fixed64 plugin = 1 [(pointer_to) = "Plugin const",
                                 (is_subject) = true];
  }
  message Return {
    required double result = 1;
  }
  optional In in = 1;
  optional Return return = 3;
}

message DeleteInterchange {
  extend Method {
    optional DeleteInterchange extension = 5169;
  }
  message In {
    required fixed64 native_pointer = 1 [(pointer_to) = "void const",
                                         (is_consumed) = true];
  }
  message Out {
    required fixed64 native_pointer = 1 [(pointer_to) = "void const"];
  }
  optional In in = 1;
  optional Out out = 2;
}

message DeletePlugin {
  extend Method {
    optional DeletePlugin extension = 5000;
  }
  message In {
    required fixed64 plugin = 1 [(pointer_to) = "Plugin const",
                                 (is_consumed) = true];
  }
  message Out {
    required fixed64 plugin = 1 [(pointer_to) = "Plugin const"];
  }
  optional In in = 1;
  optional Out out = 2;
}

message DeleteString {
  extend Method {
    optional DeleteString extension = 5049;
  }
  message In {
    required fixed64 native_string = 1 [(pointer_to) = "char const",
                                        (is_consumed) = true];
  }
  message Out {
    required fixed64 native_string = 1 [(pointer_to) = "char const"];
  }
  optional In in = 1;
  optional Out out = 2;
}

message DeleteU16String {
  extend Method {
    optional DeleteU16String extension = 5155;
  }
  message In {
    required fixed64 native_string = 1 [(pointer_to) = "char16_t const",
                                        (is_consumed) = true];
  }
  message Out {
    required fixed64 native_string = 1 [(pointer_to) = "char16_t const"];
  }
  optional In in = 1;
  optional Out out = 2;
}

message DeserializePlugin {
  extend Method {
    optional DeserializePlugin extension = 5050;
  }
  message In {
    required string serialization = 1;
    required fixed64 deserializer = 2
        [(pointer_to) = "PushDeserializer",
         (is_consumed_if) = "std::string_view(serialization).empty()"];
    required fixed64 plugin = 3 [(pointer_to) = "Plugin const"];
    required string compressor = 4;
    required string encoder = 5;
  }
  message Out {
    required fixed64 deserializer = 1
        [(pointer_to) = "PushDeserializer",
         (is_produced_if) = "!std::string_view(serialization).empty()"];
    required fixed64 plugin = 2 [(pointer_to) = "Plugin const",
                                 (is_produced) = true];
  }
  optional In in = 1;
  optional Out out = 2;
}

message EndInitialization {
  extend Method {
    optional EndInitialization extension = 5020;
  }
  message In {
    required fixed64 plugin = 1 [(pointer_to) = "Plugin", (is_subject) = true];
  }
  optional In in = 1;
}

// These functions form the external API of Principia; announce deprecation one
// lunation ahead, then make them return UNIMPLEMENTED.

message ExternalCelestialGetPosition {
  extend Method {
    optional ExternalCelestialGetPosition extension = 5170;
  }
  message In {
    required fixed64 plugin = 1 [(pointer_to) = "Plugin const",
                                 (is_subject) = true];
    required int32 body_index = 2;
    required double time = 3;
  }
  message Out {
    required XYZ position = 1;
  }
  message Return {
    required Status result = 1 [(is_produced) = true];
    required fixed64 address = 2 [(address_of) = "result"];
  }
  optional In in = 1;
  optional Out out = 2;
  optional Return return = 3;
}

message ExternalCelestialGetSurfacePosition {
  extend Method {
    optional ExternalCelestialGetSurfacePosition extension = 5171;
  }
  message In {
    required fixed64 plugin = 1 [(pointer_to) = "Plugin const",
                                 (is_subject) = true];
    required int32 body_index = 2;
    required double planetocentric_latitude_in_degrees = 3;
    required double planetocentric_longitude_in_degrees = 4;
    required double radius = 5;
    required double time = 6;
  }
  message Out {
    required XYZ position = 1;
  }
  message Return {
    required Status result = 1 [(is_produced) = true];
    required fixed64 address = 2 [(address_of) = "result"];
  }
  optional In in = 1;
  optional Out out = 2;
  optional Return return = 3;
}

// Not yet implemented.
// Solves a free-fall initial value problem, where the initial degrees of
// freedom and those of the result are given in world coordinates in the
// body-centred inertial frame of the body with the given index.
message ExternalFlowFreefall {
  extend Method {
    optional ExternalFlowFreefall extension = 5151;
  }
  message In {
    required fixed64 plugin = 1 [(pointer_to) = "Plugin const",
                                 (is_subject) = true];
    required int32 central_body_index = 2;
    required QP world_body_centred_initial_degrees_of_freedom = 3;
    required double t_initial = 4;
    required double t_final = 5;
  }
  message Out {
    required QP world_body_centred_final_degrees_of_freedom = 1;
  }
  message Return {
    required Status result = 1 [(is_produced) = true];
    required fixed64 address = 2 [(address_of) = "result"];
  }
  optional In in = 1;
  optional Out out = 2;
  optional Return return = 3;
}

// Sets |coefficient| to the normalized geopotential coefficient of the given
// |degree| and |order| of the body with index |body_index|.
// |coefficient.x| is set to Cnm, |coefficient.y| is set to Snm.
message ExternalGeopotentialGetCoefficient {
  extend Method {
    optional ExternalGeopotentialGetCoefficient extension = 5156;
  }
  message In {
    required fixed64 plugin = 1 [(pointer_to) = "Plugin const",
                                 (is_subject) = true];
    required int32 body_index = 2;
    required int32 degree = 3;
    required int32 order = 4;
  }
  message Out {
    required XY coefficient = 1;
  }
  message Return {
    required Status result = 1 [(is_produced) = true];
    required fixed64 address = 2 [(address_of) = "result"];
  }
  optional In in = 1;
  optional Out out = 2;
  optional Return return = 3;
}

// Sets |reference_radius| to the value in metres of the reference radius of
// the geopotential model for the body with index |body_index|.
// If the body does not have a geopotential model, i.e., if it is modeled as an
// isotropic sphere, the mean radius is used.
message ExternalGeopotentialGetReferenceRadius {
  extend Method {
    optional ExternalGeopotentialGetReferenceRadius extension = 5157;
  }
  message In {
    required fixed64 plugin = 1 [(pointer_to) = "Plugin const",
                                 (is_subject) = true];
    required int32 body_index = 2;
  }
  message Out {
    required double reference_radius = 1;
  }
  message Return {
    required Status result = 1 [(is_produced) = true];
    required fixed64 address = 2 [(address_of) = "result"];
  }
  optional In in = 1;
  optional Out out = 2;
  optional Return return = 3;
}

message ExternalVesselGetPosition {
  extend Method {
    optional ExternalVesselGetPosition extension = 5172;
  }
  message In {
    required fixed64 plugin = 1 [(pointer_to) = "Plugin const",
                                 (is_subject) = true];
    required string vessel_guid = 2;
    required double time = 3;
  }
  message Out {
    required XYZ position = 1;
  }
  message Return {
    required Status result = 1 [(is_produced) = true];
    required fixed64 address = 2 [(address_of) = "result"];
  }
  optional In in = 1;
  optional Out out = 2;
  optional Return return = 3;
}

// Returns the first point of the coast phase following the given manoeuvre
// which is locally nearest to the reference position, or the nearest endpoint
// if there is no local minimum.
message ExternalGetNearestPlannedCoastDegreesOfFreedom {
  extend Method {
    optional ExternalGetNearestPlannedCoastDegreesOfFreedom extension = 5152;
  }
  message In {
    required fixed64 plugin = 1 [(pointer_to) = "Plugin const",
                                 (is_subject) = true];
    required int32 central_body_index = 2;
    required string vessel_guid = 3;
    required int32 manoeuvre_index = 4;
    required XYZ world_body_centred_reference_position = 5;
  }
  message Out {
    required QP world_body_centred_nearest_degrees_of_freedom = 1;
  }
  message Return {
    required Status result = 1 [(is_produced) = true];
    required fixed64 address = 2 [(address_of) = "result"];
  }
  optional In in = 1;
  optional Out out = 2;
  optional Return return = 3;
}

// End of external API.

message FlightPlanCreate {
  extend Method {
    optional FlightPlanCreate extension = 5071;
  }
  message In {
    required fixed64 plugin = 1 [(pointer_to) = "Plugin const",
                                 (is_subject) = true];
    required string vessel_guid = 2;
    required double final_time = 3;
    required double mass_in_tonnes = 4;
  }
  optional In in = 1;
}

message FlightPlanDecrementCoastRevolutions {
  extend Method {
    optional FlightPlanDecrementCoastRevolutions extension = 5177;
  }
  message In {
    required fixed64 plugin = 1 [(pointer_to) = "Plugin const",
                                 (is_subject) = true];
    required string vessel_guid = 2;
    required int32 index = 3;
    required int32 period_kind = 4;
  }
  message Return {
    required Status result = 1 [(is_produced) = true];
  }
  optional In in = 1;
  optional Return return = 3;
}

message FlightPlanDelete {
  extend Method {
    optional FlightPlanDelete extension = 5072;
  }
  message In {
    required fixed64 plugin = 1 [(pointer_to) = "Plugin const",
                                 (is_subject) = true];
    required string vessel_guid = 2;
  }
  optional In in = 1;
}

message FlightPlanExists {
  extend Method {
    optional FlightPlanExists extension = 5074;
  }
  message In {
    required fixed64 plugin = 1 [(pointer_to) = "Plugin const",
                                 (is_subject) = true];
    required string vessel_guid = 2;
  }
  message Return {
    required bool result = 1;
  }
  optional In in = 1;
  optional Return return = 3;
}

message FlightPlanGetAdaptiveStepParameters {
  extend Method {
    optional FlightPlanGetAdaptiveStepParameters extension = 5079;
  }
  message In {
    required fixed64 plugin = 1 [(pointer_to) = "Plugin const",
                                 (is_subject) = true];
    required string vessel_guid = 2;
  }
  message Return {
    required FlightPlanAdaptiveStepParameters result = 1;
  }
  optional In in = 1;
  optional Return return = 3;
}

message FlightPlanGetActualFinalTime {
  extend Method {
    optional FlightPlanGetActualFinalTime extension = 5088;
  }
  message In {
    required fixed64 plugin = 1 [(pointer_to) = "Plugin const",
                                 (is_subject) = true];
    required string vessel_guid = 2;
  }
  message Return {
    required double result = 1;
  }
  optional In in = 1;
  optional Return return = 3;
}

message FlightPlanGetCoastAnalysis {
  extend Method {
    optional FlightPlanGetCoastAnalysis extension = 5175;
  }
  message In {
    required fixed64 plugin = 1 [(pointer_to) = "Plugin const",
                                 (is_subject) = true];
    required string vessel_guid = 2;
    required int32 index = 3;
  }
  message Return {
    required OrbitAnalysis result = 1;
  }
  optional In in = 1;
  optional Return return = 3;
}

message FlightPlanGetDesiredFinalTime {
  extend Method {
    optional FlightPlanGetDesiredFinalTime extension = 5076;
  }
  message In {
    required fixed64 plugin = 1 [(pointer_to) = "Plugin const",
                                 (is_subject) = true];
    required string vessel_guid = 2;
  }
  message Return {
    required double result = 1;
  }
  optional In in = 1;
  optional Return return = 3;
}

message FlightPlanGetGuidance {
  extend Method {
    optional FlightPlanGetGuidance extension = 5138;
  }
  message In {
    required fixed64 plugin = 1 [(pointer_to) = "Plugin const",
                                 (is_subject) = true];
    required string vessel_guid = 2;
    required int32 index = 3;
  }
  message Return {
    required XYZ result = 1;
  }
  optional In in = 1;
  optional Return return = 3;
}

message FlightPlanGetInitialTime {
  extend Method {
    optional FlightPlanGetInitialTime extension = 5075;
  }
  message In {
    required fixed64 plugin = 1 [(pointer_to) = "Plugin const",
                                 (is_subject) = true];
    required string vessel_guid = 2;
  }
  message Return {
    required double result = 1;
  }
  optional In in = 1;
  optional Return return = 3;
}

message FlightPlanGetManoeuvre {
  extend Method {
    optional FlightPlanGetManoeuvre extension = 5064;
  }
  message In {
    required fixed64 plugin = 1 [(pointer_to) = "Plugin const",
                                 (is_subject) = true];
    required string vessel_guid = 2;
    required int32 index = 3;
  }
  message Return {
    required NavigationManoeuvre result = 1;
  }
  optional In in = 1;
  optional Return return = 3;
}

message FlightPlanGetManoeuvreFrenetTrihedron {
  extend Method {
    optional FlightPlanGetManoeuvreFrenetTrihedron extension = 5127;
  }
  message In {
    required fixed64 plugin = 1 [(pointer_to) = "Plugin const",
                                 (is_subject) = true];
    required string vessel_guid = 2;
    required int32 index = 3;
  }
  message Return {
    required NavigationManoeuvreFrenetTrihedron result = 1;
  }
  optional In in = 1;
  optional Return return = 3;
}

message FlightPlanIncrementCoastRevolutions {
  extend Method {
    optional FlightPlanIncrementCoastRevolutions extension = 5176;
  }
  message In {
    required fixed64 plugin = 1 [(pointer_to) = "Plugin const",
                                 (is_subject) = true];
    required string vessel_guid = 2;
    required int32 index = 3;
    required int32 period_kind = 4;
  }
  message Return {
    required Status result = 1 [(is_produced) = true];
  }
  optional In in = 1;
  optional Return return = 3;
}

message FlightPlanInsert {
  extend Method {
    optional FlightPlanInsert extension = 5063;
  }
  message In {
    required fixed64 plugin = 1 [(pointer_to) = "Plugin const",
                                 (is_subject) = true];
    required string vessel_guid = 2;
    required Burn burn = 3;
    required int32 index = 4;
  }
  message Return {
    required Status result = 1 [(is_produced) = true];
    required fixed64 address = 2 [(address_of) = "result"];
  }
  optional In in = 1;
  optional Return return = 3;
}


message FlightPlanNumberOfAnomalousManoeuvres {
  extend Method {
    optional FlightPlanNumberOfAnomalousManoeuvres extension = 5159;
  }
  message In {
    required fixed64 plugin = 1 [(pointer_to) = "Plugin const",
                                 (is_subject) = true];
    required string vessel_guid = 2;
  }
  message Return {
    required int32 result = 1;
  }
  optional In in = 1;
  optional Return return = 3;
}

message FlightPlanNumberOfManoeuvres {
  extend Method {
    optional FlightPlanNumberOfManoeuvres extension = 5038;
  }
  message In {
    required fixed64 plugin = 1 [(pointer_to) = "Plugin const",
                                 (is_subject) = true];
    required string vessel_guid = 2;
  }
  message Return {
    required int32 result = 1;
  }
  optional In in = 1;
  optional Return return = 3;
}

message FlightPlanNumberOfSegments {
  extend Method {
    optional FlightPlanNumberOfSegments extension = 5070;
  }
  message In {
    required fixed64 plugin = 1 [(pointer_to) = "Plugin const",
                                 (is_subject) = true];
    required string vessel_guid = 2;
  }
  message Return {
    required int32 result = 1;
  }
  optional In in = 1;
  optional Return return = 3;
}

message FlightPlanRebase {
  extend Method {
    optional FlightPlanRebase extension = 5173;
  }
  message In {
    required fixed64 plugin = 1 [(pointer_to) = "Plugin const",
                                 (is_subject) = true];
    required string vessel_guid = 2;
    required double mass_in_tonnes = 3;
  }
  message Return {
    required Status result = 1 [(is_produced) = true];
    required fixed64 address = 2 [(address_of) = "result"];
  }
  optional In in = 1;
  optional Return return = 3;
}

message FlightPlanRemove {
  extend Method {
    optional FlightPlanRemove extension = 5065;
  }
  message In {
    required fixed64 plugin = 1 [(pointer_to) = "Plugin const",
                                 (is_subject) = true];
    required string vessel_guid = 2;
    required int32 index = 3;
  }
  message Return {
    required Status result = 1 [(is_produced) = true];
    required fixed64 address = 2 [(address_of) = "result"];
  }
  optional In in = 1;
  optional Return return = 3;
}

message FlightPlanRenderedApsides {
  extend Method {
    optional FlightPlanRenderedApsides extension = 5081;
  }
  message In {
    required fixed64 plugin = 1 [(pointer_to) = "Plugin const",
                                 (is_subject) = true];
    required string vessel_guid = 2;
    required int32 celestial_index = 3;
    required XYZ sun_world_position = 4;
    required int32 max_points = 5;
  }
  message Out {
    required fixed64 apoapsides = 1 [(pointer_to) = "Iterator",
                                     (disposable) = "DisposableIterator",
                                     (is_produced) = true];
    required fixed64 periapsides = 2 [(pointer_to) = "Iterator",
                                      (disposable) = "DisposableIterator",
                                      (is_produced) = true];
  }
  optional In in = 1;
  optional Out out = 2;
}

message FlightPlanRenderedClosestApproaches {
  extend Method {
    optional FlightPlanRenderedClosestApproaches extension = 5126;
  }
  message In {
    required fixed64 plugin = 1 [(pointer_to) = "Plugin const",
                                 (is_subject) = true];
    required string vessel_guid = 2;
    required XYZ sun_world_position = 3;
    required int32 max_points = 4;
  }
  message Out {
    required fixed64 closest_approaches = 1
        [(pointer_to) = "Iterator",
         (disposable) = "DisposableIterator",
         (is_produced) = true];
  }
  optional In in = 1;
  optional Out out = 2;
}

message FlightPlanRenderedNodes {
  extend Method {
    optional FlightPlanRenderedNodes extension = 5123;
  }
  message In {
    required fixed64 plugin = 1 [(pointer_to) = "Plugin const",
                                 (is_subject) = true];
    required string vessel_guid = 2;
    required XYZ sun_world_position = 4;
    required int32 max_points = 5;
  }
  message Out {
    required fixed64 ascending = 1 [(pointer_to) = "Iterator",
                                    (disposable) = "DisposableIterator",
                                    (is_produced) = true];
    required fixed64 descending = 2 [(pointer_to) = "Iterator",
                                     (disposable) = "DisposableIterator",
                                     (is_produced) = true];
  }
  optional In in = 1;
  optional Out out = 2;
}

message FlightPlanRenderedSegment {
  extend Method {
    optional FlightPlanRenderedSegment extension = 5069;
  }
  message In {
    required fixed64 plugin = 1 [(pointer_to) = "Plugin const",
                                 (is_subject) = true];
    required string vessel_guid = 2;
    required XYZ sun_world_position = 3;
    required int32 index = 4;
  }
  message Return {
    required fixed64 result = 1 [(pointer_to) = "Iterator",
                                 (disposable) = "DisposableIterator",
                                 (is_produced) = true];
  }
  optional In in = 1;
  optional Return return = 3;
}

message FlightPlanReplace {
  extend Method {
    optional FlightPlanReplace extension = 5158;
  }
  message In {
    required fixed64 plugin = 1 [(pointer_to) = "Plugin const",
                                 (is_subject) = true];
    required string vessel_guid = 2;
    required Burn burn = 3;
    required int32 index = 4;
  }
  message Return {
    required Status result = 1 [(is_produced) = true];
    required fixed64 address = 2 [(address_of) = "result"];
  }
  optional In in = 1;
  optional Return return = 3;
}

message FlightPlanSetAdaptiveStepParameters {
  extend Method {
    optional FlightPlanSetAdaptiveStepParameters extension = 5080;
  }
  message In {
    required fixed64 plugin = 1 [(pointer_to) = "Plugin const",
                                 (is_subject) = true];
    required string vessel_guid = 2;
    required FlightPlanAdaptiveStepParameters
        flight_plan_adaptive_step_parameters = 3;
  }
  message Return {
    required Status result = 1 [(is_produced) = true];
    required fixed64 address = 2 [(address_of) = "result"];
  }
  optional In in = 1;
  optional Return return = 3;
}

message FlightPlanSetDesiredFinalTime {
  extend Method {
    optional FlightPlanSetDesiredFinalTime extension = 5067;
  }
  message In {
    required fixed64 plugin = 1 [(pointer_to) = "Plugin const",
                                 (is_subject) = true];
    required string vessel_guid = 2;
    required double final_time = 3;
  }
  message Return {
    required Status result = 1 [(is_produced) = true];
    required fixed64 address = 2 [(address_of) = "result"];
  }
  optional In in = 1;
  optional Return return = 3;
}

message ForgetAllHistoriesBefore {
  extend Method {
    optional ForgetAllHistoriesBefore extension = 5021;
  }
  message In {
    required fixed64 plugin = 1 [(pointer_to) = "Plugin", (is_subject) = true];
    required double t = 2;
  }
  optional In in = 1;
}

message FreeVesselsAndPartsAndCollectPileUps {
  extend Method {
    optional FreeVesselsAndPartsAndCollectPileUps extension = 5111;
  }
  message In {
    required fixed64 plugin = 1 [(pointer_to) = "Plugin", (is_subject) = true];
    required double delta_t = 2;
  }
  optional In in = 1;
}

message FutureCatchUpVessel {
  extend Method {
    optional FutureCatchUpVessel extension = 5139;
  }
  message In {
    required fixed64 plugin = 1 [(pointer_to) = "Plugin", (is_subject) = true];
    required string vessel_guid = 2;
  }
  message Return {
    required fixed64 result = 1 [(pointer_to) = "PileUpFuture",
                                 (is_produced) = true];
  }
  optional In in = 1;
  optional Return return = 3;
}

message FutureWaitForVesselToCatchUp {
  extend Method {
    optional FutureWaitForVesselToCatchUp extension = 5140;
  }
  message In {
    required fixed64 plugin = 1 [(pointer_to) = "Plugin", (is_subject) = true];
    required fixed64 future = 2 [(pointer_to) = "PileUpFuture",
                                 (is_consumed) = true];
  }
  message Out {
    required fixed64 future = 1 [(pointer_to) = "PileUpFuture"];
    required fixed64 collided_vessels = 2 [(pointer_to) = "Iterator",
                                           (disposable) = "DisposableIterator",
                                           (is_produced) = true];
  }
  optional In in = 1;
  optional Out out = 2;
}

message GetBufferDuration {
  extend Method {
    optional GetBufferDuration extension = 5005;
  }
  message Return {
    required int32 result = 1;
  }
  optional Return return = 3;
}

message GetBufferedLogging {
  extend Method {
    optional GetBufferedLogging extension = 5006;
  }
  message Return {
    required int32 result = 1;
  }
  optional Return return = 3;
}

message GetStderrLogging {
  extend Method {
    optional GetStderrLogging extension = 5007;
  }
  message Return {
    // Omitting the return check here makes it possible to replay the journal
    // with logging to stderr, which is useful for debugging.
    required int32 result = 1 [(omit_check) = true];
  }
  optional Return return = 3;
}

message GetSuppressedLogging {
  extend Method {
    optional GetSuppressedLogging extension = 5008;
  }
  message Return {
    required int32 result = 1;
  }
  optional Return return = 3;
}

message GetVerboseLogging {
  extend Method {
    optional GetVerboseLogging extension = 5009;
  }
  message Return {
    required int32 result = 1;
  }
  optional Return return = 3;
}

message GetVersion {
  extend Method {
    optional GetVersion extension = 5078;
  }
  message Out {
    required string build_date = 1;
    required string version = 2;
  }
  optional Out out = 2;
}

message HasEncounteredApocalypse {
  extend Method {
    optional HasEncounteredApocalypse extension = 5102;
  }
  message In {
    required fixed64 plugin = 1 [(pointer_to) = "Plugin", (is_subject) = true];
  }
  message Out {
    required fixed64 details = 1 [(encoding) = UTF_8,
                                  (is_produced) = true];
  }
  message Return {
    required bool result = 1;
  }
  optional In in = 1;
  optional Out out = 2;
  optional Return return = 3;
}

message HasVessel {
  extend Method {
    optional HasVessel extension = 5039;
  }
  message In {
    required fixed64 plugin = 1 [(pointer_to) = "Plugin", (is_subject) = true];
    required string vessel_guid = 2;
  }
  message Return {
    required bool result = 1;
  }
  optional In in = 1;
  optional Return return = 3;
}

message InitializeEphemerisParameters {
  extend Method {
    optional InitializeEphemerisParameters extension = 5148;
  }
  message In {
    required fixed64 plugin = 1 [(pointer_to) = "Plugin", (is_subject) = true];
    required ConfigurationAccuracyParameters accuracy_parameters = 2;
    required ConfigurationFixedStepParameters fixed_step_parameters = 3;
  }
  optional In in = 1;
}

message InitializeHistoryParameters {
  extend Method {
    optional InitializeHistoryParameters extension = 5149;
  }
  message In {
    required fixed64 plugin = 1 [(pointer_to) = "Plugin", (is_subject) = true];
    required ConfigurationFixedStepParameters parameters = 2;
  }
  optional In in = 1;
}

message InitializePsychohistoryParameters {
  extend Method {
    optional InitializePsychohistoryParameters extension = 5150;
  }
  message In {
    required fixed64 plugin = 1 [(pointer_to) = "Plugin", (is_subject) = true];
    required ConfigurationAdaptiveStepParameters parameters = 3;
  }
  optional In in = 1;
}

message InsertCelestialAbsoluteCartesian {
  extend Method {
    optional InsertCelestialAbsoluteCartesian extension = 5003;
  }
  message In {
    required fixed64 plugin = 1 [(pointer_to) = "Plugin", (is_subject) = true];
    required int32 celestial_index = 2;
    optional int32 parent_index = 3;
    required BodyParameters body_parameters = 16;
    required string x = 9;
    required string y = 10;
    required string z = 11;
    required string vx = 12;
    required string vy = 13;
    required string vz = 14;
  }
  optional In in = 1;
}

message InsertCelestialJacobiKeplerian {
  extend Method {
    optional InsertCelestialJacobiKeplerian extension = 5092;
  }
  message In {
    required fixed64 plugin = 1 [(pointer_to) = "Plugin", (is_subject) = true];
    required int32 celestial_index = 2;
    optional int32 parent_index = 3;
    required BodyParameters body_parameters = 16;
    optional KeplerianElements keplerian_elements = 9;
  }
  optional In in = 1;
}

message InsertOrKeepVessel {
  extend Method {
    optional InsertOrKeepVessel extension = 5022;
  }
  message In {
    required fixed64 plugin = 1 [(pointer_to) = "Plugin", (is_subject) = true];
    required string vessel_guid = 2;
    required string vessel_name = 5;
    required int32 parent_index = 3;
    required bool loaded = 4;
  }
  message Out {
    required bool inserted = 1;
  }
  optional In in = 1;
  optional Out out = 2;
}

message InsertOrKeepLoadedPart {
  extend Method {
    optional InsertOrKeepLoadedPart extension = 5113;
  }
  message In {
    required fixed64 plugin = 1 [(pointer_to) = "Plugin", (is_subject) = true];
    required fixed32 part_id = 2;
    required string name = 8;
    required double mass_in_tonnes = 3;
    required XYZ centre_of_mass = 15;
    required XYZ moments_of_inertia_in_tonnes = 10;
    required WXYZ principal_axes_rotation = 11;
    required bool is_solid_rocket_motor = 14;
    required string vessel_guid = 4;
    required int32 main_body_index = 5;
    required QP main_body_world_degrees_of_freedom = 6;
    required QP part_world_degrees_of_freedom = 7;
    required WXYZ part_rotation = 12;
    required XYZ part_angular_velocity = 13;
    required double delta_t = 9;
  }
  optional In in = 1;
}

message InsertUnloadedPart {
  extend Method {
    optional InsertUnloadedPart extension = 5117;
  }
  message In {
    required fixed64 plugin = 1 [(pointer_to) = "Plugin", (is_subject) = true];
    required fixed32 part_id = 2;
    required string name = 5;
    required string vessel_guid = 3;
    required QP from_parent = 4;
  }
  optional In in = 1;
}

message IteratorAtEnd {
  extend Method {
    optional IteratorAtEnd extension = 5083;
  }
  message In {
    required fixed64 iterator = 1 [(pointer_to) = "Iterator const",
                                   (disposable) = "DisposableIterator",
                                   (is_subject) = true];
  }
  message Return {
    required bool result = 1;
  }
  optional In in = 1;
  optional Return return = 3;
}

message IteratorDelete {
  extend Method {
    optional IteratorDelete extension = 5084;
  }
  message In {
    required fixed64 iterator = 1 [(pointer_to) = "Iterator",
                                   (is_consumed) = true];
  }
  message Out {
    required fixed64 iterator = 1 [(pointer_to) = "Iterator"];
  }
  optional In in = 1;
  optional Out out = 2;
}

message IteratorGetDiscreteTrajectoryQP {
  extend Method {
    optional IteratorGetDiscreteTrajectoryQP extension = 5093;
  }
  message In {
    required fixed64 iterator = 1 [(pointer_to) = "Iterator const",
                                   (disposable) = "DisposableIterator",
                                   (is_subject) = true];
  }
  message Return {
    required QP result = 1;
  }
  optional In in = 1;
  optional Return return = 3;
}

message IteratorGetDiscreteTrajectoryTime {
  extend Method {
    optional IteratorGetDiscreteTrajectoryTime extension = 5094;
  }
  message In {
    required fixed64 iterator = 1 [(pointer_to) = "Iterator const",
                                   (disposable) = "DisposableIterator",
                                   (is_subject) = true];
  }
  message Return {
    required double result = 1;
  }
  optional In in = 1;
  optional Return return = 3;
}

message IteratorGetDiscreteTrajectoryXYZ {
  extend Method {
    optional IteratorGetDiscreteTrajectoryXYZ extension = 5085;
  }
  message In {
    required fixed64 iterator = 1 [(pointer_to) = "Iterator const",
                                   (disposable) = "DisposableIterator",
                                   (is_subject) = true];
  }
  message Return {
    required XYZ result = 1;
  }
  optional In in = 1;
  optional Return return = 3;
}

message IteratorGetRP2LinesIterator {
  extend Method {
    optional IteratorGetRP2LinesIterator extension = 5132;
  }
  message In {
    required fixed64 iterator = 1 [(pointer_to) = "Iterator const",
                                   (disposable) = "DisposableIterator",
                                   (is_subject) = true];
  }
  message Return {
    required fixed64 result = 1 [(pointer_to) = "Iterator",
                                 (disposable) = "DisposableIterator",
                                 (is_produced) = true];
  }
  optional In in = 1;
  optional Return return = 3;
}

message IteratorGetRP2LineXY {
  extend Method {
    optional IteratorGetRP2LineXY extension = 5133;
  }
  message In {
    required fixed64 iterator = 1 [(pointer_to) = "Iterator const",
                                   (disposable) = "DisposableIterator",
                                   (is_subject) = true];
  }
  message Return {
    required XY result = 1;
  }
  optional In in = 1;
  optional Return return = 3;
}

message IteratorGetVesselGuid {
  extend Method {
    optional IteratorGetVesselGuid extension = 5147;
  }
  message In {
    required fixed64 iterator = 1 [(pointer_to) = "Iterator const",
                                   (disposable) = "DisposableIterator",
                                   (is_subject) = true];
  }
  message Return {
    required string result = 1;
  }
  optional In in = 1;
  optional Return return = 3;
}

message IteratorIncrement {
  extend Method {
    optional IteratorIncrement extension = 5086;
  }
  message In {
    required fixed64 iterator = 1 [(pointer_to) = "Iterator",
                                   (disposable) = "DisposableIterator",
                                   (is_subject) = true];
  }
  optional In in = 1;
}

message IteratorReset {
  extend Method {
    optional IteratorReset extension = 5135;
  }
  message In {
    required fixed64 iterator = 1 [(pointer_to) = "Iterator",
                                   (disposable) = "DisposableIterator",
                                   (is_subject) = true];
  }
  optional In in = 1;
}

message IteratorSize {
  extend Method {
    optional IteratorSize extension = 5087;
  }
  message In {
    required fixed64 iterator = 1 [(pointer_to) = "Iterator const",
                                   (disposable) = "DisposableIterator",
                                   (is_subject) = true];
  }
  message Return {
    required int32 result = 1;
  }
  optional In in = 1;
  optional Return return = 3;
}

message LogError {
  extend Method {
    optional LogError extension = 5010;
  }
  message In {
    required string file = 2;
    required int32 line = 3;
    required string text = 1;
  }
  optional In in = 1;
}

message LogFatal {
  extend Method {
    optional LogFatal extension = 5011;
  }
  message In {
    required string file = 2;
    required int32 line = 3;
    required string text = 1;
  }
  optional In in = 1;
}

message LogInfo {
  extend Method {
    optional LogInfo extension = 5012;
  }
  message In {
    required string file = 2;
    required int32 line = 3;
    required string text = 1;
  }
  optional In in = 1;
}

message LogWarning {
  extend Method {
    optional LogWarning extension = 5013;
  }
  message In {
    required string file = 2;
    required int32 line = 3;
    required string text = 1;
  }
  optional In in = 1;
}

message MonitorSetName {
  extend Method {
    optional MonitorSetName extension = 5143;
  }
  message In {
    required int32 i = 1;
    required string name = 2;
  }
  optional In in = 1;
}

message MonitorStart {
  extend Method {
    optional MonitorStart extension = 5141;
  }
  message In {
    required int32 i = 1;
  }
  optional In in = 1;
}

message MonitorStop {
  extend Method {
    optional MonitorStop extension = 5142;
  }
  message In {
    required int32 i = 1;
  }
  optional In in = 1;
}

message NavballOrientation {
  extend Method {
    optional NavballOrientation extension = 5051;
  }
  message In {
    required fixed64 plugin = 1 [(pointer_to) = "Plugin const",
                                 (is_subject) = true];
    required XYZ sun_world_position = 3;
    required XYZ ship_world_position = 4;
  }
  message Return {
    required WXYZ result = 1;
  }
  optional In in = 1;
  optional Return return = 3;
}

message NewPlugin {
  extend Method {
    optional NewPlugin extension = 5001;
  }
  message In {
    required string game_epoch = 1;
    required string solar_system_epoch = 2;
    required double planetarium_rotation_in_degrees = 3;
  }
  message Return {
    required fixed64 result = 1 [(pointer_to) = "Plugin",
                                 (is_produced) = true];
  }
  optional In in = 1;
  optional Return return = 3;
}

message PartApplyIntrinsicForce {
  extend Method {
    optional PartApplyIntrinsicForce extension = 5114;
  }
  message In {
    required fixed64 plugin = 1 [(pointer_to) = "Plugin", (is_subject) = true];
    required fixed32 part_id = 2;
    required XYZ force_in_kilonewtons = 3;
  }
  optional In in = 1;
}

message PartApplyIntrinsicForceAtPosition {
  extend Method {
    optional PartApplyIntrinsicForceAtPosition extension = 5164;
  }
  message In {
    required fixed64 plugin = 1 [(pointer_to) = "Plugin", (is_subject) = true];
    required fixed32 part_id = 2;
    required XYZ force_in_kilonewtons = 3;
    required XYZ lever_arm = 4;
  }
  optional In in = 1;
}

message PartApplyIntrinsicTorque {
  extend Method {
    optional PartApplyIntrinsicTorque extension = 5165;
  }
  message In {
    required fixed64 plugin = 1 [(pointer_to) = "Plugin", (is_subject) = true];
    required fixed32 part_id = 2;
    required XYZ torque_in_kilonewton_metre = 3;
  }
  optional In in = 1;
}

message PartGetActualRigidMotion {
  extend Method {
    optional PartGetActualRigidMotion extension = 5116;
  }
  message In {
    required fixed64 plugin = 1 [(pointer_to) = "Plugin const",
                                 (is_subject) = true];
    required fixed32 part_id = 2;
    required Origin origin = 4;
  }
  message Return {
    required QPRW result = 1;
  }
  optional In in = 1;
  optional Return return = 3;
}

message PartIsTruthful {
  extend Method {
    optional PartIsTruthful extension = 5166;
  }
  message In {
    required fixed64 plugin = 1 [(pointer_to) = "Plugin const",
                                 (is_subject) = true];
    required fixed32 part_id = 2;
  }
  message Return {
    required bool result = 1;
  }
  optional In in = 1;
  optional Return return = 3;
}

message PartSetApparentRigidMotion {
  extend Method {
    optional PartSetApparentRigidMotion extension = 5115;
  }
  message In {
    required fixed64 plugin = 1 [(pointer_to) = "Plugin", (is_subject) = true];
    required fixed32 part_id = 2;
    required QP degrees_of_freedom = 3;
    required WXYZ rotation = 5;
    required XYZ angular_velocity = 6;
  }
  optional In in = 1;
}

message PlanetariumCreate {
  extend Method {
    optional PlanetariumCreate extension = 5130;
  }
  message In {
    required fixed64 plugin = 1 [(pointer_to) = "Plugin const",
                                 (is_subject) = true];
    required XYZ sun_world_position = 2;
    required XYZ xyz_opengl_camera_x_in_world = 3;
    required XYZ xyz_opengl_camera_y_in_world = 4;
    required XYZ xyz_opengl_camera_z_in_world = 5;
    required XYZ xyz_camera_position_in_world = 6;
    required double focal = 7;
    required double field_of_view = 8;
  }
  message Return {
    required fixed64 result = 1 [(pointer_to) = "Planetarium",
                                 (disposable) = "DisposablePlanetarium",
                                 (is_produced) = true];
  }
  optional In in = 1;
  optional Return return = 3;
}

message PlanetariumDelete {
  extend Method {
    optional PlanetariumDelete extension = 5131;
  }
  message In {
    required fixed64 planetarium = 1 [(pointer_to) = "Planetarium const",
                                      (is_consumed) = true];
  }
  message Out {
    required fixed64 planetarium = 1 [(pointer_to) = "Planetarium const"];
  }
  optional In in = 1;
  optional Out out = 2;
}

message PlanetariumPlotCelestialTrajectoryForPsychohistory {
  extend Method {
    optional PlanetariumPlotCelestialTrajectoryForPsychohistory extension = 5161;
  }
  message In {
    required fixed64 planetarium = 1 [(pointer_to) = "Planetarium const",
                                      (disposable) = "DisposablePlanetarium",
                                      (is_subject) = true];
    required fixed64 plugin = 2 [(pointer_to) = "Plugin const"];
    required int32 celestial_index = 3;
    optional string vessel_guid = 4;
    required double max_history_length = 5;
  }
  message Return {
    required fixed64 rp2_lines = 1 [(pointer_to) = "Iterator",
                                    (disposable) = "DisposableIterator",
                                    (is_produced) = true];
  }
  optional In in = 1;
  optional Return return = 3;
}

message PlanetariumPlotCelestialTrajectoryForPredictionOrFlightPlan {
  extend Method {
    optional PlanetariumPlotCelestialTrajectoryForPredictionOrFlightPlan extension = 5162;
  }
  message In {
    required fixed64 planetarium = 1 [(pointer_to) = "Planetarium const",
                                      (disposable) = "DisposablePlanetarium",
                                      (is_subject) = true];
    required fixed64 plugin = 2 [(pointer_to) = "Plugin const"];
    required int32 celestial_index = 3;
    required string vessel_guid = 4;
  }
  message Return {
    required fixed64 rp2_lines = 1 [(pointer_to) = "Iterator",
                                    (disposable) = "DisposableIterator",
                                    (is_produced) = true];
  }
  optional In in = 1;
  optional Return return = 3;
}

message PlanetariumPlotFlightPlanSegment {
  extend Method {
    optional PlanetariumPlotFlightPlanSegment extension = 5137;
  }
  message In {
    required fixed64 planetarium = 1 [(pointer_to) = "Planetarium const",
                                      (disposable) = "DisposablePlanetarium",
                                      (is_subject) = true];
    required fixed64 plugin = 2 [(pointer_to) = "Plugin const"];
    required int32 method = 3;
    required string vessel_guid = 4;
    required int32 index = 5;
  }
  message Return {
    required fixed64 rp2_lines = 1 [(pointer_to) = "Iterator",
                                    (disposable) = "DisposableIterator",
                                    (is_produced) = true];
  }
  optional In in = 1;
  optional Return return = 3;
}

message PlanetariumPlotPrediction {
  extend Method {
    optional PlanetariumPlotPrediction extension = 5136;
  }
  message In {
    required fixed64 planetarium = 1 [(pointer_to) = "Planetarium const",
                                      (disposable) = "DisposablePlanetarium",
                                      (is_subject) = true];
    required fixed64 plugin = 2 [(pointer_to) = "Plugin const"];
    required int32 method = 3;
    required string vessel_guid = 4;
  }
  message Return {
    required fixed64 rp2_lines = 1 [(pointer_to) = "Iterator",
                                    (disposable) = "DisposableIterator",
                                    (is_produced) = true];
  }
  optional In in = 1;
  optional Return return = 3;
}

message PlanetariumPlotPsychohistory {
  extend Method {
    optional PlanetariumPlotPsychohistory extension = 5134;
  }
  message In {
    required fixed64 planetarium = 1 [(pointer_to) = "Planetarium const",
                                      (disposable) = "DisposablePlanetarium",
                                      (is_subject) = true];
    required fixed64 plugin = 2 [(pointer_to) = "Plugin const"];
    required int32 method = 3;
    required string vessel_guid = 4;
    required double max_history_length = 5;
  }
  message Return {
    required fixed64 rp2_lines = 1 [(pointer_to) = "Iterator",
                                    (disposable) = "DisposableIterator",
                                    (is_produced) = true];
  }
  optional In in = 1;
  optional Return return = 3;
}

message PrepareToReportCollisions {
  extend Method {
    optional PrepareToReportCollisions extension = 5118;
  }
  message In {
    required fixed64 plugin = 1 [(pointer_to) = "Plugin", (is_subject) = true];
  }
  optional In in = 1;
}

message RenderedPredictionApsides {
  extend Method {
    optional RenderedPredictionApsides extension = 5082;
  }
  message In {
    required fixed64 plugin = 1 [(pointer_to) = "Plugin const",
                                 (is_subject) = true];
    required string vessel_guid = 2;
    required int32 celestial_index = 3;
    required XYZ sun_world_position = 4;
    required int32 max_points = 5;
  }
  message Out {
    required fixed64 apoapsides = 1 [(pointer_to) = "Iterator",
                                     (disposable) = "DisposableIterator",
                                     (is_produced) = true];
    required fixed64 periapsides = 2 [(pointer_to) = "Iterator",
                                      (disposable) = "DisposableIterator",
                                      (is_produced) = true];
  }
  optional In in = 1;
  optional Out out = 2;
}

message RenderedPredictionClosestApproaches {
  extend Method {
    optional RenderedPredictionClosestApproaches extension = 5125;
  }
  message In {
    required fixed64 plugin = 1 [(pointer_to) = "Plugin const",
                                 (is_subject) = true];
    required string vessel_guid = 2;
    required XYZ sun_world_position = 3;
    required int32 max_points = 4;
  }
  message Out {
    required fixed64 closest_approaches = 1
        [(pointer_to) = "Iterator",
         (disposable) = "DisposableIterator",
         (is_produced) = true];
  }
  optional In in = 1;
  optional Out out = 2;
}

message RenderedPredictionNodes {
  extend Method {
    optional RenderedPredictionNodes extension = 5124;
  }
  message In {
    required fixed64 plugin = 1 [(pointer_to) = "Plugin const",
                                 (is_subject) = true];
    required string vessel_guid = 2;
    required XYZ sun_world_position = 3;
    required int32 max_points = 4;
  }
  message Out {
    required fixed64 ascending = 1 [(pointer_to) = "Iterator",
                                    (disposable) = "DisposableIterator",
                                    (is_produced) = true];
    required fixed64 descending = 2 [(pointer_to) = "Iterator",
                                     (disposable) = "DisposableIterator",
                                     (is_produced) = true];
  }
  optional In in = 1;
  optional Out out = 2;
}

message ReportGroundCollision {
  extend Method {
    optional ReportGroundCollision extension = 5146;
  }
  message In {
    required fixed64 plugin = 1 [(pointer_to) = "Plugin const",
                                 (is_subject) = true];
    required fixed32 part_id = 2;
  }
  optional In in = 1;
}

message ReportPartCollision {
  extend Method {
    optional ReportPartCollision extension = 5103;
  }
  message In {
    required fixed64 plugin = 1 [(pointer_to) = "Plugin const",
                                 (is_subject) = true];
    required fixed32 part1_id = 2;
    required fixed32 part2_id = 3;
  }
  optional In in = 1;
}

message SayHello {
  extend Method {
    optional SayHello extension = 5053;
  }
  message Return {
    required string result = 1;
  }
  optional Return return = 3;
}

message SayNotFound {
  extend Method {
    optional SayNotFound extension = 5175;
  }
  message Return {
    required Status result = 1 [(is_produced) = true];
    required fixed64 address = 2 [(address_of) = "result"];
  }
  optional Return return = 3;
}

message SerializePlugin {
  extend Method {
    optional SerializePlugin extension = 5054;
  }
  message In {
    required fixed64 plugin = 1 [(pointer_to) = "Plugin const",
                                 (is_subject) = true];
    required fixed64 serializer = 2
        [(pointer_to) = "PullSerializer",
         (is_consumed_if) = "result == nullptr"];
    required string compressor = 3;
    required string encoder = 4;
  }
  message Out {
    required fixed64 serializer = 1 [(pointer_to) = "PullSerializer",
                                     (is_produced_if) = "result != nullptr"];
  }
  message Return {
    required fixed64 result = 1 [(encoding) = UTF_8,
                                 (is_produced_if) = "result != nullptr"];
  }
  optional In in = 1;
  optional Out out = 2;
  optional Return return = 3;
}

message SetBufferDuration {
  extend Method {
    optional SetBufferDuration extension = 5014;
  }
  message In {
    required int32 seconds = 1;
  }
  optional In in = 1;
}

message SetBufferedLogging {
  extend Method {
    optional SetBufferedLogging extension = 5015;
  }
  message In {
    required int32 max_severity = 1;
  }
  optional In in = 1;
}

message SetFlag {
  extend Method {
    optional SetFlag extension = 5168;
  }
  message In {
    required string name = 1;
    required string value = 2;
  }
  optional In in = 1;
}

message SetMainBody {
  extend Method {
    optional SetMainBody extension = 5097;
  }
  message In {
    required fixed64 plugin = 1 [(pointer_to) = "Plugin", (is_subject) = true];
    required int32 index = 2;
  }
  optional In in = 1;
}

message SetPlottingFrame {
  extend Method {
    optional SetPlottingFrame extension = 5059;
  }
  message In {
    required fixed64 plugin = 1 [(pointer_to) = "Plugin", (is_subject) = true];
    required NavigationFrameParameters parameters = 2;
  }
  optional In in = 1;
}

message SetStderrLogging {
  extend Method {
    optional SetStderrLogging extension = 5016;
  }
  message In {
    required int32 min_severity = 1;
  }
  optional In in = 1;
}

message SetSuppressedLogging {
  extend Method {
    optional SetSuppressedLogging extension = 5017;
  }
  message In {
    required int32 min_severity = 1;
  }
  optional In in = 1;
}

message SetTargetVessel {
  extend Method {
    optional SetTargetVessel extension = 5121;
  }
  message In {
    required fixed64 plugin = 1 [(pointer_to) = "Plugin", (is_subject) = true];
    required string vessel_guid = 2;
    required int32 reference_body_index = 3;
  }
  optional In in = 1;
}

message SetVerboseLogging {
  option (run_conditional_compilation_symbol) = "PRINCIPIA_SET_VERBOSE_LOGGING";
  extend Method {
    optional SetVerboseLogging extension = 5018;
  }
  message In {
    required int32 level = 1;
  }
  optional In in = 1;
}

message SetWorldRotationalReferenceFrame {
  extend Method {
    optional SetWorldRotationalReferenceFrame extension = 5144;
  }
  message In {
    required fixed64 plugin = 1 [(pointer_to) = "Plugin", (is_subject) = true];
    required int32 index = 2;
  }
  optional In in = 1;
}

message UnmanageableVesselVelocity {
  extend Method {
    optional UnmanageableVesselVelocity extension = 5128;
  }
  message In {
    required fixed64 plugin = 1 [(pointer_to) = "Plugin const",
                                 (is_subject) = true];
    required QP degrees_of_freedom = 2;
    required int32 celestial_index = 3;
  }
  message Return {
    required XYZ result = 1;
  }
  optional In in = 1;
  optional Return return = 3;
}

message UpdateCelestialHierarchy {
  extend Method {
    optional UpdateCelestialHierarchy extension = 5025;
  }
  message In {
    required fixed64 plugin = 1 [(pointer_to) = "Plugin const",
                                 (is_subject) = true];
    required int32 celestial_index = 2;
    required int32 parent_index = 3;
  }
  optional In in = 1;
}

message UpdatePrediction {
  extend Method {
    optional UpdatePrediction extension = 5033;
  }
  message In {
    required fixed64 plugin = 1 [(pointer_to) = "Plugin const",
                                 (is_subject) = true];
    required string vessel_guid = 2;
  }
  optional In in = 1;
}

message VesselBinormal {
  extend Method {
    optional VesselBinormal extension = 5055;
  }
  message In {
    required fixed64 plugin = 1 [(pointer_to) = "Plugin const",
                                 (is_subject) = true];
    required string vessel_guid = 2;
  }
  message Return {
    required XYZ result = 1;
  }
  optional In in = 1;
  optional Return return = 3;
}

message VesselFromParent {
  extend Method {
    optional VesselFromParent extension = 5034;
  }
  message In {
    required fixed64 plugin = 1 [(pointer_to) = "Plugin const",
                                 (is_subject) = true];
    required int32 parent_index = 3;
    required string vessel_guid = 2;
  }
  message Return {
    required QP result = 1;
  }
  optional In in = 1;
  optional Return return = 3;
}

message VesselGetPredictionAdaptiveStepParameters {
  extend Method {
    optional VesselGetPredictionAdaptiveStepParameters extension = 5090;
  }
  message In {
    required fixed64 plugin = 1 [(pointer_to) = "Plugin const",
                                 (is_subject) = true];
    required string vessel_guid = 2;
  }
  message Return {
    required AdaptiveStepParameters adaptive_step_parameters = 1;
  }
  optional In in = 1;
  optional Return return = 3;
}

message VesselNormal {
  extend Method {
    optional VesselNormal extension = 5056;
  }
  message In {
    required fixed64 plugin = 1 [(pointer_to) = "Plugin const",
                                 (is_subject) = true];
    required string vessel_guid = 2;
  }
  message Return {
    required XYZ result = 1;
  }
  optional In in = 1;
  optional Return return = 3;
}

message VesselRefreshAnalysis {
  extend Method {
    optional VesselRefreshAnalysis extension = 5160;
  }
  message In {
    required fixed64 plugin = 1 [(pointer_to) = "Plugin const",
                                 (is_subject) = true];
    required string vessel_guid = 2;
    required double mission_duration = 4;
    optional int32 revolutions_per_cycle = 5;
    optional int32 days_per_cycle = 6;
    required int32 ground_track_revolution = 7;
  }
  message Return {
    required OrbitAnalysis result = 1 [(is_produced) = true];
    required fixed64 address = 2 [(address_of) = "result"];
  }
  optional In in = 1;
  optional Return return = 3;
}

message VesselSetPredictionAdaptiveStepParameters {
  extend Method {
    optional VesselSetPredictionAdaptiveStepParameters extension = 5091;
  }
  message In {
    required fixed64 plugin = 1 [(pointer_to) = "Plugin const",
                                 (is_subject) = true];
    required string vessel_guid = 2;
    required AdaptiveStepParameters adaptive_step_parameters = 3;
  }
  optional In in = 1;
}

message VesselTangent {
  extend Method {
    optional VesselTangent extension = 5057;
  }
  message In {
    required fixed64 plugin = 1 [(pointer_to) = "Plugin const",
                                 (is_subject) = true];
    required string vessel_guid = 2;
  }
  message Return {
    required XYZ result = 1;
  }
  optional In in = 1;
  optional Return return = 3;
}

message VesselVelocity{
  extend Method {
    optional VesselVelocity extension = 5095;
  }
  message In {
    required fixed64 plugin = 1 [(pointer_to) = "Plugin const",
                                 (is_subject) = true];
    required string vessel_guid = 2;
  }
  message Return {
    required XYZ result = 1;
  }
  optional In in = 1;
  optional Return return = 3;
}

extend google.protobuf.FieldOptions {
  // For a fixed64 field (which is used to represent a pointer), gives the C++
  // designated type of the pointer.
  optional string pointer_to = 50000;

  // For a fixed64 field, indicates whether the corresponding pointer is
  // consumed (deleted or has its ownership transferred) or produced (allocated)
  // by the C++ side.
  optional bool is_consumed = 50002;
  optional bool is_produced = 50003;

  // Same as above, but the consumption/production is conditional on some state
  // of the parameters.
  optional string is_consumed_if = 50004;
  optional string is_produced_if = 50005;

  // For a fixed64 field (which is used to represent a pointer), indicates that
  // it should be the subject in C# methods.
  optional bool is_subject = 50006;

  // For the (single) field of a return message, indicates that the actual
  // result should not be checked against the expected result.  Should only be
  // used when debugging issues with the replay.
  optional bool omit_check = 50007;

  // For a fixed64 field that is produced and denotes a string, indicates the
  // encoding and the representation.
  optional Encoding encoding = 50008;

  // For a fixed64 field that is not consumed, indicates that it should follow
  // the Dispose pattern and gives the name of the disposable class.
  optional string disposable = 50009;

  //TODO(phl):comment
  optional string address_of = 50010;
}

extend google.protobuf.MessageOptions {
  // For an interchange message, specifies the custom marshaler to use.
  optional string custom_marshaler = 50011;
  // For an interchange message, specifies whether the generated C# struct
  // should be public (the default is internal).
  optional bool is_public = 50012;
  // If set, the body of the Run method is wrapped into an #ifdef for the given
  // symbol.  Useful for selectively skipping replay of some methods.
  optional string run_conditional_compilation_symbol = 50010;
}<|MERGE_RESOLUTION|>--- conflicted
+++ resolved
@@ -219,35 +219,6 @@
 
 message Method {
   extensions 5000 to 5999;  // Last used: 5175.
-<<<<<<< HEAD
-}
-
-message SetAngularMomentumConservation {
-  extend Method {
-    optional SetAngularMomentumConservation extension = 5999;
-  }
-  message In {
-    required bool conserve_angular_momentum = 1;
-  }
-  optional In in = 1;
-}
-
-message VesselGetPileUpTrace {
-  extend Method {
-    optional VesselGetPileUpTrace extension = 5998;
-  }
-  message In {
-    required fixed64 plugin = 1 [(pointer_to) = "Plugin const",
-                                 (is_subject) = true];
-    required string vessel_guid = 2;
-  }
-  message Return {
-    required string result = 1;
-  }
-  optional In in = 1;
-  optional Return return = 3;
-=======
->>>>>>> f782e407
 }
 
 message AdvanceTime {
