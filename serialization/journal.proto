﻿syntax = "proto2";

import "google/protobuf/descriptor.proto";

package principia.journal.serialization;

// Encoding of string-like fields.
enum Encoding {
  UTF_8 = 1;  // Represented as "char const*" in C++ code.
  UTF_16 = 2;  // Represented as "char16_t const*" in C++ code.
}

// These two messages must come first because the other interchange messages use
// them and we need to generate the structs in the correct order.
message NavigationFrameParameters {
  required int32 extension = 1;  // 6000 to 6999, see DynamicFrame.
  required int32 centre_index = 2;
  required int32 primary_index = 3;
  required int32 secondary_index = 4;
}

message XYZ {
  required double x = 1;
  required double y = 2;
  required double z = 3;
}

message AdaptiveStepParameters {
  // Corresponds to AdaptiveStepSizeIntegrator.Kind.
  required int64 integrator_kind = 4;
  required int64 max_steps = 1;
  required double length_integration_tolerance = 2;
  required double speed_integration_tolerance = 3;
}

message BodyGeopotentialElement {
  required string degree = 1;
  required string order = 2;
  optional string cos = 3;
  optional string j = 5;
  required string sin = 4;
}

message BodyParameters {
  option (in_custom_marshaler) = "InBodyParametersMarshaler";
  required string name = 10;
  required string gravitational_parameter = 1;
  optional string reference_instant = 7;
  optional string min_radius = 12;
  optional string mean_radius = 2;
  optional string max_radius = 13;
  optional string axis_right_ascension = 3;
  optional string axis_declination = 4;
  optional string reference_angle = 8;
  optional string angular_frequency = 9;
  optional string reference_radius = 6;
  optional string j2 = 5;  // No parsing in C#.
  repeated BodyGeopotentialElement geopotential = 11
      [(size) = "geopotential_size"];
}

message Burn {
  required double thrust_in_kilonewtons = 1;
  required double specific_impulse_in_seconds_g0 = 2;
  required NavigationFrameParameters frame = 3;
  required double initial_time = 4;
  required XYZ delta_v = 5;
  required bool is_inertially_fixed = 6;
}

message ConfigurationAccuracyParameters {
  required string fitting_tolerance = 1;
  required string geopotential_tolerance = 2;
}

message ConfigurationFixedStepParameters {
  // Must be the name of one of the values of FixedStepSizeIntegrator.Kind.
  required string fixed_step_size_integrator = 1;
  required string integration_step_size = 2;
}

message ConfigurationAdaptiveStepParameters {
  // Must be the name of one of the values of AdaptiveStepSizeIntegrator.Kind.
  required string adaptive_step_size_integrator = 1;
  required string length_integration_tolerance = 2;
  required string speed_integration_tolerance = 3;
}

message FlightPlanAdaptiveStepParameters {
  // Corresponds to AdaptiveStepSizeIntegrator.Kind.
  required int64 integrator_kind = 4;
  required int64 generalized_integrator_kind = 5;
  required int64 max_steps = 1;
  required double length_integration_tolerance = 2;
  required double speed_integration_tolerance = 3;
}

message KeplerianElements {
  required double eccentricity = 1;
  required double semimajor_axis = 2 [default = nan];  // Optional.
  required double mean_motion = 3 [default = nan];     // Optional.
  required double inclination_in_degrees = 4;
  required double longitude_of_ascending_node_in_degrees = 5;
  required double argument_of_periapsis_in_degrees = 6;
  required double mean_anomaly = 7;
}

message NavigationManoeuvre {
  required Burn burn = 1;
  required double initial_mass_in_tonnes = 2;
  required double final_mass_in_tonnes = 3;
  required double mass_flow = 4;
  required double duration = 5;
  required double final_time = 6;
  required double time_of_half_delta_v = 7;
  required double time_to_half_delta_v = 8;
}

// Frenet trihedron at the beginning of the manœuvre.
message NavigationManoeuvreFrenetTrihedron {
  required XYZ binormal = 1;
  required XYZ normal = 2;
  required XYZ tangent = 3;
}

message Origin {
  required bool reference_part_is_at_origin = 1;
  required bool reference_part_is_unmoving = 2;
  required fixed32 reference_part_id = 3;
  required XYZ main_body_centre_in_world = 4;
}

message QP {
  required XYZ q = 1;
  required XYZ p = 2;
}

message Status {
  // A principia::base::Error, or equivalently, a google.rpc.Code.
  required int32 error = 1;
  // TODO(phl): find a way to produce strings in a struct and to interchange
  // enums.
}

message WXYZ {
  required double w = 1;
  required double x = 2;
  required double y = 3;
  required double z = 4;
}

message QPRW {
  required QP qp = 1;
  required WXYZ r = 2;
  required XYZ w = 3;
}

message XY {
  option (is_public) = true;
  required double x = 1;
  required double y = 2;
}

// The messages used within OrbitAnalysis are defined first, so that the struct
// definitions, being generated in the same order refer to already-defined
// types.
message Interval {
  required double min = 1;
  required double max = 2;
}

message OrbitalElements {
  required double sidereal_period = 1;
  required double nodal_period = 2;
  required double anomalistic_period = 3;
  required double nodal_precession = 4;
  required Interval mean_semimajor_axis = 5;
  required Interval mean_eccentricity = 6;
  required Interval mean_inclination = 7;
  required Interval mean_longitude_of_ascending_nodes = 8;
  required Interval mean_argument_of_periapsis = 9;
}

message OrbitRecurrence {
  required int32 nuo = 1;  // νₒ.
  required int32 dto = 2;  // Dᴛₒ.
  required int32 cto = 3;  // Cᴛₒ.
  required int32 number_of_revolutions = 4;
  required double equatorial_shift = 5;
  required double base_interval = 6;
  required double grid_interval = 7;
  required int32 subcycle = 8;
}

message EquatorialCrossings {
  required Interval longitudes_reduced_to_ascending_pass = 1;
  required Interval longitudes_reduced_to_descending_pass = 2;
}

message OrbitGroundTrack {
  required EquatorialCrossings equatorial_crossings = 1;
  // TODO(egg): mean solar times of the nodes.
}

message OrbitAnalysis {
  required double progress_of_next_analysis = 1;
  required int32 primary_index = 2;
  required double mission_duration = 3;
  // NOTE(egg): we currently have no support in the interface generator for
  // optional non-string fields in interchange structs.  We use separate
  // booleans to denote the presence of a value, where the boolean denoting
  // the presence of field F = f is field F_has_value = 10 + f.
  required OrbitalElements elements = 4;
  required bool elements_has_value = 14;
  required OrbitRecurrence recurrence = 5;
  required bool recurrence_has_value = 15;
  required OrbitGroundTrack ground_track = 6;
  required bool ground_track_has_value = 16;
}

message Method {
<<<<<<< HEAD
  extensions 5000 to 5999;  // Last used: 5166.
=======
  extensions 5000 to 5999;  // Last used: 5167.
>>>>>>> 8742e6c7
}

message AdvanceTime {
  extend Method {
    optional AdvanceTime extension = 5019;
  }
  message In {
    required fixed64 plugin = 1 [(pointer_to) = "Plugin", (is_subject) = true];
    required double t = 2;
    required double planetarium_rotation = 3;
  }
  optional In in = 1;
}

message CameraReferenceRotation {
  extend Method {
    optional CameraReferenceRotation extension = 5163;
  }
  message In {
    required fixed64 plugin = 1 [(pointer_to) = "Plugin", (is_subject) = true];
  }
  message Return {
    required WXYZ result = 1;
  }
  optional In in = 1;
  optional Return return = 3;
}

message CatchUpLaggingVessels {
  extend Method {
    optional CatchUpLaggingVessels extension = 5120;
  }
  message In {
    required fixed64 plugin = 1 [(pointer_to) = "Plugin", (is_subject) = true];
  }
  message Out {
    required fixed64 collided_vessels = 1 [(pointer_to) = "Iterator",
                                           (disposable) = "DisposableIterator",
                                           (is_produced) = true];
  }
  optional In in = 1;
  optional Out out = 2;
}

message CelestialFromParent {
  extend Method {
    optional CelestialFromParent extension = 5026;
  }
  message In {
    required fixed64 plugin = 1 [(pointer_to) = "Plugin const",
                                 (is_subject) = true];
    required int32 celestial_index = 2;
  }
  message Return {
    required QP result = 1;
  }
  optional In in = 1;
  optional Return return = 3;
}

message CelestialInitialRotationInDegrees {
  extend Method {
    optional CelestialInitialRotationInDegrees extension = 5100;
  }
  message In {
    required fixed64 plugin = 1 [(pointer_to) = "Plugin const",
                                 (is_subject) = true];
    required int32 celestial_index = 2;
  }
  message Return {
    required double result = 1;
  }
  optional In in = 1;
  optional Return return = 3;
}

message CelestialRotation {
  extend Method {
    optional CelestialRotation extension = 5098;
  }
  message In {
    required fixed64 plugin = 1 [(pointer_to) = "Plugin const",
                                 (is_subject) = true];
    required int32 index = 2;
  }
  message Return {
    required WXYZ result = 1;
  }
  optional In in = 1;
  optional Return return = 3;
}

message CelestialRotationPeriod {
  extend Method {
    optional CelestialRotationPeriod extension = 5099;
  }
  message In {
    required fixed64 plugin = 1 [(pointer_to) = "Plugin const",
                                 (is_subject) = true];
    required int32 celestial_index = 2;
  }
  message Return {
    required double result = 1;
  }
  optional In in = 1;
  optional Return return = 3;
}

message CelestialSphereRotation {
  extend Method {
    optional CelestialSphereRotation extension = 5101;
  }
  message In {
    required fixed64 plugin = 1 [(pointer_to) = "Plugin const",
                                 (is_subject) = true];
  }
  message Return {
    required WXYZ result = 1;
  }
  optional In in = 1;
  optional Return return = 3;
}

message CelestialWorldDegreesOfFreedom {
  extend Method {
    optional CelestialWorldDegreesOfFreedom extension = 5112;
  }
  message In {
    required fixed64 plugin = 1 [(pointer_to) = "Plugin const",
                                 (is_subject) = true];
    required int32 index = 2;
    required Origin origin = 5;
    required double time = 4;
  }
  message Return {
    required QP result = 1;
  }
  optional In in = 1;
  optional Return return = 3;
}

message ClearFlags {
  extend Method {
    optional ClearFlags extension = 5167;
  }
}

message ClearTargetVessel {
  extend Method {
    optional ClearTargetVessel extension = 5122;
  }
  message In {
    required fixed64 plugin = 1 [(pointer_to) = "Plugin", (is_subject) = true];
  }
  optional In in = 1;
}

message ClearWorldRotationalReferenceFrame {
  extend Method {
    optional ClearWorldRotationalReferenceFrame extension = 5145;
  }
  message In {
    required fixed64 plugin = 1 [(pointer_to) = "Plugin", (is_subject) = true];
  }
  optional In in = 1;
}

message CurrentTime {
  extend Method {
    optional CurrentTime extension = 5048;
  }
  message In {
    required fixed64 plugin = 1 [(pointer_to) = "Plugin const",
                                 (is_subject) = true];
  }
  message Return {
    required double result = 1;
  }
  optional In in = 1;
  optional Return return = 3;
}

message DeletePlugin {
  extend Method {
    optional DeletePlugin extension = 5000;
  }
  message In {
    required fixed64 plugin = 1 [(pointer_to) = "Plugin const",
                                 (is_consumed) = true];
  }
  message Out {
    required fixed64 plugin = 1 [(pointer_to) = "Plugin const"];
  }
  optional In in = 1;
  optional Out out = 2;
}

message DeleteString {
  extend Method {
    optional DeleteString extension = 5049;
  }
  message In {
    required fixed64 native_string = 1 [(pointer_to) = "char const",
                                        (is_consumed) = true];
  }
  message Out {
    required fixed64 native_string = 1 [(pointer_to) = "char const"];
  }
  optional In in = 1;
  optional Out out = 2;
}

message DeleteU16String {
  extend Method {
    optional DeleteU16String extension = 5155;
  }
  message In {
    required fixed64 native_string = 1 [(pointer_to) = "char16_t const",
                                        (is_consumed) = true];
  }
  message Out {
    required fixed64 native_string = 1 [(pointer_to) = "char16_t const"];
  }
  optional In in = 1;
  optional Out out = 2;
}

message DeserializePlugin {
  extend Method {
    optional DeserializePlugin extension = 5050;
  }
  message In {
    required string serialization = 1 [(size) = "serialization_size"];
    required fixed64 deserializer = 2
        [(pointer_to) = "PushDeserializer",
         (is_consumed_if) = "serialization->empty()"];
    required fixed64 plugin = 3 [(pointer_to) = "Plugin const"];
    required string compressor = 4;
    required string encoder = 5;
  }
  message Out {
    required fixed64 deserializer = 1
        [(pointer_to) = "PushDeserializer",
         (is_produced_if) = "!serialization->empty()"];
    required fixed64 plugin = 2 [(pointer_to) = "Plugin const",
                                 (is_produced) = true];
  }
  optional In in = 1;
  optional Out out = 2;
}

message EndInitialization {
  extend Method {
    optional EndInitialization extension = 5020;
  }
  message In {
    required fixed64 plugin = 1 [(pointer_to) = "Plugin", (is_subject) = true];
  }
  optional In in = 1;
}

// These functions form the external API of Principia; announce deprecation one
// lunation ahead, then make them return UNIMPLEMENTED.

// Not yet implemented.
// Solves a free-fall initial value problem, where the initial degrees of
// freedom and those of the result are given in world coordinates in the
// body-centred inertial frame of the body with the given index.
message ExternalFlowFreefall {
  extend Method {
    optional ExternalFlowFreefall extension = 5151;
  }
  message In {
    required fixed64 plugin = 1 [(pointer_to) = "Plugin const",
                                 (is_subject) = true];
    required int32 central_body_index = 2;
    required QP world_body_centred_initial_degrees_of_freedom = 3;
    required double t_initial = 4;
    required double t_final = 5;
  }
  message Out {
    required QP world_body_centred_final_degrees_of_freedom = 1;
  }
  message Return {
    required Status result = 1;
  }
  optional In in = 1;
  optional Out out = 2;
  optional Return return = 3;
}

// Sets |coefficient| to the normalized geopotential coefficient of the given
// |degree| and |order| of the body with index |body_index|.
// |coefficient.x| is set to Cnm, |coefficient.y| is set to Snm.
message ExternalGeopotentialGetCoefficient {
  extend Method {
    optional ExternalGeopotentialGetCoefficient extension = 5156;
  }
  message In {
    required fixed64 plugin = 1 [(pointer_to) = "Plugin const",
                                 (is_subject) = true];
    required int32 body_index = 2;
    required int32 degree = 3;
    required int32 order = 4;
  }
  message Out {
    required XY coefficient = 1;
  }
  message Return {
    required Status result = 1;
  }
  optional In in = 1;
  optional Out out = 2;
  optional Return return = 3;
}

// Sets |reference_radius| to the value in metres of the reference radius of
// the geopotential model for the body with index |body_index|.
// If the body does not have a geopotential model, i.e., if it is modeled as an
// isotropic sphere, the mean radius is used.
message ExternalGeopotentialGetReferenceRadius {
  extend Method {
    optional ExternalGeopotentialGetReferenceRadius extension = 5157;
  }
  message In {
    required fixed64 plugin = 1 [(pointer_to) = "Plugin const",
                                 (is_subject) = true];
    required int32 body_index = 2;
  }
  message Out {
    required double reference_radius = 1;
  }
  message Return {
    required Status result = 1;
  }
  optional In in = 1;
  optional Out out = 2;
  optional Return return = 3;
}

// Returns the first point of the coast phase following the given manoeuvre
// which is locally nearest to the reference position, or the nearest endpoint
// if there is no local minimum.
message ExternalGetNearestPlannedCoastDegreesOfFreedom {
  extend Method {
    optional ExternalGetNearestPlannedCoastDegreesOfFreedom extension = 5152;
  }
  message In {
    required fixed64 plugin = 1 [(pointer_to) = "Plugin const",
                                 (is_subject) = true];
    required int32 central_body_index = 2;
    required string vessel_guid = 3;
    required int32 manoeuvre_index = 4;
    required XYZ world_body_centred_reference_position = 5;
  }
  message Out {
    required QP world_body_centred_nearest_degrees_of_freedom = 1;
  }
  message Return {
    required Status result = 1;
  }
  optional In in = 1;
  optional Out out = 2;
  optional Return return = 3;
}

// End of external API.

message FlightPlanAppend {
  extend Method {
    optional FlightPlanAppend extension = 5063;
  }
  message In {
    required fixed64 plugin = 1 [(pointer_to) = "Plugin const",
                                 (is_subject) = true];
    required string vessel_guid = 2;
    required Burn burn = 3;
  }
  message Return {
    required Status result = 1;
  }
  optional In in = 1;
  optional Return return = 3;
}

message FlightPlanCreate {
  extend Method {
    optional FlightPlanCreate extension = 5071;
  }
  message In {
    required fixed64 plugin = 1 [(pointer_to) = "Plugin const",
                                 (is_subject) = true];
    required string vessel_guid = 2;
    required double final_time = 3;
    required double mass_in_tonnes = 4;
  }
  optional In in = 1;
}

message FlightPlanDelete {
  extend Method {
    optional FlightPlanDelete extension = 5072;
  }
  message In {
    required fixed64 plugin = 1 [(pointer_to) = "Plugin const",
                                 (is_subject) = true];
    required string vessel_guid = 2;
  }
  optional In in = 1;
}

message FlightPlanExists {
  extend Method {
    optional FlightPlanExists extension = 5074;
  }
  message In {
    required fixed64 plugin = 1 [(pointer_to) = "Plugin const",
                                 (is_subject) = true];
    required string vessel_guid = 2;
  }
  message Return {
    required bool result = 1;
  }
  optional In in = 1;
  optional Return return = 3;
}

message FlightPlanGetAdaptiveStepParameters {
  extend Method {
    optional FlightPlanGetAdaptiveStepParameters extension = 5079;
  }
  message In {
    required fixed64 plugin = 1 [(pointer_to) = "Plugin const",
                                 (is_subject) = true];
    required string vessel_guid = 2;
  }
  message Return {
    required FlightPlanAdaptiveStepParameters result = 1;
  }
  optional In in = 1;
  optional Return return = 3;
}

message FlightPlanGetActualFinalTime {
  extend Method {
    optional FlightPlanGetActualFinalTime extension = 5088;
  }
  message In {
    required fixed64 plugin = 1 [(pointer_to) = "Plugin const",
                                 (is_subject) = true];
    required string vessel_guid = 2;
  }
  message Return {
    required double result = 1;
  }
  optional In in = 1;
  optional Return return = 3;
}

message FlightPlanGetDesiredFinalTime {
  extend Method {
    optional FlightPlanGetDesiredFinalTime extension = 5076;
  }
  message In {
    required fixed64 plugin = 1 [(pointer_to) = "Plugin const",
                                 (is_subject) = true];
    required string vessel_guid = 2;
  }
  message Return {
    required double result = 1;
  }
  optional In in = 1;
  optional Return return = 3;
}

message FlightPlanGetGuidance {
  extend Method {
    optional FlightPlanGetGuidance extension = 5138;
  }
  message In {
    required fixed64 plugin = 1 [(pointer_to) = "Plugin const",
                                 (is_subject) = true];
    required string vessel_guid = 2;
    required int32 index = 3;
  }
  message Return {
    required XYZ result = 1;
  }
  optional In in = 1;
  optional Return return = 3;
}

message FlightPlanGetInitialTime {
  extend Method {
    optional FlightPlanGetInitialTime extension = 5075;
  }
  message In {
    required fixed64 plugin = 1 [(pointer_to) = "Plugin const",
                                 (is_subject) = true];
    required string vessel_guid = 2;
  }
  message Return {
    required double result = 1;
  }
  optional In in = 1;
  optional Return return = 3;
}

message FlightPlanGetManoeuvre {
  extend Method {
    optional FlightPlanGetManoeuvre extension = 5064;
  }
  message In {
    required fixed64 plugin = 1 [(pointer_to) = "Plugin const",
                                 (is_subject) = true];
    required string vessel_guid = 2;
    required int32 index = 3;
  }
  message Return {
    required NavigationManoeuvre result = 1;
  }
  optional In in = 1;
  optional Return return = 3;
}

message FlightPlanGetManoeuvreFrenetTrihedron {
  extend Method {
    optional FlightPlanGetManoeuvreFrenetTrihedron extension = 5127;
  }
  message In {
    required fixed64 plugin = 1 [(pointer_to) = "Plugin const",
                                 (is_subject) = true];
    required string vessel_guid = 2;
    required int32 index = 3;
  }
  message Return {
    required NavigationManoeuvreFrenetTrihedron result = 1;
  }
  optional In in = 1;
  optional Return return = 3;
}

message FlightPlanNumberOfAnomalousManoeuvres {
  extend Method {
    optional FlightPlanNumberOfAnomalousManoeuvres extension = 5159;
  }
  message In {
    required fixed64 plugin = 1 [(pointer_to) = "Plugin const",
                                 (is_subject) = true];
    required string vessel_guid = 2;
  }
  message Return {
    required int32 result = 1;
  }
  optional In in = 1;
  optional Return return = 3;
}

message FlightPlanNumberOfManoeuvres {
  extend Method {
    optional FlightPlanNumberOfManoeuvres extension = 5038;
  }
  message In {
    required fixed64 plugin = 1 [(pointer_to) = "Plugin const",
                                 (is_subject) = true];
    required string vessel_guid = 2;
  }
  message Return {
    required int32 result = 1;
  }
  optional In in = 1;
  optional Return return = 3;
}

message FlightPlanNumberOfSegments {
  extend Method {
    optional FlightPlanNumberOfSegments extension = 5070;
  }
  message In {
    required fixed64 plugin = 1 [(pointer_to) = "Plugin const",
                                 (is_subject) = true];
    required string vessel_guid = 2;
  }
  message Return {
    required int32 result = 1;
  }
  optional In in = 1;
  optional Return return = 3;
}

message FlightPlanRemoveLast {
  extend Method {
    optional FlightPlanRemoveLast extension = 5065;
  }
  message In {
    required fixed64 plugin = 1 [(pointer_to) = "Plugin const",
                                 (is_subject) = true];
    required string vessel_guid = 2;
  }
  message Return {
    required Status result = 1;
  }
  optional In in = 1;
  optional Return return = 3;
}

message FlightPlanRenderedApsides {
  extend Method {
    optional FlightPlanRenderedApsides extension = 5081;
  }
  message In {
    required fixed64 plugin = 1 [(pointer_to) = "Plugin const",
                                 (is_subject) = true];
    required string vessel_guid = 2;
    required int32 celestial_index = 3;
    required XYZ sun_world_position = 4;
    required int32 max_points = 5;
  }
  message Out {
    required fixed64 apoapsides = 1 [(pointer_to) = "Iterator",
                                     (disposable) = "DisposableIterator",
                                     (is_produced) = true];
    required fixed64 periapsides = 2 [(pointer_to) = "Iterator",
                                      (disposable) = "DisposableIterator",
                                      (is_produced) = true];
  }
  optional In in = 1;
  optional Out out = 2;
}

message FlightPlanRenderedClosestApproaches {
  extend Method {
    optional FlightPlanRenderedClosestApproaches extension = 5126;
  }
  message In {
    required fixed64 plugin = 1 [(pointer_to) = "Plugin const",
                                 (is_subject) = true];
    required string vessel_guid = 2;
    required XYZ sun_world_position = 3;
    required int32 max_points = 4;
  }
  message Out {
    required fixed64 closest_approaches = 1
        [(pointer_to) = "Iterator",
         (disposable) = "DisposableIterator",
         (is_produced) = true];
  }
  optional In in = 1;
  optional Out out = 2;
}

message FlightPlanRenderedNodes {
  extend Method {
    optional FlightPlanRenderedNodes extension = 5123;
  }
  message In {
    required fixed64 plugin = 1 [(pointer_to) = "Plugin const",
                                 (is_subject) = true];
    required string vessel_guid = 2;
    required XYZ sun_world_position = 4;
    required int32 max_points = 5;
  }
  message Out {
    required fixed64 ascending = 1 [(pointer_to) = "Iterator",
                                    (disposable) = "DisposableIterator",
                                    (is_produced) = true];
    required fixed64 descending = 2 [(pointer_to) = "Iterator",
                                     (disposable) = "DisposableIterator",
                                     (is_produced) = true];
  }
  optional In in = 1;
  optional Out out = 2;
}

message FlightPlanRenderedSegment {
  extend Method {
    optional FlightPlanRenderedSegment extension = 5069;
  }
  message In {
    required fixed64 plugin = 1 [(pointer_to) = "Plugin const",
                                 (is_subject) = true];
    required string vessel_guid = 2;
    required XYZ sun_world_position = 3;
    required int32 index = 4;
  }
  message Return {
    required fixed64 result = 1 [(pointer_to) = "Iterator",
                                 (disposable) = "DisposableIterator",
                                 (is_produced) = true];
  }
  optional In in = 1;
  optional Return return = 3;
}

message FlightPlanReplace {
  extend Method {
    optional FlightPlanReplace extension = 5158;
  }
  message In {
    required fixed64 plugin = 1 [(pointer_to) = "Plugin const",
                                 (is_subject) = true];
    required string vessel_guid = 2;
    required Burn burn = 3;
    required int32 index = 4;
  }
  message Return {
    required Status result = 1;
  }
  optional In in = 1;
  optional Return return = 3;
}

message FlightPlanSetAdaptiveStepParameters {
  extend Method {
    optional FlightPlanSetAdaptiveStepParameters extension = 5080;
  }
  message In {
    required fixed64 plugin = 1 [(pointer_to) = "Plugin const",
                                 (is_subject) = true];
    required string vessel_guid = 2;
    required FlightPlanAdaptiveStepParameters
        flight_plan_adaptive_step_parameters = 3;
  }
  message Return {
    required Status result = 1;
  }
  optional In in = 1;
  optional Return return = 3;
}

message FlightPlanSetDesiredFinalTime {
  extend Method {
    optional FlightPlanSetDesiredFinalTime extension = 5067;
  }
  message In {
    required fixed64 plugin = 1 [(pointer_to) = "Plugin const",
                                 (is_subject) = true];
    required string vessel_guid = 2;
    required double final_time = 3;
  }
  message Return {
    required Status result = 1;
  }
  optional In in = 1;
  optional Return return = 3;
}

message ForgetAllHistoriesBefore {
  extend Method {
    optional ForgetAllHistoriesBefore extension = 5021;
  }
  message In {
    required fixed64 plugin = 1 [(pointer_to) = "Plugin", (is_subject) = true];
    required double t = 2;
  }
  optional In in = 1;
}

message FreeVesselsAndPartsAndCollectPileUps {
  extend Method {
    optional FreeVesselsAndPartsAndCollectPileUps extension = 5111;
  }
  message In {
    required fixed64 plugin = 1 [(pointer_to) = "Plugin", (is_subject) = true];
    required double delta_t = 2;
  }
  optional In in = 1;
}

message FutureCatchUpVessel {
  extend Method {
    optional FutureCatchUpVessel extension = 5139;
  }
  message In {
    required fixed64 plugin = 1 [(pointer_to) = "Plugin", (is_subject) = true];
    required string vessel_guid = 2;
  }
  message Return {
    required fixed64 result = 1 [(pointer_to) = "PileUpFuture",
                                 (is_produced) = true];
  }
  optional In in = 1;
  optional Return return = 3;
}

message FutureWaitForVesselToCatchUp {
  extend Method {
    optional FutureWaitForVesselToCatchUp extension = 5140;
  }
  message In {
    required fixed64 plugin = 1 [(pointer_to) = "Plugin", (is_subject) = true];
    required fixed64 future = 2 [(pointer_to) = "PileUpFuture",
                                 (is_consumed) = true];
  }
  message Out {
    required fixed64 future = 1 [(pointer_to) = "PileUpFuture"];
    required fixed64 collided_vessels = 2 [(pointer_to) = "Iterator",
                                           (disposable) = "DisposableIterator",
                                           (is_produced) = true];
  }
  optional In in = 1;
  optional Out out = 2;
}

message GetBufferDuration {
  extend Method {
    optional GetBufferDuration extension = 5005;
  }
  message Return {
    required int32 result = 1;
  }
  optional Return return = 3;
}

message GetBufferedLogging {
  extend Method {
    optional GetBufferedLogging extension = 5006;
  }
  message Return {
    required int32 result = 1;
  }
  optional Return return = 3;
}

message GetStderrLogging {
  extend Method {
    optional GetStderrLogging extension = 5007;
  }
  message Return {
    required int32 result = 1;
  }
  optional Return return = 3;
}

message GetSuppressedLogging {
  extend Method {
    optional GetSuppressedLogging extension = 5008;
  }
  message Return {
    required int32 result = 1;
  }
  optional Return return = 3;
}

message GetVerboseLogging {
  extend Method {
    optional GetVerboseLogging extension = 5009;
  }
  message Return {
    required int32 result = 1;
  }
  optional Return return = 3;
}

message GetVersion {
  extend Method {
    optional GetVersion extension = 5078;
  }
  message Out {
    required string build_date = 1;
    required string version = 2;
  }
  optional Out out = 2;
}

message HasEncounteredApocalypse {
  extend Method {
    optional HasEncounteredApocalypse extension = 5102;
  }
  message In {
    required fixed64 plugin = 1 [(pointer_to) = "Plugin", (is_subject) = true];
  }
  message Out {
    required fixed64 details = 1 [(encoding) = UTF_8,
                                  (is_produced) = true];
  }
  message Return {
    required bool result = 1;
  }
  optional In in = 1;
  optional Out out = 2;
  optional Return return = 3;
}

message HasVessel {
  extend Method {
    optional HasVessel extension = 5039;
  }
  message In {
    required fixed64 plugin = 1 [(pointer_to) = "Plugin", (is_subject) = true];
    required string vessel_guid = 2;
  }
  message Return {
    required bool result = 1;
  }
  optional In in = 1;
  optional Return return = 3;
}

message InitializeEphemerisParameters {
  extend Method {
    optional InitializeEphemerisParameters extension = 5148;
  }
  message In {
    required fixed64 plugin = 1 [(pointer_to) = "Plugin", (is_subject) = true];
    required ConfigurationAccuracyParameters accuracy_parameters = 2;
    required ConfigurationFixedStepParameters fixed_step_parameters = 3;
  }
  optional In in = 1;
}

message InitializeHistoryParameters {
  extend Method {
    optional InitializeHistoryParameters extension = 5149;
  }
  message In {
    required fixed64 plugin = 1 [(pointer_to) = "Plugin", (is_subject) = true];
    required ConfigurationFixedStepParameters parameters = 2;
  }
  optional In in = 1;
}

message InitializePsychohistoryParameters {
  extend Method {
    optional InitializePsychohistoryParameters extension = 5150;
  }
  message In {
    required fixed64 plugin = 1 [(pointer_to) = "Plugin", (is_subject) = true];
    required ConfigurationAdaptiveStepParameters parameters = 3;
  }
  optional In in = 1;
}

message InsertCelestialAbsoluteCartesian {
  extend Method {
    optional InsertCelestialAbsoluteCartesian extension = 5003;
  }
  message In {
    required fixed64 plugin = 1 [(pointer_to) = "Plugin", (is_subject) = true];
    required int32 celestial_index = 2;
    optional int32 parent_index = 3;
    required BodyParameters body_parameters = 16;
    required string x = 9;
    required string y = 10;
    required string z = 11;
    required string vx = 12;
    required string vy = 13;
    required string vz = 14;
  }
  optional In in = 1;
}

message InsertCelestialJacobiKeplerian {
  extend Method {
    optional InsertCelestialJacobiKeplerian extension = 5092;
  }
  message In {
    required fixed64 plugin = 1 [(pointer_to) = "Plugin", (is_subject) = true];
    required int32 celestial_index = 2;
    optional int32 parent_index = 3;
    required BodyParameters body_parameters = 16;
    optional KeplerianElements keplerian_elements = 9;
  }
  optional In in = 1;
}

message InsertOrKeepVessel {
  extend Method {
    optional InsertOrKeepVessel extension = 5022;
  }
  message In {
    required fixed64 plugin = 1 [(pointer_to) = "Plugin", (is_subject) = true];
    required string vessel_guid = 2;
    required string vessel_name = 5;
    required int32 parent_index = 3;
    required bool loaded = 4;
  }
  message Out {
    required bool inserted = 1;
  }
  optional In in = 1;
  optional Out out = 2;
}

message InsertOrKeepLoadedPart {
  extend Method {
    optional InsertOrKeepLoadedPart extension = 5113;
  }
  message In {
    required fixed64 plugin = 1 [(pointer_to) = "Plugin", (is_subject) = true];
    required fixed32 part_id = 2;
    required string name = 8;
    required double mass_in_tonnes = 3;
    required XYZ moments_of_inertia_in_tonnes = 10;
    required WXYZ principal_axes_rotation = 11;
    required string vessel_guid = 4;
    required int32 main_body_index = 5;
    required QP main_body_world_degrees_of_freedom = 6;
    required QP part_world_degrees_of_freedom = 7;
    required WXYZ part_rotation = 12;
    required XYZ part_angular_velocity = 13;
    required double delta_t = 9;
  }
  optional In in = 1;
}

message InsertUnloadedPart {
  extend Method {
    optional InsertUnloadedPart extension = 5117;
  }
  message In {
    required fixed64 plugin = 1 [(pointer_to) = "Plugin", (is_subject) = true];
    required fixed32 part_id = 2;
    required string name = 5;
    required string vessel_guid = 3;
    required QP from_parent = 4;
  }
  optional In in = 1;
}

message IteratorAtEnd {
  extend Method {
    optional IteratorAtEnd extension = 5083;
  }
  message In {
    required fixed64 iterator = 1 [(pointer_to) = "Iterator const",
                                   (disposable) = "DisposableIterator",
                                   (is_subject) = true];
  }
  message Return {
    required bool result = 1;
  }
  optional In in = 1;
  optional Return return = 3;
}

message IteratorDelete {
  extend Method {
    optional IteratorDelete extension = 5084;
  }
  message In {
    required fixed64 iterator = 1 [(pointer_to) = "Iterator",
                                   (is_consumed) = true];
  }
  message Out {
    required fixed64 iterator = 1 [(pointer_to) = "Iterator"];
  }
  optional In in = 1;
  optional Out out = 2;
}

message IteratorGetDiscreteTrajectoryQP {
  extend Method {
    optional IteratorGetDiscreteTrajectoryQP extension = 5093;
  }
  message In {
    required fixed64 iterator = 1 [(pointer_to) = "Iterator const",
                                   (disposable) = "DisposableIterator",
                                   (is_subject) = true];
  }
  message Return {
    required QP result = 1;
  }
  optional In in = 1;
  optional Return return = 3;
}

message IteratorGetDiscreteTrajectoryTime {
  extend Method {
    optional IteratorGetDiscreteTrajectoryTime extension = 5094;
  }
  message In {
    required fixed64 iterator = 1 [(pointer_to) = "Iterator const",
                                   (disposable) = "DisposableIterator",
                                   (is_subject) = true];
  }
  message Return {
    required double result = 1;
  }
  optional In in = 1;
  optional Return return = 3;
}

message IteratorGetDiscreteTrajectoryXYZ {
  extend Method {
    optional IteratorGetDiscreteTrajectoryXYZ extension = 5085;
  }
  message In {
    required fixed64 iterator = 1 [(pointer_to) = "Iterator const",
                                   (disposable) = "DisposableIterator",
                                   (is_subject) = true];
  }
  message Return {
    required XYZ result = 1;
  }
  optional In in = 1;
  optional Return return = 3;
}

message IteratorGetRP2LinesIterator {
  extend Method {
    optional IteratorGetRP2LinesIterator extension = 5132;
  }
  message In {
    required fixed64 iterator = 1 [(pointer_to) = "Iterator const",
                                   (disposable) = "DisposableIterator",
                                   (is_subject) = true];
  }
  message Return {
    required fixed64 result = 1 [(pointer_to) = "Iterator",
                                 (disposable) = "DisposableIterator",
                                 (is_produced) = true];
  }
  optional In in = 1;
  optional Return return = 3;
}

message IteratorGetRP2LineXY {
  extend Method {
    optional IteratorGetRP2LineXY extension = 5133;
  }
  message In {
    required fixed64 iterator = 1 [(pointer_to) = "Iterator const",
                                   (disposable) = "DisposableIterator",
                                   (is_subject) = true];
  }
  message Return {
    required XY result = 1;
  }
  optional In in = 1;
  optional Return return = 3;
}

message IteratorGetVesselGuid {
  extend Method {
    optional IteratorGetVesselGuid extension = 5147;
  }
  message In {
    required fixed64 iterator = 1 [(pointer_to) = "Iterator const",
                                   (disposable) = "DisposableIterator",
                                   (is_subject) = true];
  }
  message Return {
    required string result = 1;
  }
  optional In in = 1;
  optional Return return = 3;
}

message IteratorIncrement {
  extend Method {
    optional IteratorIncrement extension = 5086;
  }
  message In {
    required fixed64 iterator = 1 [(pointer_to) = "Iterator",
                                   (disposable) = "DisposableIterator",
                                   (is_subject) = true];
  }
  optional In in = 1;
}

message IteratorReset {
  extend Method {
    optional IteratorReset extension = 5135;
  }
  message In {
    required fixed64 iterator = 1 [(pointer_to) = "Iterator",
                                   (disposable) = "DisposableIterator",
                                   (is_subject) = true];
  }
  optional In in = 1;
}

message IteratorSize {
  extend Method {
    optional IteratorSize extension = 5087;
  }
  message In {
    required fixed64 iterator = 1 [(pointer_to) = "Iterator const",
                                   (disposable) = "DisposableIterator",
                                   (is_subject) = true];
  }
  message Return {
    required int32 result = 1;
  }
  optional In in = 1;
  optional Return return = 3;
}

message LogError {
  extend Method {
    optional LogError extension = 5010;
  }
  message In {
    required string file = 2;
    required int32 line = 3;
    required string text = 1;
  }
  optional In in = 1;
}

message LogFatal {
  extend Method {
    optional LogFatal extension = 5011;
  }
  message In {
    required string file = 2;
    required int32 line = 3;
    required string text = 1;
  }
  optional In in = 1;
}

message LogInfo {
  extend Method {
    optional LogInfo extension = 5012;
  }
  message In {
    required string file = 2;
    required int32 line = 3;
    required string text = 1;
  }
  optional In in = 1;
}

message LogWarning {
  extend Method {
    optional LogWarning extension = 5013;
  }
  message In {
    required string file = 2;
    required int32 line = 3;
    required string text = 1;
  }
  optional In in = 1;
}

message MonitorSetName {
  extend Method {
    optional MonitorSetName extension = 5143;
  }
  message In {
    required int32 i = 1;
    required string name = 2;
  }
  optional In in = 1;
}

message MonitorStart {
  extend Method {
    optional MonitorStart extension = 5141;
  }
  message In {
    required int32 i = 1;
  }
  optional In in = 1;
}

message MonitorStop {
  extend Method {
    optional MonitorStop extension = 5142;
  }
  message In {
    required int32 i = 1;
  }
  optional In in = 1;
}

message NavballOrientation {
  extend Method {
    optional NavballOrientation extension = 5051;
  }
  message In {
    required fixed64 plugin = 1 [(pointer_to) = "Plugin const",
                                 (is_subject) = true];
    required XYZ sun_world_position = 3;
    required XYZ ship_world_position = 4;
  }
  message Return {
    required WXYZ result = 1;
  }
  optional In in = 1;
  optional Return return = 3;
}

message NewPlugin {
  extend Method {
    optional NewPlugin extension = 5001;
  }
  message In {
    required string game_epoch = 1;
    required string solar_system_epoch = 2;
    required double planetarium_rotation_in_degrees = 3;
  }
  message Return {
    required fixed64 result = 1 [(pointer_to) = "Plugin",
                                 (is_produced) = true];
  }
  optional In in = 1;
  optional Return return = 3;
}

message PartApplyIntrinsicForce {
  extend Method {
    optional PartApplyIntrinsicForce extension = 5114;
  }
  message In {
    required fixed64 plugin = 1 [(pointer_to) = "Plugin", (is_subject) = true];
    required fixed32 part_id = 2;
    required XYZ force_in_kilonewtons = 3;
  }
  optional In in = 1;
}

message PartApplyIntrinsicForceAtPosition {
  extend Method {
    optional PartApplyIntrinsicForceAtPosition extension = 5164;
  }
  message In {
    required fixed64 plugin = 1 [(pointer_to) = "Plugin", (is_subject) = true];
    required fixed32 part_id = 2;
    required XYZ force_in_kilonewtons = 3;
    required XYZ point_of_force_application = 4;
    required XYZ part_position = 5;
  }
  optional In in = 1;
}

message PartApplyIntrinsicTorque {
  extend Method {
    optional PartApplyIntrinsicTorque extension = 5165;
  }
  message In {
    required fixed64 plugin = 1 [(pointer_to) = "Plugin", (is_subject) = true];
    required fixed32 part_id = 2;
    required XYZ torque_in_kilonewton_metre = 3;
  }
  optional In in = 1;
}

message PartGetActualDegreesOfFreedom {
  extend Method {
    optional PartGetActualDegreesOfFreedom extension = 5116;
  }
  message In {
    required fixed64 plugin = 1 [(pointer_to) = "Plugin const",
                                 (is_subject) = true];
    required fixed32 part_id = 2;
    required Origin origin = 4;
  }
  message Return {
    required QPRW result = 1;
  }
  optional In in = 1;
  optional Return return = 3;
}

message PartIsTruthful {
  extend Method {
    optional PartIsTruthful extension = 5166;
  }
  message In {
    required fixed64 plugin = 1 [(pointer_to) = "Plugin const",
                                 (is_subject) = true];
    required fixed32 part_id = 2;
  }
  message Return {
    required bool result = 1;
  }
  optional In in = 1;
  optional Return return = 3;
}

message PartSetApparentRigidMotion {
  extend Method {
    optional PartSetApparentRigidMotion extension = 5115;
  }
  message In {
    required fixed64 plugin = 1 [(pointer_to) = "Plugin", (is_subject) = true];
    required fixed32 part_id = 2;
    required QP degrees_of_freedom = 3;
    required WXYZ rotation = 5;
    required XYZ angular_velocity = 6;
    required QP main_body_degrees_of_freedom = 4;
  }
  optional In in = 1;
}

message PlanetariumCreate {
  extend Method {
    optional PlanetariumCreate extension = 5130;
  }
  message In {
    required fixed64 plugin = 1 [(pointer_to) = "Plugin const",
                                 (is_subject) = true];
    required XYZ sun_world_position = 2;
    required XYZ xyz_opengl_camera_x_in_world = 3;
    required XYZ xyz_opengl_camera_y_in_world = 4;
    required XYZ xyz_opengl_camera_z_in_world = 5;
    required XYZ xyz_camera_position_in_world = 6;
    required double focal = 7;
    required double field_of_view = 8;
  }
  message Return {
    required fixed64 result = 1 [(pointer_to) = "Planetarium",
                                 (disposable) = "DisposablePlanetarium",
                                 (is_produced) = true];
  }
  optional In in = 1;
  optional Return return = 3;
}

message PlanetariumDelete {
  extend Method {
    optional PlanetariumDelete extension = 5131;
  }
  message In {
    required fixed64 planetarium = 1 [(pointer_to) = "Planetarium const",
                                      (is_consumed) = true];
  }
  message Out {
    required fixed64 planetarium = 1 [(pointer_to) = "Planetarium const"];
  }
  optional In in = 1;
  optional Out out = 2;
}

message PlanetariumPlotCelestialTrajectoryForPsychohistory {
  extend Method {
    optional PlanetariumPlotCelestialTrajectoryForPsychohistory extension = 5161;
  }
  message In {
    required fixed64 planetarium = 1 [(pointer_to) = "Planetarium const",
                                      (disposable) = "DisposablePlanetarium",
                                      (is_subject) = true];
    required fixed64 plugin = 2 [(pointer_to) = "Plugin const"];
    required int32 celestial_index = 3;
    optional string vessel_guid = 4;
    required double max_history_length = 5;
  }
  message Return {
    required fixed64 rp2_lines = 1 [(pointer_to) = "Iterator",
                                    (disposable) = "DisposableIterator",
                                    (is_produced) = true];
  }
  optional In in = 1;
  optional Return return = 3;
}

message PlanetariumPlotCelestialTrajectoryForPredictionOrFlightPlan {
  extend Method {
    optional PlanetariumPlotCelestialTrajectoryForPredictionOrFlightPlan extension = 5162;
  }
  message In {
    required fixed64 planetarium = 1 [(pointer_to) = "Planetarium const",
                                      (disposable) = "DisposablePlanetarium",
                                      (is_subject) = true];
    required fixed64 plugin = 2 [(pointer_to) = "Plugin const"];
    required int32 celestial_index = 3;
    required string vessel_guid = 4;
  }
  message Return {
    required fixed64 rp2_lines = 1 [(pointer_to) = "Iterator",
                                    (disposable) = "DisposableIterator",
                                    (is_produced) = true];
  }
  optional In in = 1;
  optional Return return = 3;
}

message PlanetariumPlotFlightPlanSegment {
  extend Method {
    optional PlanetariumPlotFlightPlanSegment extension = 5137;
  }
  message In {
    required fixed64 planetarium = 1 [(pointer_to) = "Planetarium const",
                                      (disposable) = "DisposablePlanetarium",
                                      (is_subject) = true];
    required fixed64 plugin = 2 [(pointer_to) = "Plugin const"];
    required int32 method = 3;
    required string vessel_guid = 4;
    required int32 index = 5;
  }
  message Return {
    required fixed64 rp2_lines = 1 [(pointer_to) = "Iterator",
                                    (disposable) = "DisposableIterator",
                                    (is_produced) = true];
  }
  optional In in = 1;
  optional Return return = 3;
}

message PlanetariumPlotPrediction {
  extend Method {
    optional PlanetariumPlotPrediction extension = 5136;
  }
  message In {
    required fixed64 planetarium = 1 [(pointer_to) = "Planetarium const",
                                      (disposable) = "DisposablePlanetarium",
                                      (is_subject) = true];
    required fixed64 plugin = 2 [(pointer_to) = "Plugin const"];
    required int32 method = 3;
    required string vessel_guid = 4;
  }
  message Return {
    required fixed64 rp2_lines = 1 [(pointer_to) = "Iterator",
                                    (disposable) = "DisposableIterator",
                                    (is_produced) = true];
  }
  optional In in = 1;
  optional Return return = 3;
}

message PlanetariumPlotPsychohistory {
  extend Method {
    optional PlanetariumPlotPsychohistory extension = 5134;
  }
  message In {
    required fixed64 planetarium = 1 [(pointer_to) = "Planetarium const",
                                      (disposable) = "DisposablePlanetarium",
                                      (is_subject) = true];
    required fixed64 plugin = 2 [(pointer_to) = "Plugin const"];
    required int32 method = 3;
    required string vessel_guid = 4;
    required double max_history_length = 5;
  }
  message Return {
    required fixed64 rp2_lines = 1 [(pointer_to) = "Iterator",
                                    (disposable) = "DisposableIterator",
                                    (is_produced) = true];
  }
  optional In in = 1;
  optional Return return = 3;
}

message PrepareToReportCollisions {
  extend Method {
    optional PrepareToReportCollisions extension = 5118;
  }
  message In {
    required fixed64 plugin = 1 [(pointer_to) = "Plugin", (is_subject) = true];
  }
  optional In in = 1;
}

message RenderedPredictionApsides {
  extend Method {
    optional RenderedPredictionApsides extension = 5082;
  }
  message In {
    required fixed64 plugin = 1 [(pointer_to) = "Plugin const",
                                 (is_subject) = true];
    required string vessel_guid = 2;
    required int32 celestial_index = 3;
    required XYZ sun_world_position = 4;
    required int32 max_points = 5;
  }
  message Out {
    required fixed64 apoapsides = 1 [(pointer_to) = "Iterator",
                                     (disposable) = "DisposableIterator",
                                     (is_produced) = true];
    required fixed64 periapsides = 2 [(pointer_to) = "Iterator",
                                      (disposable) = "DisposableIterator",
                                      (is_produced) = true];
  }
  optional In in = 1;
  optional Out out = 2;
}

message RenderedPredictionClosestApproaches {
  extend Method {
    optional RenderedPredictionClosestApproaches extension = 5125;
  }
  message In {
    required fixed64 plugin = 1 [(pointer_to) = "Plugin const",
                                 (is_subject) = true];
    required string vessel_guid = 2;
    required XYZ sun_world_position = 3;
    required int32 max_points = 4;
  }
  message Out {
    required fixed64 closest_approaches = 1
        [(pointer_to) = "Iterator",
         (disposable) = "DisposableIterator",
         (is_produced) = true];
  }
  optional In in = 1;
  optional Out out = 2;
}

message RenderedPredictionNodes {
  extend Method {
    optional RenderedPredictionNodes extension = 5124;
  }
  message In {
    required fixed64 plugin = 1 [(pointer_to) = "Plugin const",
                                 (is_subject) = true];
    required string vessel_guid = 2;
    required XYZ sun_world_position = 3;
    required int32 max_points = 4;
  }
  message Out {
    required fixed64 ascending = 1 [(pointer_to) = "Iterator",
                                    (disposable) = "DisposableIterator",
                                    (is_produced) = true];
    required fixed64 descending = 2 [(pointer_to) = "Iterator",
                                     (disposable) = "DisposableIterator",
                                     (is_produced) = true];
  }
  optional In in = 1;
  optional Out out = 2;
}

message ReportGroundCollision {
  extend Method {
    optional ReportGroundCollision extension = 5146;
  }
  message In {
    required fixed64 plugin = 1 [(pointer_to) = "Plugin const",
                                 (is_subject) = true];
    required fixed32 part_id = 2;
  }
  optional In in = 1;
}

message ReportPartCollision {
  extend Method {
    optional ReportPartCollision extension = 5103;
  }
  message In {
    required fixed64 plugin = 1 [(pointer_to) = "Plugin const",
                                 (is_subject) = true];
    required fixed32 part1_id = 2;
    required fixed32 part2_id = 3;
  }
  optional In in = 1;
}

message SayHello {
  extend Method {
    optional SayHello extension = 5053;
  }
  message Return {
    required string result = 1;
  }
  optional Return return = 3;
}

message SerializePlugin {
  extend Method {
    optional SerializePlugin extension = 5054;
  }
  message In {
    required fixed64 plugin = 1 [(pointer_to) = "Plugin const",
                                 (is_subject) = true];
    required fixed64 serializer = 2
        [(pointer_to) = "PullSerializer",
         (is_consumed_if) = "result == nullptr"];
    required string compressor = 3;
    required string encoder = 4;
  }
  message Out {
    required fixed64 serializer = 1 [(pointer_to) = "PullSerializer",
                                     (is_produced_if) = "result != nullptr"];
  }
  message Return {
    required fixed64 result = 1 [(encoding) = UTF_8,
                                 (is_produced_if) = "result != nullptr"];
  }
  optional In in = 1;
  optional Out out = 2;
  optional Return return = 3;
}

message SetBufferDuration {
  extend Method {
    optional SetBufferDuration extension = 5014;
  }
  message In {
    required int32 seconds = 1;
  }
  optional In in = 1;
}

message SetBufferedLogging {
  extend Method {
    optional SetBufferedLogging extension = 5015;
  }
  message In {
    required int32 max_severity = 1;
  }
  optional In in = 1;
}

message SetFlag {
  extend Method {
    optional SetFlag extension = 5166;
  }
  message In {
    required string name = 1;
    required string value = 2;
  }
  optional In in = 1;
}

message SetMainBody {
  extend Method {
    optional SetMainBody extension = 5097;
  }
  message In {
    required fixed64 plugin = 1 [(pointer_to) = "Plugin", (is_subject) = true];
    required int32 index = 2;
  }
  optional In in = 1;
}

message SetPlottingFrame {
  extend Method {
    optional SetPlottingFrame extension = 5059;
  }
  message In {
    required fixed64 plugin = 1 [(pointer_to) = "Plugin", (is_subject) = true];
    required NavigationFrameParameters parameters = 2;
  }
  optional In in = 1;
}

message SetStderrLogging {
  extend Method {
    optional SetStderrLogging extension = 5016;
  }
  message In {
    required int32 min_severity = 1;
  }
  optional In in = 1;
}

message SetSuppressedLogging {
  extend Method {
    optional SetSuppressedLogging extension = 5017;
  }
  message In {
    required int32 min_severity = 1;
  }
  optional In in = 1;
}

message SetTargetVessel {
  extend Method {
    optional SetTargetVessel extension = 5121;
  }
  message In {
    required fixed64 plugin = 1 [(pointer_to) = "Plugin", (is_subject) = true];
    required string vessel_guid = 2;
    required int32 reference_body_index = 3;
  }
  optional In in = 1;
}

message SetVerboseLogging {
  option (run_conditional_compilation_symbol) = "PRINCIPIA_SET_VERBOSE_LOGGING";
  extend Method {
    optional SetVerboseLogging extension = 5018;
  }
  message In {
    required int32 level = 1;
  }
  optional In in = 1;
}

message SetWorldRotationalReferenceFrame {
  extend Method {
    optional SetWorldRotationalReferenceFrame extension = 5144;
  }
  message In {
    required fixed64 plugin = 1 [(pointer_to) = "Plugin", (is_subject) = true];
    required int32 index = 2;
  }
  optional In in = 1;
}

message UnmanageableVesselVelocity {
  extend Method {
    optional UnmanageableVesselVelocity extension = 5128;
  }
  message In {
    required fixed64 plugin = 1 [(pointer_to) = "Plugin const",
                                 (is_subject) = true];
    required QP degrees_of_freedom = 2;
    required int32 celestial_index = 3;
  }
  message Return {
    required XYZ result = 1;
  }
  optional In in = 1;
  optional Return return = 3;
}

message UpdateCelestialHierarchy {
  extend Method {
    optional UpdateCelestialHierarchy extension = 5025;
  }
  message In {
    required fixed64 plugin = 1 [(pointer_to) = "Plugin const",
                                 (is_subject) = true];
    required int32 celestial_index = 2;
    required int32 parent_index = 3;
  }
  optional In in = 1;
}

message UpdatePrediction {
  extend Method {
    optional UpdatePrediction extension = 5033;
  }
  message In {
    required fixed64 plugin = 1 [(pointer_to) = "Plugin const",
                                 (is_subject) = true];
    required string vessel_guid = 2;
  }
  optional In in = 1;
}

message VesselBinormal {
  extend Method {
    optional VesselBinormal extension = 5055;
  }
  message In {
    required fixed64 plugin = 1 [(pointer_to) = "Plugin const",
                                 (is_subject) = true];
    required string vessel_guid = 2;
  }
  message Return {
    required XYZ result = 1;
  }
  optional In in = 1;
  optional Return return = 3;
}

message VesselFromParent {
  extend Method {
    optional VesselFromParent extension = 5034;
  }
  message In {
    required fixed64 plugin = 1 [(pointer_to) = "Plugin const",
                                 (is_subject) = true];
    required int32 parent_index = 3;
    required string vessel_guid = 2;
  }
  message Return {
    required QP result = 1;
  }
  optional In in = 1;
  optional Return return = 3;
}

message VesselGetPileUpTrace {
  extend Method {
    optional VesselGetPileUpTrace extension = 5999;
  }
  message In {
    required fixed64 plugin = 1 [(pointer_to) = "Plugin const",
                                 (is_subject) = true];
    required string vessel_guid = 2;
  }
  message Return {
    required fixed64 result = 1 [(encoding) = UTF_8,
                                 (is_produced) = true];
  }
  optional In in = 1;
  optional Return return = 3;
}

message VesselGetPredictionAdaptiveStepParameters {
  extend Method {
    optional VesselGetPredictionAdaptiveStepParameters extension = 5090;
  }
  message In {
    required fixed64 plugin = 1 [(pointer_to) = "Plugin const",
                                 (is_subject) = true];
    required string vessel_guid = 2;
  }
  message Return {
    required AdaptiveStepParameters adaptive_step_parameters = 1;
  }
  optional In in = 1;
  optional Return return = 3;
}

message VesselNormal {
  extend Method {
    optional VesselNormal extension = 5056;
  }
  message In {
    required fixed64 plugin = 1 [(pointer_to) = "Plugin const",
                                 (is_subject) = true];
    required string vessel_guid = 2;
  }
  message Return {
    required XYZ result = 1;
  }
  optional In in = 1;
  optional Return return = 3;
}

message VesselRefreshAnalysis {
  extend Method {
    optional VesselRefreshAnalysis extension = 5160;
  }
  message In {
    required fixed64 plugin = 1 [(pointer_to) = "Plugin const",
                                 (is_subject) = true];
    required string vessel_guid = 2;
    required int32 primary_index = 3;
    required double mission_duration = 4;
    optional int32 revolutions_per_cycle = 5;
    optional int32 days_per_cycle = 6;
    required int32 ground_track_revolution = 7;
  }
  message Return {
    required OrbitAnalysis result = 1;
  }
  optional In in = 1;
  optional Return return = 3;
}

message VesselSetPredictionAdaptiveStepParameters {
  extend Method {
    optional VesselSetPredictionAdaptiveStepParameters extension = 5091;
  }
  message In {
    required fixed64 plugin = 1 [(pointer_to) = "Plugin const",
                                 (is_subject) = true];
    required string vessel_guid = 2;
    required AdaptiveStepParameters adaptive_step_parameters = 3;
  }
  optional In in = 1;
}

message VesselTangent {
  extend Method {
    optional VesselTangent extension = 5057;
  }
  message In {
    required fixed64 plugin = 1 [(pointer_to) = "Plugin const",
                                 (is_subject) = true];
    required string vessel_guid = 2;
  }
  message Return {
    required XYZ result = 1;
  }
  optional In in = 1;
  optional Return return = 3;
}

message VesselVelocity{
  extend Method {
    optional VesselVelocity extension = 5095;
  }
  message In {
    required fixed64 plugin = 1 [(pointer_to) = "Plugin const",
                                 (is_subject) = true];
    required string vessel_guid = 2;
  }
  message Return {
    required XYZ result = 1;
  }
  optional In in = 1;
  optional Return return = 3;
}

extend google.protobuf.FieldOptions {
  // For a fixed64 field (which is used to represent a pointer), gives the C++
  // designated type of the pointer.
  optional string pointer_to = 50000;

  // For a repeated message or string field that comes with a separate size
  // parameter, gives the name of the size parameter.
  optional string size = 50001;

  // For a fixed64 field, indicates whether the corresponding pointer is
  // consumed (deleted or has its ownership transferred) or produced (allocated)
  // by the interface.
  optional bool is_consumed = 50002;
  optional bool is_produced = 50003;

  // Same as above, but the consumption/production is conditional on some state
  // of the parameters.
  optional string is_consumed_if = 50004;
  optional string is_produced_if = 50005;

  // For a fixed64 field that is not consumed, indicates that it should follow
  // the Dispose pattern and gives the name of the disposable class.
  optional string disposable = 50009;

  // For a fixed64 field (which is used to represent a pointer), indicates that
  // it should be the subject in C# methods.
  optional bool is_subject = 50006;

  // For the (single) field of a return message, indicates that the actual
  // result should not be checked against the expected result.  Should only be
  // used when debugging issues with the replay.
  optional bool omit_check = 50007;

  // For a fixed64 field that is produced and denotes a string, indicates the
  // encoding and the representation.
  optional Encoding encoding = 50008;
}

extend google.protobuf.MessageOptions {
  // For an interchange message that is used as an in parameters, specifies the
  // custom marshaler to use.
  optional string in_custom_marshaler = 50011;
  // For an interchange message, specifies whether the generated C# struct
  // should be public (the default is internal).
  optional bool is_public = 50012;
  // If set, the body of the Run method is wrapped into an #ifdef for the given
  // symbol.  Useful for selectively skipping replay of some methods.
  optional string run_conditional_compilation_symbol = 50010;
}<|MERGE_RESOLUTION|>--- conflicted
+++ resolved
@@ -219,11 +219,7 @@
 }
 
 message Method {
-<<<<<<< HEAD
-  extensions 5000 to 5999;  // Last used: 5166.
-=======
   extensions 5000 to 5999;  // Last used: 5167.
->>>>>>> 8742e6c7
 }
 
 message AdvanceTime {
@@ -1920,7 +1916,7 @@
 
 message SetFlag {
   extend Method {
-    optional SetFlag extension = 5166;
+    optional SetFlag extension = 5167;
   }
   message In {
     required string name = 1;
